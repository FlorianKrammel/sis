--- conflicted
+++ resolved
@@ -149,21 +149,12 @@
      *
      * @param datum The datum to copy.
      */
-<<<<<<< HEAD
-    static Map<String,Object> name(final int key) {
-        final Map<String,Object> properties = new HashMap<String,Object>(4);
-        final InternationalString name = Vocabulary.formatInternational(key);
-        properties.put(NAME_KEY,  name.toString(Locale.ROOT));
-        properties.put(ALIAS_KEY, name);
-        return properties;
-=======
     protected AbstractDatum(final Datum datum) {
         super(datum);
         realizationEpoch = MetadataUtilities.toMilliseconds(datum.getRealizationEpoch());
         domainOfValidity = datum.getDomainOfValidity();
         scope            = datum.getScope();
         anchorPoint      = datum.getAnchorPoint();
->>>>>>> dbcf8901
     }
 
     /**
