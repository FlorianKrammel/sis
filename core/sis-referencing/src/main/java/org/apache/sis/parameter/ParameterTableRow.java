--- conflicted
+++ resolved
@@ -117,17 +117,10 @@
     ParameterTableRow(final IdentifiedObject object, final Locale locale,
             final Set<String> preferredCodespaces, final boolean isBrief)
     {
-<<<<<<< HEAD
         values = new ArrayList<Object>(2); // In the vast majority of cases, we will have only one value.
         units  = new ArrayList<Object>(2);
         identifiers = new LinkedHashMap<String,Set<Object>>();
-        ReferenceIdentifier name = object.getName();
-=======
-        values = new ArrayList<>(2); // In the vast majority of cases, we will have only one value.
-        units  = new ArrayList<>(2);
-        identifiers = new LinkedHashMap<>();
         Identifier name = object.getName();
->>>>>>> 37bc024e
         if (name != null) { // Paranoiac check.
             final String codespace = name.getCodeSpace();
             if (preferredCodespaces == null || preferredCodespaces.contains(codespace)) {
