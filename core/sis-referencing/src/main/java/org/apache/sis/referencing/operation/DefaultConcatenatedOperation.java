/*
 * Licensed to the Apache Software Foundation (ASF) under one or more
 * contributor license agreements.  See the NOTICE file distributed with
 * this work for additional information regarding copyright ownership.
 * The ASF licenses this file to You under the Apache License, Version 2.0
 * (the "License"); you may not use this file except in compliance with
 * the License.  You may obtain a copy of the License at
 *
 *     http://www.apache.org/licenses/LICENSE-2.0
 *
 * Unless required by applicable law or agreed to in writing, software
 * distributed under the License is distributed on an "AS IS" BASIS,
 * WITHOUT WARRANTIES OR CONDITIONS OF ANY KIND, either express or implied.
 * See the License for the specific language governing permissions and
 * limitations under the License.
 */
package org.apache.sis.referencing.operation;

import java.util.Map;
import java.util.List;
import java.util.ArrayList;
import java.util.Collections;
import javax.xml.bind.annotation.XmlType;
import javax.xml.bind.annotation.XmlElement;
import javax.xml.bind.annotation.XmlRootElement;
import org.opengis.util.FactoryException;
import org.opengis.referencing.crs.CoordinateReferenceSystem;
import org.opengis.referencing.operation.CoordinateOperation;
import org.opengis.referencing.operation.ConcatenatedOperation;
import org.opengis.referencing.operation.Transformation;
import org.opengis.referencing.operation.MathTransform;
import org.opengis.referencing.operation.MathTransformFactory;
import org.apache.sis.internal.referencing.PositionalAccuracyConstant;
import org.apache.sis.internal.system.DefaultFactories;
import org.apache.sis.internal.util.UnmodifiableArrayList;
import org.apache.sis.util.ComparisonMode;
import org.apache.sis.util.ArgumentChecks;
import org.apache.sis.util.resources.Errors;
import org.apache.sis.io.wkt.Formatter;

import static org.apache.sis.util.Utilities.deepEquals;

// Branch-dependent imports
import org.apache.sis.internal.jdk7.Objects;
<<<<<<< HEAD
import org.opengis.referencing.operation.SingleOperation;
=======
>>>>>>> fb7948b2


/**
 * An ordered sequence of two or more single coordinate operations. The sequence of operations is constrained
 * by the requirement that the source coordinate reference system of step (<var>n</var>+1) must be the same as
 * the target coordinate reference system of step (<var>n</var>). The source coordinate reference system of the
 * first step and the target coordinate reference system of the last step are the source and target coordinate
 * reference system associated with the concatenated operation.
 *
 * @author  Martin Desruisseaux (IRD, Geomatys)
 * @since   0.6
 * @version 0.7
 * @module
 */
@XmlType(name = "ConcatenatedOperationType")
@XmlRootElement(name = "ConcatenatedOperation")
final class DefaultConcatenatedOperation extends AbstractCoordinateOperation implements ConcatenatedOperation {
    /**
     * Serial number for inter-operability with different versions.
     */
    private static final long serialVersionUID = 4199619838029045700L;

    /**
     * The sequence of operations.
     *
     * <p><b>Consider this field as final!</b>
     * This field is modified only at unmarshalling time by {@link #setSteps(CoordinateOperation[])}</p>
     */
    private List<SingleOperation> operations;

    /**
     * Constructs a concatenated operation from a set of properties and a
     * {@linkplain MathTransformFactory math transform factory}.
     * The properties given in argument follow the same rules than for the
     * {@linkplain AbstractCoordinateOperation#AbstractCoordinateOperation(Map, CoordinateReferenceSystem,
     * CoordinateReferenceSystem, CoordinateReferenceSystem, MathTransform) super-class constructor}.
     * The following table is a reminder of main (not all) properties:
     *
     * <table class="sis">
     *   <caption>Recognized properties (non exhaustive list)</caption>
     *   <tr>
     *     <th>Property name</th>
     *     <th>Value type</th>
     *     <th>Returned by</th>
     *   </tr>
     *   <tr>
     *     <td>{@value org.opengis.referencing.IdentifiedObject#NAME_KEY}</td>
     *     <td>{@link org.opengis.metadata.Identifier} or {@link String}</td>
     *     <td>{@link #getName()}</td>
     *   </tr>
     *   <tr>
     *     <td>{@value org.opengis.referencing.IdentifiedObject#IDENTIFIERS_KEY}</td>
     *     <td>{@link org.opengis.metadata.Identifier} (optionally as array)</td>
     *     <td>{@link #getIdentifiers()}</td>
     *   </tr>
     * </table>
     *
     * @param  properties The properties to be given to the identified object.
     * @param  operations The sequence of operations. Shall contains at least two operations.
     * @param  mtFactory  The math transform factory to use for math transforms concatenation.
     * @throws FactoryException if the factory can not concatenate the math transforms.
     */
    public DefaultConcatenatedOperation(final Map<String,?> properties, CoordinateOperation[] operations,
            final MathTransformFactory mtFactory) throws FactoryException
    {
        super(properties);
        ArgumentChecks.ensureNonNull("operations", operations);
        final List<CoordinateOperation> flattened = new ArrayList<CoordinateOperation>(operations.length);
        initialize(properties, operations, flattened, mtFactory, (coordinateOperationAccuracy == null));
        if (flattened.size() < 2) {
            throw new IllegalArgumentException(Errors.getResources(properties).getString(
                    Errors.Keys.TooFewOccurrences_2, 2, CoordinateOperation.class));
        }
        // The array is of kind CoordinateOperation[] on GeoAPI 4.0-M03,
        // but we have to restrict to SingleOperation[] on GeoAPI 3.x.
        operations      = flattened.toArray(new SingleOperation[flattened.size()]);
        this.operations = UnmodifiableArrayList.wrap((SingleOperation[]) operations);
        this.sourceCRS  = operations[0].getSourceCRS();
        this.targetCRS  = operations[operations.length - 1].getTargetCRS();
        checkDimensions(properties);
    }

    /**
     * Performs the part of {@code DefaultConcatenatedOperations} construction that requires an iteration over
     * the sequence of coordinate operations. This method performs the following processing:
     *
     * <ul>
     *   <li>Verify the validity of the {@code operations} argument.</li>
     *   <li>Add the single operations in the {@code flattened} array.</li>
     *   <li>Set the {@link #transform} field to the concatenated transform.</li>
     *   <li>Set the {@link #coordinateOperationAccuracy} field, but only if {@code setAccuracy} is {@code true}.</li>
     * </ul>
     *
     * This method invokes itself recursively if there is nested {@code ConcatenatedOperation} instances
     * in the given list. This should not happen according ISO 19111 standard, but we try to be safe.
     *
     * <div class="section">How coordinate operation accuracy is determined</div>
     * If {@code setAccuracy} is {@code true}, then this method copies accuracy information found in the single
     * {@link Transformation} instance. This method ignores instances of other kinds for the following reason:
     * some {@link Conversion} instances declare an accuracy, which is typically close to zero. If a concatenated
     * operation contains such conversion together with a transformation with unknown accuracy, then we do not want
     * to declare "0 meter" as the concatenated operation accuracy; it would be a false information.
     * An other reason is that a concatenated operation typically contains an arbitrary amount of conversions,
     * but only one transformation. So considering only transformations usually means to pickup only one operation
     * in the given {@code operations} list, which make things clearer.
     *
     * <div class="note"><b>Note:</b>
     * according ISO 19111, the accuracy attribute is allowed only for transformations. However this restriction
     * is not enforced everywhere. For example the EPSG database declares an accuracy of 0 meter for conversions,
     * which is conceptually exact. In this class we are departing from strict interpretation of the specification
     * since we are adding accuracy informations to a concatenated operation. This departure should be considered
     * as a convenience feature only; accuracies are really relevant in transformations only.</div>
     *
     * @param  properties  The properties specified at construction time, or {@code null} if unknown.
     * @param  operations  The operations to concatenate.
     * @param  flattened   The destination list in which to add the {@code SingleOperation} instances.
     * @param  mtFactory   The math transform factory to use, or {@code null} for not performing concatenation.
     * @param  setAccuracy {@code true} for setting the {@link #coordinateOperationAccuracy} field.
     * @throws FactoryException if the factory can not concatenate the math transforms.
     */
    private void initialize(final Map<String,?>             properties,
                            final CoordinateOperation[]     operations,
                            final List<CoordinateOperation> flattened,
                            final MathTransformFactory      mtFactory,
                            boolean                         setAccuracy)
            throws FactoryException
    {
        CoordinateReferenceSystem previous = null;
        for (int i=0; i<operations.length; i++) {
            final CoordinateOperation op = operations[i];
            ArgumentChecks.ensureNonNullElement("operations", i, op);
            /*
             * Verify consistency of user argument: for each coordinate operation, the number of dimensions of the
             * source CRS shall be equals to the number of dimensions of the target CRS in the previous operation.
             */
            if (previous != null) {
                final CoordinateReferenceSystem next = op.getSourceCRS();
                if (next != null) {
                    final int dim1 = previous.getCoordinateSystem().getDimension();
                    final int dim2 = next.getCoordinateSystem().getDimension();
                    if (dim1 != dim2) {
                        throw new IllegalArgumentException(Errors.getResources(properties).getString(
                                Errors.Keys.MismatchedDimension_3, "operations[" + i + "].sourceCRS", dim1, dim2));
                    }
                }
            }
            previous = op.getTargetCRS();   // For next iteration cycle.
            /*
             * Now that we have verified the CRS dimensions, we should be able to concatenate the transforms.
             * If an operation is a nested ConcatenatedOperation (not allowed by ISO 19111, but we try to be
             * safe), we will first try to use the ConcatenatedOperation.transform as a whole.  Only if that
             * concatenated operation does not provide a transform we will concatenate its components.  Note
             * however that we traverse nested concatenated operations unconditionally at least for checking
             * its consistency.
             */
            MathTransform step = op.getMathTransform();
            if (op instanceof ConcatenatedOperation) {
                final List<? extends CoordinateOperation> children = ((ConcatenatedOperation) op).getOperations();
                @SuppressWarnings("SuspiciousToArrayCall")
                final CoordinateOperation[] asArray = children.toArray(new CoordinateOperation[children.size()]);
                initialize(properties, asArray, flattened, (step == null) ? mtFactory : null, setAccuracy);
            } else {
                flattened.add(op);
            }
            if (mtFactory != null) {
                transform = (transform != null) ? mtFactory.createConcatenatedTransform(transform, step) : step;
            }
            /*
             * Optionally copy the coordinate operation accuracy from the transformation (or from a concatenated
             * operation on the assumption that its accuracy was computed by the same algorithm than this method).
             * See javadoc for a rational about why we take only transformations in account. If more than one
             * transformation is found, clear the collection and abandon the attempt to set the accuracy information.
             * Instead the user will get a better result by invoking PositionalAccuracyConstant.getLinearAccuracy(…)
             * since that method conservatively computes the sum of all linear accuracy.
             */
            if (setAccuracy && (op instanceof Transformation || op instanceof ConcatenatedOperation)) {
                if (coordinateOperationAccuracy == null) {
                    setAccuracy = (PositionalAccuracyConstant.getLinearAccuracy(op) > 0);
                    if (setAccuracy) {
                        coordinateOperationAccuracy = op.getCoordinateOperationAccuracy();
                    }
                } else {
                    coordinateOperationAccuracy = null;
                    setAccuracy = false;
                }
            }
        }
    }

    /**
     * Creates a new coordinate operation with the same values than the specified one.
     * This copy constructor provides a way to convert an arbitrary implementation into a SIS one
     * or a user-defined one (as a subclass), usually in order to leverage some implementation-specific API.
     *
     * <p>This constructor performs a shallow copy, i.e. the properties are not cloned.</p>
     *
     * @param operation The coordinate operation to copy.
     *
     * @see #castOrCopy(ConcatenatedOperation)
     */
    protected DefaultConcatenatedOperation(final ConcatenatedOperation operation) {
        super(operation);
        operations = operation.getOperations();
    }

    /**
     * Returns a SIS coordinate operation implementation with the values of the given arbitrary implementation.
     * If the given object is already an instance of {@code DefaultConcatenatedOperation}, then it is returned
     * unchanged. Otherwise a new {@code DefaultConcatenatedOperation} instance is created using the
     * {@linkplain #DefaultConcatenatedOperation(ConcatenatedOperation) copy constructor} and returned.
     * Note that this is a <cite>shallow</cite> copy operation, since the other properties contained in the given
     * object are not recursively copied.
     *
     * @param  object The object to get as a SIS implementation, or {@code null} if none.
     * @return A SIS implementation containing the values of the given object (may be the
     *         given object itself), or {@code null} if the argument was null.
     */
    public static DefaultConcatenatedOperation castOrCopy(final ConcatenatedOperation object) {
        return (object == null) || (object instanceof DefaultConcatenatedOperation)
                ? (DefaultConcatenatedOperation) object : new DefaultConcatenatedOperation(object);
    }

    /**
     * Returns the GeoAPI interface implemented by this class.
     * The SIS implementation returns {@code ConcatenatedOperation.class}.
     *
     * <div class="note"><b>Note for implementors:</b>
     * Subclasses usually do not need to override this method since GeoAPI does not define {@code ConcatenatedOperation}
     * sub-interface. Overriding possibility is left mostly for implementors who wish to extend GeoAPI with their
     * own set of interfaces.</div>
     *
     * @return {@code ConcatenatedOperation.class} or a user-defined sub-interface.
     */
    @Override
    public Class<? extends ConcatenatedOperation> getInterface() {
        return ConcatenatedOperation.class;
    }

    /**
     * Returns the sequence of operations.
     *
     * <div class="warning"><b>Upcoming API change</b><br>
     * This method is conformant to ISO 19111:2003. But the ISO 19111:2007 revision changed the element type
     * from {@code SingleOperation} to {@link CoordinateOperation}. This change may be applied in GeoAPI 4.0.
     * This is necessary for supporting usage of {@code PassThroughOperation} with {@link ConcatenatedOperation}.
     * </div>
     *
     * @return The sequence of operations.
     */
    @Override
    @SuppressWarnings("ReturnOfCollectionOrArrayField")
    public List<SingleOperation> getOperations() {
        return operations;
    }

    /**
     * Compares this concatenated operation with the specified object for equality. If the {@code mode} argument
     * is {@link ComparisonMode#STRICT} or {@link ComparisonMode#BY_CONTRACT BY_CONTRACT}, then all available
     * properties are compared including the {@linkplain #getDomainOfValidity() domain of validity} and the
     * {@linkplain #getScope() scope}.
     *
     * @return {@inheritDoc}
     */
    @Override
    public boolean equals(final Object object, final ComparisonMode mode) {
        if (object == this) {
            return true; // Slight optimization.
        }
        if (super.equals(object, mode)) {
            if (mode == ComparisonMode.STRICT) {
                return Objects.equals(operations, ((DefaultConcatenatedOperation) object).operations);
            } else {
                return deepEquals(getOperations(), ((ConcatenatedOperation) object).getOperations(), mode);
            }
        }
        return false;
    }

    /**
     * {@inheritDoc}
     *
     * @return {@inheritDoc}
     */
    @Override
    protected long computeHashCode() {
        return super.computeHashCode() + 37 * Objects.hashCode(operations);
    }

    /**
     * Formats this coordinate operation in pseudo-WKT. This is specific to Apache SIS since
     * there is no concatenated operation in the Well Known Text (WKT) version 2 format.
     *
     * @param  formatter The formatter to use.
     * @return {@code "ConcatenatedOperation"}.
     */
    @Override
    protected String formatTo(final Formatter formatter) {
        super.formatTo(formatter);
        for (final CoordinateOperation component : operations) {
            formatter.newLine();
            formatter.append(castOrCopy(component));
        }
        formatter.setInvalidWKT(this, null);
        return "ConcatenatedOperation";
    }




    //////////////////////////////////////////////////////////////////////////////////////////////////
    ////////                                                                                  ////////
    ////////                               XML support with JAXB                              ////////
    ////////                                                                                  ////////
    ////////        The following methods are invoked by JAXB using reflection (even if       ////////
    ////////        they are private) or are helpers for other methods invoked by JAXB.       ////////
    ////////        Those methods can be safely removed if Geographic Markup Language         ////////
    ////////        (GML) support is not needed.                                              ////////
    ////////                                                                                  ////////
    //////////////////////////////////////////////////////////////////////////////////////////////////

    /**
     * Constructs a new object in which every attributes are set to a null value.
     * <strong>This is not a valid object.</strong> This constructor is strictly
     * reserved to JAXB, which will assign values to the fields using reflexion.
     */
    private DefaultConcatenatedOperation() {
        operations = Collections.emptyList();
    }

    /**
     * Returns the operations to marshal. We use this private methods instead than annotating
     * {@link #getOperations()} in order to force JAXB to invoke the setter method on unmarshalling.
     */
    @SuppressWarnings("SuspiciousToArrayCall")
    @XmlElement(name = "coordOperation", required = true)
    private CoordinateOperation[] getSteps() {
        final List<? extends CoordinateOperation> operations = getOperations();
        return (operations != null) ? operations.toArray(new CoordinateOperation[operations.size()]) : null;
    }

    /**
     * Invoked by JAXB for setting the operations.
     */
    private void setSteps(final CoordinateOperation[] steps) throws FactoryException {
        final List<CoordinateOperation> flattened = new ArrayList<CoordinateOperation>(steps.length);
<<<<<<< HEAD
        initialize(null, steps, flattened, DefaultFactories.forBuildin(MathTransformFactory.class), true);
        operations = UnmodifiableArrayList.wrap(flattened.toArray(new SingleOperation[flattened.size()]));
        coordinateOperationAccuracy = CollectionsExt.unmodifiableOrCopy((Set<PositionalAccuracy>) coordinateOperationAccuracy);
=======
        initialize(null, steps, flattened, DefaultFactories.forBuildin(MathTransformFactory.class), coordinateOperationAccuracy == null);
        operations = UnmodifiableArrayList.wrap(flattened.toArray(new CoordinateOperation[flattened.size()]));
>>>>>>> fb7948b2
    }
}<|MERGE_RESOLUTION|>--- conflicted
+++ resolved
@@ -42,10 +42,7 @@
 
 // Branch-dependent imports
 import org.apache.sis.internal.jdk7.Objects;
-<<<<<<< HEAD
 import org.opengis.referencing.operation.SingleOperation;
-=======
->>>>>>> fb7948b2
 
 
 /**
@@ -391,13 +388,7 @@
      */
     private void setSteps(final CoordinateOperation[] steps) throws FactoryException {
         final List<CoordinateOperation> flattened = new ArrayList<CoordinateOperation>(steps.length);
-<<<<<<< HEAD
-        initialize(null, steps, flattened, DefaultFactories.forBuildin(MathTransformFactory.class), true);
+        initialize(null, steps, flattened, DefaultFactories.forBuildin(MathTransformFactory.class), coordinateOperationAccuracy == null);
         operations = UnmodifiableArrayList.wrap(flattened.toArray(new SingleOperation[flattened.size()]));
-        coordinateOperationAccuracy = CollectionsExt.unmodifiableOrCopy((Set<PositionalAccuracy>) coordinateOperationAccuracy);
-=======
-        initialize(null, steps, flattened, DefaultFactories.forBuildin(MathTransformFactory.class), coordinateOperationAccuracy == null);
-        operations = UnmodifiableArrayList.wrap(flattened.toArray(new CoordinateOperation[flattened.size()]));
->>>>>>> fb7948b2
     }
 }