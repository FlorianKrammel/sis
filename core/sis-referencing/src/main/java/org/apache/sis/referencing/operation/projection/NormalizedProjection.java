--- conflicted
+++ resolved
@@ -171,7 +171,7 @@
      * used only by {@link #getParameterDescriptors()}, which is itself invoked mostly for debugging purpose.</p>
      */
     @Debug
-    private static final Map<Class<?>,ParameterDescriptorGroup> DESCRIPTORS = new HashMap<>();
+    private static final Map<Class<?>,ParameterDescriptorGroup> DESCRIPTORS = new HashMap<Class<?>,ParameterDescriptorGroup>();
 
     /**
      * The parameters used for creating this projection. They are used for formatting <cite>Well Known Text</cite> (WKT)
@@ -536,37 +536,6 @@
      * @return A description of the internal parameters.
      */
     @Debug
-<<<<<<< HEAD
-    final ParameterValueGroup getParameterValues(final String[] nonLinearParameters) {
-        ParameterDescriptorGroup descriptor = getParameterDescriptors();
-        final List<GeneralParameterDescriptor> filtered =
-                new ArrayList<GeneralParameterDescriptor>(nonLinearParameters.length);
-        for (final GeneralParameterDescriptor p : descriptor.descriptors()) {
-            for (final String name : nonLinearParameters) {
-                if (IdentifiedObjects.isHeuristicMatchForName(p, name)) {
-                    filtered.add(p);
-                    break;
-                }
-            }
-        }
-        descriptor = new DefaultParameterDescriptorGroup(IdentifiedObjects.getProperties(descriptor),
-                1, 1, filtered.toArray(new GeneralParameterDescriptor[filtered.size()]));
-        /*
-         * Parameter values for the ellipsoid semi-major and semi-minor axis lengths are 1 and <= 1
-         * respectively because the denormalization (e.g. multiplication by a scale factor) will be
-         * applied by an affine transform after this NormalizedProjection.
-         */
-        final ParameterValueGroup values = descriptor.createValue();
-        for (final GeneralParameterDescriptor desc : filtered) {
-            final String name = desc.getName().getCode();
-            final ParameterValue<?> p = values.parameter(name);
-            if (name.equals(Constants.SEMI_MAJOR)) {
-                p.setValue(1.0);
-            } else if (name.equals(Constants.SEMI_MINOR)) {
-                p.setValue(sqrt(1 - excentricitySquared));
-            } else {
-                p.setValue(context.parameter(name).getValue());
-=======
     @Override
     public ParameterDescriptorGroup getParameterDescriptors() {
         Class<?> type = getClass();
@@ -599,7 +568,6 @@
                 }
                 group = builder.addName(CharSequences.camelCaseToSentence(type.getSimpleName())).createGroup(1, 1, parameters);
                 DESCRIPTORS.put(type, group);
->>>>>>> 1e47a148
             }
         }
         return group;
