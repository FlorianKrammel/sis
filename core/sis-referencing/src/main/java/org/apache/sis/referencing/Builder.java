/*
 * Licensed to the Apache Software Foundation (ASF) under one or more
 * contributor license agreements.  See the NOTICE file distributed with
 * this work for additional information regarding copyright ownership.
 * The ASF licenses this file to You under the Apache License, Version 2.0
 * (the "License"); you may not use this file except in compliance with
 * the License.  You may obtain a copy of the License at
 *
 *     http://www.apache.org/licenses/LICENSE-2.0
 *
 * Unless required by applicable law or agreed to in writing, software
 * distributed under the License is distributed on an "AS IS" BASIS,
 * WITHOUT WARRANTIES OR CONDITIONS OF ANY KIND, either express or implied.
 * See the License for the specific language governing permissions and
 * limitations under the License.
 */
package org.apache.sis.referencing;

import java.util.Map;
import java.util.List;
import java.util.HashMap;
import java.util.ArrayList;
import java.util.Arrays;
import java.lang.reflect.Type;
import java.lang.reflect.ParameterizedType;
import org.opengis.util.NameSpace;
import org.opengis.util.GenericName;
import org.opengis.util.NameFactory;
import org.opengis.util.InternationalString;
import org.opengis.metadata.Identifier;
import org.opengis.metadata.citation.Citation;
import org.opengis.referencing.IdentifiedObject;
import org.apache.sis.metadata.iso.ImmutableIdentifier;
import org.apache.sis.internal.system.DefaultFactories;
import org.apache.sis.internal.util.Citations;
import org.apache.sis.internal.referencing.DeprecatedCode;
import org.apache.sis.internal.referencing.DeprecatedName;
import org.apache.sis.util.iso.Types;
import org.apache.sis.util.Deprecable;
import org.apache.sis.util.resources.Errors;

import static org.apache.sis.util.ArgumentChecks.*;

// Branch-dependent imports
import org.apache.sis.internal.jdk8.JDK8;
import org.opengis.referencing.ReferenceIdentifier;


/**
 * Base class of builders for various kind of {@link IdentifiedObject}. This class provides convenience methods
 * for filling the {@link #properties} map to be given to an {@link org.opengis.referencing.ObjectFactory}.
 * The main properties are:
 *
 * <ul class="verbose">
 *   <li><b>{@linkplain AbstractIdentifiedObject#getName() Name}:</b><br>
 *       each {@code IdentifiedObject} shall have a name, which can be specified by a call to any of the
 *       {@link #addName(CharSequence) addName(…)} methods defined in this class.</li>
 *
 *   <li><b>{@linkplain AbstractIdentifiedObject#getAlias() Aliases}:</b><br>
 *       {@code IdentifiedObject}s can optionally have an arbitrary amount of aliases, which are also specified
 *       by the {@code addName(…)} methods. Each call after the first one adds an alias.</li>
 *
 *   <li><b>{@linkplain AbstractIdentifiedObject#getIdentifiers() Identifiers}:</b><br>
 *       {@code IdentifiedObject}s can also have an arbitrary amount of identifiers, which are specified by any
 *       of the {@link #addIdentifier(String) addIdentifier(…)} methods. Like names, more than one identifier
 *       can be added by invoking the method many time.</li>
 *
 *   <li><b>{@linkplain ImmutableIdentifier#getCodeSpace() Code space}:</b><br>
 *       {@code IdentifiedObject} names and identifiers can be local to a code space defined by an authority.
 *       Both the authority and code space can be specified by the {@link #setCodeSpace(Citation, String)} method,
 *       and usually (but not necessarily) apply to all {@code Identifier} instances.</li>
 *
 *   <li><b>{@linkplain ImmutableIdentifier#getVersion() Version}:</b><br>
 *       {@code Identifier}s can optionally have a version specified by the {@link #setVersion(String)} method.
 *       The version usually (but not necessarily) applies to all {@code Identifier} instances.</li>
 *
 *   <li><b>{@linkplain ImmutableIdentifier#getDescription() Description}:</b><br>
 *       {@code Identifier}s can optionally have a description specified by the {@link #setDescription(CharSequence)} method.
 *       The description applies only to the next identifier to create.</li>
 *
 *   <li><b>{@linkplain AbstractIdentifiedObject#getRemarks() Remarks}:</b><br>
 *       {@code IdentifiedObject}s can have at most one remark, which is specified by the
 *       {@link #setRemarks(CharSequence) code setRemarks(…)} method.</li>
 * </ul>
 *
 * <div class="section">Namespaces and scopes</div>
 * The {@code addName(…)} and {@code addIdentifier(…)} methods come in three flavors:
 *
 * <ul class="verbose">
 *   <li>The {@link #addIdentifier(String)} and {@link #addName(CharSequence)} methods combine the given argument
 *       with the above-cited authority, code space, version and description information.
 *       The result is a {@linkplain org.apache.sis.util.iso.DefaultLocalName local name} or identifier,
 *       in which the code space information is stored but not shown by the {@code toString()} method.</li>
 *
 *   <li>The {@link #addIdentifier(Citation, String)} and {@link #addName(Citation, CharSequence)} methods use the given
 *       {@link Citation} argument, ignoring any authority or code space information given to this {@code Builder}.
 *       The result is a {@linkplain org.apache.sis.util.iso.DefaultScopedName scoped name} or identifier,
 *       in which the code space information is shown by the {@code toString()} method.</li>
 *
 *   <li>The {@link #addIdentifier(Identifier)}, {@link #addName(Identifier)} and {@link #addName(GenericName)}
 *       methods take the given object <cite>as-is</cite>. Any authority, code space, version or description
 *       information given to the {@code Builder} are ignored.</li>
 * </ul>
 *
 * <div class="note"><b>Example:</b>
 * The EPSG database defines a projection named <cite>"Mercator (variant A)"</cite> (EPSG:9804).
 * This projection was named <cite>"Mercator (1SP)"</cite> in older EPSG database versions.
 * The same projection was also named "{@code Mercator_1SP}" by OGC some specifications.
 * If we choose EPSG as our primary naming authority, then those three names can be declared as below:
 *
 * {@preformat java
 *   builder.setCodespace (Citations.EPSG, "EPSG")
 *          .addName("Mercator (variant A)")
 *          .addName("Mercator (1SP)")
 *          .addName(Citations.OGC, "Mercator_1SP")
 * }
 *
 * The {@code toString()} representation of those three names are {@code "Mercator (variant A)"},
 * {@code "Mercator (1SP)"} (note the absence of {@code "EPSG:"} prefix, which is stored as the
 * name {@linkplain org.apache.sis.util.iso.DefaultLocalName#scope() scope} but not shown) and
 * <code>"<b>OGC:</b>Mercator_1SP"</code> respectively.</div>
 *
 *
 * <div class="section">Builder property lifetimes</div>
 * Some complex objects require the creation of many components. For example constructing a
 * {@linkplain org.apache.sis.referencing.crs.AbstractCRS Coordinate Reference System} (CRS) may require constructing a
 * {@linkplain org.apache.sis.referencing.cs.AbstractCS coordinate system}, a
 * {@linkplain org.apache.sis.referencing.datum.AbstractDatum datum} and an
 * {@linkplain org.apache.sis.referencing.datum.DefaultEllipsoid ellipsoid} among other components.
 * However all those components often (but not necessarily) share the same authority, code space and version information.
 * In order to simplify that common usage, two groups of properties have different lifetimes in the {@code Builder} class:
 *
 * <ul>
 *   <li>
 *     {@linkplain NamedIdentifier#getAuthority() Authority},
 *     {@linkplain NamedIdentifier#getCodeSpace() code space} and
 *     {@linkplain NamedIdentifier#getVersion()   version}:<br>
 *     Kept until they are specified again, because those properties are typically shared by all components.
 *   </li><li>
 *     {@linkplain AbstractIdentifiedObject#getName()        Name},
 *     {@linkplain AbstractIdentifiedObject#getAlias()       aliases},
 *     {@linkplain AbstractIdentifiedObject#getIdentifiers() identifiers},
 *     {@linkplain ImmutableIdentifier#getDescription()      description} and
 *     {@linkplain AbstractIdentifiedObject#getRemarks()     remarks}:<br>
 *     Cleared after each call to a {@code createXXX(…)} method, because those properties are usually specific
 *     to a particular {@code IdentifiedObject} or {@code Identifier} instance.
 *   </li>
 * </ul>
 *
 * <div class="section">Usage examples</div>
 * See {@link org.apache.sis.parameter.ParameterBuilder} class javadoc for more examples with the
 * <cite>Mercator</cite> projection parameters.
 *
 * <div class="section">Note for subclass implementors</div>
 * <ul>
 *   <li>The type {@code <B>} shall be exactly the subclass type.
 *       For performance reasons, this is verified only if Java assertions are enabled.</li>
 *   <li>All {@code createXXX(…)} methods shall invoke {@link #onCreate(boolean)} before and after
 *       usage of {@link #properties} map by the factory.</li>
 * </ul>
 *
 * <div class="note"><b>Example:</b>
 * {@preformat java
 *     public class MyBuilder extends Builder<MyBuilder> {
 *         public Foo createFoo() {
 *             onCreate(false);
 *             Foo foo = factory.createFoo(properties);
 *             onCreate(true);
 *             return foo;
 *         }
 *     }
 * }
 * </div>
 *
 * @param <B> The builder subclass.
 *
 * @author  Martin Desruisseaux (Geomatys)
 * @since   0.4
 * @version 0.8
 * @module
 */
public abstract class Builder<B extends Builder<B>> {
    /**
     * The properties to be given to {@link org.opengis.referencing.ObjectFactory} methods.
     * This map may contain values for the
     * {@value org.opengis.referencing.IdentifiedObject#NAME_KEY},
     * {@value org.opengis.referencing.IdentifiedObject#ALIAS_KEY},
     * {@value org.opengis.referencing.IdentifiedObject#IDENTIFIERS_KEY} and
     * {@value org.opengis.referencing.IdentifiedObject#REMARKS_KEY} keys.
     * Subclasses may add other entries like
     * {@value org.opengis.referencing.ReferenceSystem#DOMAIN_OF_VALIDITY_KEY} and
     * {@value org.opengis.referencing.ReferenceSystem#SCOPE_KEY} keys.
     *
     * <p>See <cite>Notes for subclass implementors</cite> in class javadoc for usage conditions.</p>
     *
     * @see #onCreate(boolean)
     */
    protected final Map<String,Object> properties;

    /**
     * A temporary list for aliases, before to assign them to the {@link #properties}.
     */
    private final List<GenericName> aliases;

    /**
     * A temporary list for identifiers, before to assign them to the {@link #properties}.
     */
    private final List<ReferenceIdentifier> identifiers;

    /**
     * The codespace as a {@code NameSpace} object, or {@code null} if not yet created.
     * This object is built from the {@value org.opengis.metadata.Identifier#CODESPACE_KEY} value when first needed.
     */
    private transient NameSpace namespace;

    /**
     * The name factory, fetched when first needed.
     *
     * @see #factory()
     */
    private transient NameFactory nameFactory;

    /**
     * Creates a new builder.
     */
    protected Builder() {
        assert verifyParameterizedType(getClass());
        properties  = new HashMap<>(8);
        aliases     = new ArrayList<>();  // Will often stay empty (default constructor handles those cases well).
        identifiers = new ArrayList<>();
    }

    /**
     * Verifies that {@code B} in {@code <B extends Builder<B>} is the expected class.
     * This method is for assertion purposes only.
     */
    private static boolean verifyParameterizedType(final Class<?> expected) {
        for (Class<?> c = expected; c != null; c = c.getSuperclass()) {
            Type type = c.getGenericSuperclass();
            if (type instanceof ParameterizedType) {
                final ParameterizedType p = (ParameterizedType) type;
                if (p.getRawType() == Builder.class) {
                    type = p.getActualTypeArguments()[0];
                    if (type == expected) return true;
                    throw new AssertionError(type);
                }
            }
        }
        return false;
    }

    /**
     * Returns {@code this} casted to {@code <B>}. The cast is valid if the assertion performed
     * at construction time passes. Since the {@code <B>} type is hard-coded in the source code,
     * if the JUnit test passes then the cast should always be valid for all instances of the
     * same builder class.
     */
    @SuppressWarnings("unchecked")
    private B self() {
        return (B) this;
    }

    /**
     * Creates a new builder initialized to properties of the given object.
     * The properties recognized by this constructor are documented
     * {@linkplain IdentifiedObjects#getProperties(IdentifiedObject, String...) here}.
     *
     * @param object  the identified object from which to inherit properties, or {@code null}.
     *
     * @since 0.6
     */
    protected Builder(final IdentifiedObject object) {
        this();
        if (object != null) {
            properties.putAll(IdentifiedObjects.getProperties(object));
            final GenericName[] valueAlias = (GenericName[]) properties.remove(IdentifiedObject.ALIAS_KEY);
            final ReferenceIdentifier[] valueIds = (ReferenceIdentifier[])  properties.remove(IdentifiedObject.IDENTIFIERS_KEY);
            if (valueAlias != null) aliases.addAll(Arrays.asList(valueAlias));
            if (valueIds != null) identifiers.addAll(Arrays.asList(valueIds));
        }
    }

    /**
     * Returns the name factory to use for creating namespaces and local names.
     * The factory will be fetched when first needed, and while not change anymore
     * for the rest of this {@code Builder} lifetime.
     */
    private NameFactory factory() {
        if (nameFactory == null) {
            nameFactory = DefaultFactories.forBuildin(NameFactory.class);
        }
        return nameFactory;
    }

    /**
     * Creates or returns an existing name for the given string in the current namespace.
     * The namespace may be cleared at anytime by a call to {@link #setCodeSpace(Citation, String)}.
     */
    private GenericName createName(final CharSequence name) {
        final NameFactory factory = factory();
        if (namespace == null) {
            final String codespace = getCodeSpace();
            if (codespace != null) {
                namespace = factory.createNameSpace(factory.createLocalName(null, codespace), null);
            }
        }
        return factory.createLocalName(namespace, name);
    }

    /**
     * Creates or returns an existing name for the given string in the given namespace.
     */
    private GenericName createName(final Citation authority, final CharSequence name) {
        if (authority == getAuthority()) {
            return createName(name);
        } else {
            return new NamedIdentifier(authority, name);
        }
    }

    /**
     * Creates an identifier for the given authority. If and only if the given authority is the default one,
     * then the new identifier will also contain the user-supplied code space and version (if any).
     * The new identifier will be marked as deprecated if {@link #isDeprecated()} returns {@code true}.
     */
    private Identifier createIdentifier(final Citation authority, final String identifier) {
        final String codeSpace;
        final String version;
        if (authority == getAuthority()) {
            codeSpace  = getCodeSpace();
            version    = getVersion();
        } else {
            // Do not use the version information since it applies to the default authority rather than the given one.
            codeSpace = Citations.getCodeSpace(authority);
            version   = null;
        }
        return createIdentifier(authority, codeSpace, identifier, version);
    }

    /**
     * Creates an identifier for the given authority, code space and version.
     * The new identifier will be marked as deprecated if {@link #isDeprecated()} returns {@code true}.
     */
    private Identifier createIdentifier(final Citation authority, final String codeSpace, final String identifier, final String version) {
        if (isDeprecated()) {
            return new DeprecatedCode(authority, codeSpace, identifier, version, null, getRemarks());
        } else {
            return new ImmutableIdentifier(authority, codeSpace, identifier, version, getDescription());
        }
    }

    /**
     * Converts the given name into an identifier. Note that {@link NamedIdentifier}
     * implements both {@link GenericName} and {@link Identifier} interfaces.
     */
    private static ReferenceIdentifier toIdentifier(final GenericName name) {
        return (name instanceof ReferenceIdentifier) ? (ReferenceIdentifier) name : new NamedIdentifier(name);
    }

    /**
     * Sets the property value for the given key, if a change is still possible. The check for change permission
     * is needed for all keys defined in the {@link Identifier} interface. This check is not needed for other keys,
     * so callers do not need to invoke this method for other keys.
     *
     * @param  key    the key of the property to set.
     * @param  value  the value to set.
     * @return {@code true} if the property changed as a result of this method call.
     * @throws IllegalStateException if a new value is specified in a phase where the value can not be changed.
     */
    private boolean setProperty(final String key, final Object value) throws IllegalStateException {
        final Object previous = JDK8.putIfAbsent(properties, key, value);
        if (previous != null) {
            if (previous.equals(value)) {
                return false;
            }
            if (properties.get(IdentifiedObject.NAME_KEY) != null) {
                throw new IllegalStateException(Errors.getResources(properties)
                        .getString(Errors.Keys.ValueAlreadyDefined_1, key));
            }
            properties.put(key, value);
        }
        return true;
    }

    /**
     * Returns the value of the first argument given by the last call to {@link #setCodeSpace(Citation, String)},
     * or {@code null} if none. The default value is {@code null}.
     *
     * @return the citation specified by the last call to {@code setCodeSpace(…)}, or {@code null} if none.
     *
     * @since 0.6
     */
    private Citation getAuthority() {
        return (Citation) properties.get(Identifier.AUTHORITY_KEY);
    }

    /**
     * Returns the value of the last argument given by the last call to {@link #setCodeSpace(Citation, String)},
     * or {@code null} if none. The default value is {@code null}.
     *
     * @return the string specified by the last call to {@code setCodeSpace(…)}, or {@code null} if none.
     *
     * @since 0.6
     */
    private String getCodeSpace() {
        return (String) properties.get(ReferenceIdentifier.CODESPACE_KEY);
    }

    /**
     * Sets the {@code Identifier} authority and code space.
     * The code space is often the authority's abbreviation, but not necessarily.
     *
     * <div class="note"><b>Example:</b> Coordinate Reference System (CRS) objects identified by codes from the
     * EPSG database are maintained by the <cite>International Association of Oil &amp; Gas producers</cite> (IOGP)
     * authority, but the code space is {@code "EPSG"} for historical reasons.</div>
     *
     * This method is typically invoked only once, since a compound object often uses the same code space
     * for all individual components.
     *
     * <p><b>Condition:</b>
     * this method can not be invoked after one or more names or identifiers have been added (by calls to the
     * {@code addName(…)} or {@code addIdentifier(…)} methods) for the next object to create. This method can be
     * invoked again after the name, aliases and identifiers have been cleared by a call to {@code createXXX(…)}.</p>
     *
     * <p><b>Lifetime:</b>
     * this property is kept unchanged until this {@code setCodeSpace(…)} method is invoked again.</p>
     *
     * @param  authority  bibliographic reference to the authority defining the codes, or {@code null} if none.
     * @param  codespace  the {@code IdentifiedObject} codespace, or {@code null} for inferring it from the authority.
     * @return {@code this}, for method call chaining.
     * @throws IllegalStateException if {@code addName(…)} or {@code addIdentifier(…)} has been invoked at least
     *         once since builder construction or since the last call to a {@code createXXX(…)} method.
     *
     * @see ImmutableIdentifier#getAuthority()
     * @see ImmutableIdentifier#getCodeSpace()
     */
    public B setCodeSpace(final Citation authority, final String codespace) {
        if (!setProperty(ReferenceIdentifier.CODESPACE_KEY, codespace)) {
            namespace = null;
        }
        setProperty(Identifier.AUTHORITY_KEY, authority);
        return self();
    }

    /**
     * Returns the value given by the last call to {@link #setVersion(String)}, or {@code null} if none.
     * The default value is {@code null}.
     *
     * @return the value specified by the last call to {@code setVersion(…)}, or {@code null} if none.
     *
     * @since 0.6
     */
    private String getVersion() {
        return (String) properties.get(ReferenceIdentifier.VERSION_KEY);
    }

    /**
     * Sets the {@code Identifier} version of object definitions. This method is typically invoked only once,
     * since a compound object often uses the same version for all individual components.
     *
     * <p><b>Condition:</b>
     * this method can not be invoked after one or more names or identifiers have been added (by calls to the
     * {@code addName(…)} or {@code addIdentifier(…)} methods) for the next object to create. This method can be
     * invoked again after the name, aliases and identifiers have been cleared by a call to {@code createXXX(…)}.</p>
     *
     * <p><b>Lifetime:</b>
     * this property is kept unchanged until this {@code setVersion(…)} method is invoked again.</p>
     *
     * @param  version  the version of code definitions, or {@code null} if none.
     * @return {@code this}, for method call chaining.
     * @throws IllegalStateException if {@code addName(…)} or {@code addIdentifier(…)} has been invoked at least
     *         once since builder construction or since the last call to a {@code createXXX(…)} method.
     */
    public B setVersion(final String version) {
        setProperty(ReferenceIdentifier.VERSION_KEY, version);
        return self();
    }

    /**
     * Adds an {@code IdentifiedObject} name given by a {@code String} or {@code InternationalString}.
     * The given string will be combined with the authority, {@linkplain #setCodeSpace(Citation, String)
     * code space} and {@linkplain #setVersion(String) version} information for creating the
     * {@link Identifier} or {@link GenericName} object.
     *
     * <div class="section">Name and aliases</div>
     * This method can be invoked many times. The first invocation sets the
     * {@linkplain AbstractIdentifiedObject#getName() primary name}, and
     * all subsequent invocations add an {@linkplain AbstractIdentifiedObject#getAlias() alias}.
     *
     * <div class="section">Deprecated names</div>
     * Some names may exist for historical reasons but have their use discouraged.
     * If <code>{@linkplain #setDeprecated(boolean) setDeprecated}(true)</code> has been invoked, then this
     * method creates a deprecated alias with the current {@linkplain #setRemarks(CharSequence) remarks}.
     * The remark should suggest a replacement, for example with a sentence like
     * <cite>"Superseded by {@literal <new-name>}"</cite>.
     *
     * <p>Note that deprecated names are always added as aliases, never as the primary name of an identified object.</p>
     *
     * <p><b>Lifetime:</b>
     * the name and all aliases are cleared after a {@code createXXX(…)} method has been invoked.</p>
     *
     * @param  name  the {@code IdentifiedObject} name as a {@link String} or {@link InternationalString} instance.
     * @return {@code this}, for method call chaining.
     */
    public B addName(final CharSequence name) {
        ensureNonNull("name", name);
        if (isDeprecated()) {
            aliases.add(new DeprecatedName(getAuthority(), getCodeSpace(), name, getVersion(), getRemarks()));
        } else if (JDK8.putIfAbsent(properties, IdentifiedObject.NAME_KEY, name.toString()) != null) {
            // A primary name is already present. Add the given name as an alias instead.
            aliases.add(createName(name));
        }
        return self();
    }

    /**
     * Adds an {@code IdentifiedObject} name in an alternative namespace. This method is typically invoked for
     * {@linkplain AbstractIdentifiedObject#getAlias() aliases} defined after the primary name.
     *
     * <div class="note"><b>Example:</b>
     * The <cite>"Longitude of natural origin"</cite> parameter defined by EPSG is named differently
     * by OGC and GeoTIFF. Those alternative names can be defined as below:
     *
     * {@preformat java
     *   builder.setCodespace(Citations.EPSG, "EPSG")          // Sets the default namespace to "EPSG".
     *          .addName("Longitude of natural origin")        // Primary name in builder default namespace.
     *          .addName(Citations.OGC, "central_meridian")    // First alias in "OGC" namespace.
     *          .addName(Citations.GEOTIFF, "NatOriginLong");  // Second alias in "GeoTIFF" namespace.
     * }
     *
     * In this example, {@code "central_meridian"} will be the
     * {@linkplain org.apache.sis.util.iso.DefaultScopedName#tip() tip} and {@code "OGC"} will be the
     * {@linkplain org.apache.sis.util.iso.DefaultScopedName#head() head} of the first alias.</div>
     *
     * <p><b>Lifetime:</b>
     * the name and all aliases are cleared after a {@code createXXX(…)} method has been invoked.</p>
     *
     * @param  authority  bibliographic reference to the authority defining the codes, or {@code null} if none.
     * @param  name       the {@code IdentifiedObject} alias as a name in the namespace of the given authority.
     * @return {@code this}, for method call chaining.
     *
     * @see #addIdentifier(Citation, String)
     */
    public B addName(final Citation authority, final CharSequence name) {
        ensureNonNull("name", name);
        final boolean isDeprecated = isDeprecated();
        if (!isDeprecated && properties.get(IdentifiedObject.NAME_KEY) != null) {
            // A primary name is already present. Add the given name as an alias instead.
            aliases.add(createName(authority, name));
        } else {
            final String codeSpace;
            final String version;
            if (authority == getAuthority()) {
                codeSpace  = getCodeSpace();
                version    = getVersion();
            } else {
                // Do not use the version information since it applies to the default authority rather than the given one.
                codeSpace = Citations.getCodeSpace(authority);
                version   = null;
            }
            if (isDeprecated) {
                aliases.add(new DeprecatedName(authority, codeSpace, name, version, getRemarks()));
            } else {
                properties.put(IdentifiedObject.NAME_KEY,
                        new NamedIdentifier(authority, codeSpace, name, version, getDescription()));
            }
        }
        return self();
    }

    /**
     * Adds an {@code IdentifiedObject} name fully specified by the given identifier.
     * This method ignores the authority, {@linkplain #setCodeSpace(Citation, String) code space},
     * {@linkplain #setVersion(String) version} and {@linkplain #setDescription(CharSequence) description}
     * specified to this builder (if any), since the given identifier may already contain those information.
     *
     * <div class="section">Name and aliases</div>
     * This method can be invoked many times. The first invocation sets the
     * {@linkplain AbstractIdentifiedObject#getName() primary name} to the given value, and
     * all subsequent invocations add an {@linkplain AbstractIdentifiedObject#getAlias() alias}.
     *
     * <p><b>Lifetime:</b>
     * the name and all aliases are cleared after a {@code createXXX(…)} method has been invoked.</p>
     *
     * @param  name  the {@code IdentifiedObject} name as an identifier.
     * @return {@code this}, for method call chaining.
     */
    public B addName(final ReferenceIdentifier name) {
        ensureNonNull("name", name);
        if (JDK8.putIfAbsent(properties, IdentifiedObject.NAME_KEY, name) != null) {
            // A primary name is already present. Add the given name as an alias instead.
            aliases.add(name instanceof GenericName ? (GenericName) name : new NamedIdentifier(name));
        }
        return self();
    }

    /**
     * Adds an {@code IdentifiedObject} name fully specified by the given generic name.
     * This method ignores the authority, {@linkplain #setCodeSpace(Citation, String) code space},
     * {@linkplain #setVersion(String) version} and {@linkplain #setDescription(CharSequence) description}
     * specified to this builder (if any), since the given generic name may already contain those information.
     *
     * <div class="section">Name and aliases</div>
     * This method can be invoked many times. The first invocation sets the
     * {@linkplain AbstractIdentifiedObject#getName() primary name} to the given value, and
     * all subsequent invocations add an {@linkplain AbstractIdentifiedObject#getAlias() alias}.
     *
     * <p><b>Lifetime:</b>
     * the name and all aliases are cleared after a {@code createXXX(…)} method has been invoked.</p>
     *
     * @param  name  the {@code IdentifiedObject} name as an identifier.
     * @return {@code this}, for method call chaining.
     */
    public B addName(final GenericName name) {
        ensureNonNull("name", name);
        if (properties.get(IdentifiedObject.NAME_KEY) == null) {
            properties.put(IdentifiedObject.NAME_KEY, toIdentifier(name));
        } else {
            aliases.add(name);
        }
        return self();
    }

    /**
     * Adds an {@code IdentifiedObject} identifier given by a {@code String}.
     * The given string will be combined with the authority, {@linkplain #setCodeSpace(Citation, String) code space}
     * {@linkplain #setVersion(String) version} and {@linkplain #setDescription(CharSequence) description} information
     * for creating the {@link Identifier} object.
     *
     * <div class="section">Deprecated identifiers</div>
     * Some identifiers may exist for historical reasons but have their use discouraged.
     * If <code>{@linkplain #setDeprecated(boolean) setDeprecated}(true)</code> has been invoked, then this
     * method creates a deprecated identifier with the current {@linkplain #setRemarks(CharSequence) remarks}.
     * The remark should suggest a replacement, for example with a sentence like
     * <cite>"Superseded by {@literal <new-code>}"</cite>.
     *
     * <p><b>Lifetime:</b>
     * all identifiers are cleared after a {@code createXXX(…)} method has been invoked.</p>
     *
     * @param  identifier  the {@code IdentifiedObject} identifier.
     * @return {@code this}, for method call chaining.
     */
    public B addIdentifier(final String identifier) {
        ensureNonNull("identifier", identifier);
        identifiers.add(createIdentifier(getAuthority(), getCodeSpace(), identifier, getVersion()));
        return self();
    }

    /**
     * Adds an {@code IdentifiedObject} identifier in an alternative namespace.
     * This method is typically invoked in complement to {@link #addName(Citation, CharSequence)}.
     *
     * <p><b>Lifetime:</b>
     * all identifiers are cleared after a {@code createXXX(…)} method has been invoked.</p>
     *
     * @param  authority   bibliographic reference to the authority defining the codes, or {@code null} if none.
     * @param  identifier  the {@code IdentifiedObject} identifier as a code in the namespace of the given authority.
     * @return {@code this}, for method call chaining.
     *
     * @see #addName(Citation, CharSequence)
     */
    public B addIdentifier(final Citation authority, final String identifier) {
        ensureNonNull("identifier", identifier);
        identifiers.add(createIdentifier(authority, identifier));
        return self();
    }

    /**
<<<<<<< HEAD
     * Implementation of {@link #addIdentifier(String)} and {@link #addIdentifier(Citation, String)}.
     */
    private void addIdentifier(final Citation authority, final String codeSpace, final String identifier, final String version) {
        final ReferenceIdentifier id;
        if (isDeprecated()) {
            id = new DeprecatedCode(authority, codeSpace, identifier, version, null, getRemarks());
        } else {
            id = new ImmutableIdentifier(authority, codeSpace, identifier, version, getDescription());
        }
        identifiers.add(id);
    }

    /**
=======
>>>>>>> 17901415
     * Adds an {@code IdentifiedObject} identifier fully specified by the given identifier.
     * This method ignores the authority, {@linkplain #setCodeSpace(Citation, String) code space},
     * {@linkplain #setVersion(String) version} and {@linkplain #setDescription(CharSequence) description}
     * specified to this builder (if any), since the given identifier already contains those information.
     *
     * <p><b>Lifetime:</b>
     * all identifiers are cleared after a {@code createXXX(…)} method has been invoked.</p>
     *
     * @param  identifier  the {@code IdentifiedObject} identifier.
     * @return {@code this}, for method call chaining.
     */
    public B addIdentifier(final ReferenceIdentifier identifier) {
        ensureNonNull("identifier", identifier);
        identifiers.add(identifier);
        return self();
    }


    /**
     * Returns {@code true} if the given name or identifier is deprecated.
     *
     * @see #isDeprecated()
     */
    private static boolean isDeprecated(final Object object) {
        return (object instanceof Deprecable) && ((Deprecable) object).isDeprecated();
    }

    /**
     * Adds all non-deprecated names and identifiers from the given object.
     * Other properties like description and remarks are ignored.
     *
     * <p>This is a convenience method for using an existing object as a template, before to modify
     * some names by calls to {@link #rename(Citation, CharSequence[])}.</p>
     *
     * @param  object  the object from which to copy the references to names and identifiers.
     * @return {@code this}, for method call chaining.
     *
     * @since 0.6
     */
    public B addNamesAndIdentifiers(final IdentifiedObject object) {
        ensureNonNull("object", object);
        for (final ReferenceIdentifier id : object.getIdentifiers()) {
            if (!isDeprecated(id)) {
                addIdentifier(id);
            }
        }
        ReferenceIdentifier id = object.getName();
        if (!isDeprecated(id)) {
            addName(id);
        }
        for (final GenericName alias : object.getAlias()) {
            if (!isDeprecated(alias)) {
                addName(alias);
            }
        }
        return self();
    }

    /**
     * Replaces the names associated to the given authority by the given new names.
     * More specifically:
     *
     * <ul>
     *   <li>The first occurrence of a name associated to {@code authority} will be replaced by a new name
     *       with the same authority and the local part defined by {@code replacements[0]}.</li>
     *   <li>The second occurrence of a name associated to {@code authority} will be replaced by a new name
     *       with the same authority and the local part defined by {@code replacements[1]}.</li>
     *   <li><i>etc.</i> until one of the following conditions is meet:
     *     <ul>
     *       <li>There is no more name associated to the given authority in this {@code Builder}, in which case
     *           new names are inserted for all remaining elements in the {@code replacements} array.</li>
     *       <li>There is no more elements in the {@code replacements} array, in which case all remaining
     *           names associated to the given authority in this {@code Builder} are removed.</li>
     *     </ul>
     *   </li>
     * </ul>
     *
     * This method could also be understood as a {@code setNames(Citation, ...)} method, except that it modifies
     * only the names associated to the given authority and preserves the same order than previous names.
     *
     * @param  authority     the authority of the names to replaces.
     * @param  replacements  the new local parts for the names to replace,
     *         or {@code null} or an empty array for removing all names associated to the given authority.
     * @return {@code this}, for method call chaining.
     *
     * @since 0.6
     */
    public B rename(final Citation authority, final CharSequence... replacements) {
        ensureNonNull("authority", authority);
        final int length = (replacements != null) ? replacements.length : 0;
        /*
         * IdentifiedObjects store the "primary name" separately from aliases. Consequently we will start
         * the iteration at index -1 where i=-1 is used as a sentinel value meaning "primary name" before
         * to iterate over the aliases. Note that the type is not the same:
         *
         *   - Primary:   Identifier or String
         *   - Aliases:   Identifier or GenericName
         */
        int next = 0;
        int insertAt = aliases.size();
        for (int i = -1; i < aliases.size(); i++) {
            final Object old = (i < 0) ? properties.get(IdentifiedObject.NAME_KEY) : aliases.get(i);
            if (old == null) {
                continue;       // Actually only the primary name can be null.
            }
            final boolean wasID = (old instanceof Identifier);   // Usually true even for aliases.
            if (!authority.equals(wasID ? ((Identifier) old).getAuthority() : getAuthority())) {
                continue;       // Current name is not for the authority we are looking for.
            }
            /*
             * Found a name associated to the given authority. Process to the replacement if we still
             * have some elements to take in the 'replacements' array, otherwise remove the name.
             */
            if (next < length) {
                final CharSequence name;
                ensureNonNullElement("replacements", next, name = replacements[next++]);
                /*
                 * If the current name matches the specified replacement, we can leave the name as-is.
                 * Only if the name (in its local part) is not the same, proceed to the replacement.
                 */
                final String code = name.toString();
                if (!code.equals(wasID ? ((Identifier) old).getCode() : old.toString())) {
                    if (i < 0) {
                        properties.put(IdentifiedObject.NAME_KEY,
                                (authority != getAuthority()) ? new NamedIdentifier(authority, name) : code);
                    } else {
                        aliases.set(i, createName(authority, name));
                    }
                    insertAt = i + 1;
                }
            } else {
                if (i < 0) {
                    properties.remove(IdentifiedObject.NAME_KEY);
                } else {
                    aliases.remove(i--);
                }
            }
        }
        /*
         * If there is any remaining elements in the 'replacements' array, insert them right after the last
         * element of the given authority that we found (so we keep together the names of the same authority).
         */
        while (next < length) {
            final CharSequence name;
            ensureNonNullElement("replacements", next, name = replacements[next++]);
            aliases.add(insertAt++, createName(authority, name));
        }
        /*
         * If the primary name has been removed as a result of this method execution,
         * take the first alias as the new primary name.
         */
        if (properties.get(IdentifiedObject.NAME_KEY) == null && !aliases.isEmpty()) {
            properties.put(IdentifiedObject.NAME_KEY, toIdentifier(aliases.remove(0)));
        }
        return self();
    }

    /**
     * Replaces the identifiers associated to the given authority by the given new identifiers.
     * More specifically:
     *
     * <ul>
     *   <li>The first occurrence of an identifier associated to {@code authority} will be replaced by
     *       a new identifier with the same authority and the code defined by {@code replacements[0]}.</li>
     *   <li>The second occurrence of an identifier associated to {@code authority} will be replaced by a
     *       new identifier with the same authority and the local part defined by {@code replacements[1]}.</li>
     *   <li><i>etc.</i> until one of the following conditions is meet:
     *     <ul>
     *       <li>There is no more identifier associated to the given authority in this {@code Builder}, in which case
     *           new identifiers are inserted for all remaining elements in the {@code replacements} array.</li>
     *       <li>There is no more elements in the {@code replacements} array, in which case all remaining
     *           identifiers associated to the given authority in this {@code Builder} are removed.</li>
     *     </ul>
     *   </li>
     * </ul>
     *
     * This method could also be understood as a {@code setIdentifiers(Citation, ...)} method, except that it modifies
     * only the identifiers associated to the given authority and preserves the same order than previous identifiers.
     *
     * @param  authority     the authority of the names to replaces.
     * @param  replacements  the new local parts for the names to replace,
     *         or {@code null} or an empty array for removing all names associated to the given authority.
     * @return {@code this}, for method call chaining.
     *
     * @since 0.8
     */
    public B reidentify(final Citation authority, final String... replacements) {
        ensureNonNull("authority", authority);
        final int length = (replacements != null) ? replacements.length : 0;
        int next = 0;
        int insertAt = identifiers.size();
        for (int i = 0; i < identifiers.size(); i++) {
            final Identifier old = identifiers.get(i);
            if (authority.equals(old.getAuthority())) {
                if (next < length) {
                    final String code;
                    ensureNonNullElement("replacements", next, code = replacements[next++]);
                    if (!code.equals(old.getCode())) {
                        identifiers.set(i, createIdentifier(authority, code));
                        insertAt = i + 1;
                    }
                } else {
                    identifiers.remove(i--);
                }
            }
        }
        while (next < length) {
            final String code;
            ensureNonNullElement("replacements", next, code = replacements[next++]);
            identifiers.add(insertAt++, createIdentifier(authority, code));
        }
        return self();
    }

    /**
     * Returns the parameter description specified by the last call to {@link #setDescription(CharSequence)},
     * or {@code null} if none.
     */
    private InternationalString getDescription() {
        return (InternationalString) properties.get("description");
    }

    /**
     * Sets an {@code Identifier} or {@code IdentifiedObject} description.
     * Descriptions can be used in various contexts:
     *
     * <ul>
     *   <li>Before calls to {@link #addIdentifier(String)} or {@link #addIdentifier(Citation, String)}
     *       for specifying a natural language description of the meaning of the code value.
     *
     *       <div class="note"><b>Example:</b>
     *       {@code setDescription("World Geodetic System 1984").addIdentifier("4326")}</div></li>
     *
     *   <li>Before calls to a {@code createXXX(…)} method for providing a narrative explanation
     *       of the role of the object. Not all {@code IdentifiedObject} supports description.</li>
     * </ul>
     *
     * Calls to this method overwrite any previous value.
     *
     * <p><b>Lifetime:</b>
     * previous descriptions are discarded by calls to {@code setDescription(…)}.
     * Descriptions are cleared after a {@code createXXX(…)} method has been invoked.</p>
     *
     * @param  description  the description as a {@link String} or {@link InternationalString} instance, or {@code null} if none.
     * @return {@code this}, for method call chaining.
     *
     * @see ImmutableIdentifier#getDescription()
     */
    public B setDescription(final CharSequence description) {
        /*
         * Convert to InternationalString now in order to share the same instance if
         * the same description is used both for an Identifier and an IdentifiedObject.
         */
        properties.put("description", Types.toInternationalString(description));
        return self();
    }

    /**
     * Returns the remarks specified by the last call to {@link #setRemarks(CharSequence)},
     * or {@code null} if none.
     */
    private InternationalString getRemarks() {
        return (InternationalString) properties.get(IdentifiedObject.REMARKS_KEY);
    }

    /**
     * Sets remarks as a {@code String} or {@code InternationalString} instance.
     * Calls to this method overwrite any previous value.
     *
     * <p><b>Lifetime:</b>
     * previous remarks are discarded by calls to {@code setRemarks(…)}.
     * Remarks are cleared after a {@code createXXX(…)} method has been invoked.</p>
     *
     * @param  remarks  the remarks as a {@link String} or {@link InternationalString} instance, or {@code null} if none.
     * @return {@code this}, for method call chaining.
     */
    public B setRemarks(final CharSequence remarks) {
        /*
         * Convert to InternationalString now in order to share the same instance if
         * the same remarks is used both for an Identifier and an IdentifiedObject.
         */
        properties.put(IdentifiedObject.REMARKS_KEY, Types.toInternationalString(remarks));
        return self();
    }

    /**
     * Returns {@code true} if the deprecated flag is set to {@code true}.
     */
    private boolean isDeprecated() {
        return Boolean.TRUE.equals(properties.get(AbstractIdentifiedObject.DEPRECATED_KEY));
    }

    /**
     * Sets whether the next {@code Identifier} or {@code IdentifiedObject}s to create shall be considered deprecated.
     * Deprecated objects exist in some {@linkplain org.opengis.referencing.AuthorityFactory authority factories} like
     * the EPSG database.
     *
     * <p>Note that this method does not apply to name and identifiers, which have their own
     * {@code addDeprecatedFoo(…)} methods.</p>
     *
     * <p><b>Lifetime:</b>
     * Deprecation status is cleared after a {@code createXXX(…)} method has been invoked.</p>
     *
     * @param  deprecated {@code true} if the next names, identifiers and identified objects should be
     *         considered deprecated, or {@code false} otherwise.
     * @return {@code this}, for method call chaining.
     *
     * @see AbstractIdentifiedObject#isDeprecated()
     *
     * @since 0.6
     */
    public B setDeprecated(final boolean deprecated) {
        properties.put(AbstractIdentifiedObject.DEPRECATED_KEY, deprecated);
        return self();
    }

    /**
     * Initializes/cleanups the {@link #properties} map before/after a {@code createXXX(…)} execution.
     * Subclasses shall invoke this method in their {@code createXXX(…)} methods as below:
     *
     * {@preformat java
     *     public Foo createFoo() {
     *         final Foo foo;
     *         onCreate(false);
     *         try {
     *             foo = factory.createFoo(properties);
     *         } finally {
     *             onCreate(true);
     *         }
     *         return foo;
     *     }
     * }
     *
     * If {@code cleanup} is {@code true}, then this method clears the identification information
     * (name, aliases, identifiers, description, remarks and deprecation status) for preparing the
     * builder to the construction of an other object.
     * The authority, codespace and version properties are not cleared by this method.
     *
     * @param cleanup {@code false} when this method is invoked before object creation, and
     *                {@code true} when this method is invoked after object creation.
     *
     * @see #properties
     */
    protected void onCreate(final boolean cleanup) {
        final GenericName[] valueAlias;
        final Identifier[]  valueIds;
        if (cleanup) {
            properties .put(IdentifiedObject.NAME_KEY, null);
            properties .remove(IdentifiedObject.REMARKS_KEY);
            properties .remove("description");
            properties .remove(AbstractIdentifiedObject.DEPRECATED_KEY);
            aliases    .clear();
            identifiers.clear();
            valueAlias = null;
            valueIds   = null;
        } else {
            valueAlias = aliases    .toArray(new GenericName[aliases    .size()]);
            valueIds   = identifiers.toArray(new ReferenceIdentifier[identifiers.size()]);
        }
        properties.put(IdentifiedObject.ALIAS_KEY,       valueAlias);
        properties.put(IdentifiedObject.IDENTIFIERS_KEY, valueIds);
    }
}<|MERGE_RESOLUTION|>--- conflicted
+++ resolved
@@ -323,7 +323,7 @@
      * then the new identifier will also contain the user-supplied code space and version (if any).
      * The new identifier will be marked as deprecated if {@link #isDeprecated()} returns {@code true}.
      */
-    private Identifier createIdentifier(final Citation authority, final String identifier) {
+    private ReferenceIdentifier createIdentifier(final Citation authority, final String identifier) {
         final String codeSpace;
         final String version;
         if (authority == getAuthority()) {
@@ -341,7 +341,9 @@
      * Creates an identifier for the given authority, code space and version.
      * The new identifier will be marked as deprecated if {@link #isDeprecated()} returns {@code true}.
      */
-    private Identifier createIdentifier(final Citation authority, final String codeSpace, final String identifier, final String version) {
+    private ReferenceIdentifier createIdentifier(final Citation authority,
+            final String codeSpace, final String identifier, final String version)
+    {
         if (isDeprecated()) {
             return new DeprecatedCode(authority, codeSpace, identifier, version, null, getRemarks());
         } else {
@@ -666,22 +668,6 @@
     }
 
     /**
-<<<<<<< HEAD
-     * Implementation of {@link #addIdentifier(String)} and {@link #addIdentifier(Citation, String)}.
-     */
-    private void addIdentifier(final Citation authority, final String codeSpace, final String identifier, final String version) {
-        final ReferenceIdentifier id;
-        if (isDeprecated()) {
-            id = new DeprecatedCode(authority, codeSpace, identifier, version, null, getRemarks());
-        } else {
-            id = new ImmutableIdentifier(authority, codeSpace, identifier, version, getDescription());
-        }
-        identifiers.add(id);
-    }
-
-    /**
-=======
->>>>>>> 17901415
      * Adds an {@code IdentifiedObject} identifier fully specified by the given identifier.
      * This method ignores the authority, {@linkplain #setCodeSpace(Citation, String) code space},
      * {@linkplain #setVersion(String) version} and {@linkplain #setDescription(CharSequence) description}
