/*
 * Licensed to the Apache Software Foundation (ASF) under one or more
 * contributor license agreements.  See the NOTICE file distributed with
 * this work for additional information regarding copyright ownership.
 * The ASF licenses this file to You under the Apache License, Version 2.0
 * (the "License"); you may not use this file except in compliance with
 * the License.  You may obtain a copy of the License at
 *
 *     http://www.apache.org/licenses/LICENSE-2.0
 *
 * Unless required by applicable law or agreed to in writing, software
 * distributed under the License is distributed on an "AS IS" BASIS,
 * WITHOUT WARRANTIES OR CONDITIONS OF ANY KIND, either express or implied.
 * See the License for the specific language governing permissions and
 * limitations under the License.
 */
package org.apache.sis.internal.referencing;

import org.opengis.util.InternationalString;
import org.opengis.referencing.ReferenceSystem;
<<<<<<< HEAD
import org.opengis.referencing.ReferenceIdentifier;
import org.opengis.metadata.extent.Extent;
=======
import org.opengis.metadata.Identifier;
>>>>>>> efd75370
import org.apache.sis.xml.NilReason;
import org.apache.sis.xml.NilObject;
import org.apache.sis.referencing.NamedIdentifier;
import org.apache.sis.util.resources.Vocabulary;


/**
 * A referencing object for which every methods return {@code null} or a neutral value.
 * <strong>This is not a valid object</strong>. It is used only for initialization of
 * objects to be used by JAXB at unmarshalling time, as a way to simulate "no-argument"
 * constructor required by JAXB.
 *
 * @author  Martin Desruisseaux (Geomatys)
 * @version 0.6
 * @since   0.4
 * @module
 */
public final class NilReferencingObject implements NilObject, ReferenceSystem {
    /**
     * The default name of {@code NilReferencingObject} instances.
     * We use this value because {@link ReferenceSystem#getName()}
     * is a mandatory property and not all code is tolerant to null name.
     *
     * <div class="note"><b>Note:</b>
     * in theory we do not need a default name because it will be replaced by
     * the value of the {@code <gml:name>} element anyway at XML unmarshalling time.
     * But not all XML documents are valid, so the {@code <gml:name>} may be missing.</div>
     *
     * @since 0.6
     */
    public static final ReferenceIdentifier UNNAMED = new NamedIdentifier(null, Vocabulary.format(Vocabulary.Keys.Unnamed));

    /**
     * The unique instance.
     */
    public static final NilReferencingObject INSTANCE = new NilReferencingObject();

    /**
     * Do not allow other instantiation of {@link #INSTANCE}.
     */
    private NilReferencingObject() {
    }

    /**
     * This object is empty because the value will be provided later.
     */
    @Override
    public NilReason getNilReason() {
        return NilReason.TEMPLATE;
    }

    /*
     * Simple properties. Not all of them are optional, but SIS is tolerant to null values.
     * Returning null for collection are okay in the particular case of SIS implementation,
     * because the constructor will replace empty collections by null references anyway.
     */
<<<<<<< HEAD
    @Override public ReferenceIdentifier      getName()        {return UNNAMED;}
    @Override public Collection<GenericName>  getAlias()       {return null;}
    @Override public Set<ReferenceIdentifier> getIdentifiers() {return null;}
    @Override public InternationalString      getRemarks()     {return null;}
    @Override public InternationalString      getScope()       {return null;}
    @Override public Extent getDomainOfValidity()              {return null;}

    /**
     * Throws the exception in all cases.
     *
     * @return never return.
     * @throws UnformattableObjectException always thrown.
     */
    @Override
    public String toWKT() throws UnformattableObjectException {
        throw new UnformattableObjectException();
    }
=======
    @Override public Identifier          getName()  {return UNNAMED;}
    @Override public InternationalString getScope() {return null;}
>>>>>>> efd75370
}<|MERGE_RESOLUTION|>--- conflicted
+++ resolved
@@ -18,12 +18,7 @@
 
 import org.opengis.util.InternationalString;
 import org.opengis.referencing.ReferenceSystem;
-<<<<<<< HEAD
 import org.opengis.referencing.ReferenceIdentifier;
-import org.opengis.metadata.extent.Extent;
-=======
-import org.opengis.metadata.Identifier;
->>>>>>> efd75370
 import org.apache.sis.xml.NilReason;
 import org.apache.sis.xml.NilObject;
 import org.apache.sis.referencing.NamedIdentifier;
@@ -80,26 +75,6 @@
      * Returning null for collection are okay in the particular case of SIS implementation,
      * because the constructor will replace empty collections by null references anyway.
      */
-<<<<<<< HEAD
-    @Override public ReferenceIdentifier      getName()        {return UNNAMED;}
-    @Override public Collection<GenericName>  getAlias()       {return null;}
-    @Override public Set<ReferenceIdentifier> getIdentifiers() {return null;}
-    @Override public InternationalString      getRemarks()     {return null;}
-    @Override public InternationalString      getScope()       {return null;}
-    @Override public Extent getDomainOfValidity()              {return null;}
-
-    /**
-     * Throws the exception in all cases.
-     *
-     * @return never return.
-     * @throws UnformattableObjectException always thrown.
-     */
-    @Override
-    public String toWKT() throws UnformattableObjectException {
-        throw new UnformattableObjectException();
-    }
-=======
-    @Override public Identifier          getName()  {return UNNAMED;}
+    @Override public ReferenceIdentifier getName()  {return UNNAMED;}
     @Override public InternationalString getScope() {return null;}
->>>>>>> efd75370
 }