--- conflicted
+++ resolved
@@ -98,17 +98,11 @@
      * @param  world {@code true} if the properties shall have an entry for the domain of validity.
      * @return The map of properties to give to constructors or factory methods.
      */
-<<<<<<< HEAD
-    private static Map<String,Object> properties(final short code, final String name, final String alias, final boolean world) {
+    private static Map<String,Object> properties(final int code, final String name, final String alias, final boolean world) {
         final Map<String,Object> map = new HashMap<String,Object>(8);
-        map.put(IDENTIFIERS_KEY, new NamedIdentifier(Citations.EPSG, String.valueOf(code)));
-=======
-    private static Map<String,Object> properties(final int code, final String name, final String alias, final boolean world) {
-        final Map<String,Object> map = new HashMap<>(8);
         if (code != 0) {
             map.put(IDENTIFIERS_KEY, new NamedIdentifier(Citations.EPSG, String.valueOf(code)));
         }
->>>>>>> 120199b1
         map.put(NAME_KEY, new NamedIdentifier(Citations.EPSG, name));
         map.put(ALIAS_KEY, alias); // May be null, which is okay.
         if (world) {
