/*
 * Licensed to the Apache Software Foundation (ASF) under one or more
 * contributor license agreements.  See the NOTICE file distributed with
 * this work for additional information regarding copyright ownership.
 * The ASF licenses this file to You under the Apache License, Version 2.0
 * (the "License"); you may not use this file except in compliance with
 * the License.  You may obtain a copy of the License at
 *
 *     http://www.apache.org/licenses/LICENSE-2.0
 *
 * Unless required by applicable law or agreed to in writing, software
 * distributed under the License is distributed on an "AS IS" BASIS,
 * WITHOUT WARRANTIES OR CONDITIONS OF ANY KIND, either express or implied.
 * See the License for the specific language governing permissions and
 * limitations under the License.
 */
package org.apache.sis.internal.jaxb.referencing;

import javax.xml.bind.annotation.adapters.XmlAdapter;
import org.opengis.referencing.ReferenceIdentifier;
import org.opengis.metadata.Identifier;


/**
 * JAXB adapter mapping the GeoAPI {@link ReferenceIdentifier} to an implementation class that can
 * be marshalled. See the package documentation for more information about JAXB and interfaces.
 *
 * <p>Note that a class of the same name is defined in the {@link org.apache.sis.internal.jaxb.metadata}
 * package, which serve the same purpose (wrapping exactly the same interface) but using the ISO 19139
 * syntax instead. The ISO 19139 syntax represents the code and codespace as XML elements, while in this
 * GML representation the code is a XML value and the codespace is a XML attribute.</p>
 *
 * <div class="section">Marshalling</div>
 * Identifiers are typically marshalled as below:
 *
 * {@preformat xml
 *   <gml:identifier codeSpace="EPSG">4326</gml:identifier>
 * }
 *
 * If the {@code Identifier} to marshal contains a {@linkplain ReferenceIdentifier#getVersion() version},
 * then this adapter concatenates the version to the codespace in a "URI-like" way like below:
 *
 * {@preformat xml
 *   <gml:identifier codeSpace="EPSG:8.3">4326</gml:identifier>
 * }
 *
 * <div class="section">Unmarshalling</div>
 * Some data producers put a URN instead than a simple code value, as in the example below:
 *
 * {@preformat xml
 *   <gml:identifier codeSpace="IOGP">urn:ogc:def:crs:EPSG::4326</gml:identifier>
 * }
 *
 * In such case this class takes the codespace as the {@linkplain Identifier#getAuthority() authority}
 * ("IOGP" in above example), and the 3 last URI elements are parsed as the codespace, version (optional)
 * and code values respectively.
 *
 * @author  Guilhem Legal (Geomatys)
 * @author  Cédric Briançon (Geomatys)
 * @author  Martin Desruisseaux (Geomatys)
<<<<<<< HEAD
 * @since   0.4
 * @version 0.4
=======
 * @version 0.5
 * @since   0.4
>>>>>>> e3b4f005
 * @module
 */
public final class RS_Identifier extends XmlAdapter<Code, ReferenceIdentifier> {
    /**
     * Substitutes the wrapper value read from an XML stream by the object which will
     * represents the identifier. JAXB calls automatically this method at unmarshalling time.
     *
     * @param  value  the wrapper for this metadata value.
     * @return an identifier which represents the value.
     */
    @Override
    public ReferenceIdentifier unmarshal(final Code value) {
        return (value != null) ? value.getIdentifier() : null;
    }

    /**
     * Substitutes the identifier by the wrapper to be marshalled into an XML file or stream.
     * JAXB calls automatically this method at marshalling time.
     *
     * @param  value  the metadata value.
     * @return the adapter for the given metadata.
     */
    @Override
    public Code marshal(final ReferenceIdentifier value) {
        return (value != null) ? new Code(value) : null;
    }
}<|MERGE_RESOLUTION|>--- conflicted
+++ resolved
@@ -58,13 +58,8 @@
  * @author  Guilhem Legal (Geomatys)
  * @author  Cédric Briançon (Geomatys)
  * @author  Martin Desruisseaux (Geomatys)
-<<<<<<< HEAD
- * @since   0.4
- * @version 0.4
-=======
  * @version 0.5
  * @since   0.4
->>>>>>> e3b4f005
  * @module
  */
 public final class RS_Identifier extends XmlAdapter<Code, ReferenceIdentifier> {
