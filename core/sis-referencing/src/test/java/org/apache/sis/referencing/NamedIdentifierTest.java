--- conflicted
+++ resolved
@@ -21,11 +21,7 @@
 import org.opengis.util.InternationalString;
 import org.opengis.util.NameSpace;
 import org.opengis.util.GenericName;
-<<<<<<< HEAD
-=======
 import org.opengis.util.NameFactory;
-import org.opengis.metadata.Identifier;
->>>>>>> d9d51165
 import org.opengis.test.Validators;
 import org.apache.sis.internal.system.DefaultFactories;
 import org.apache.sis.util.iso.DefaultInternationalString;
@@ -82,16 +78,10 @@
      */
     @Test
     public void testCreateFromName() {
-<<<<<<< HEAD
-        final NameSpace scope = SIS_NAMES.createNameSpace(SIS_NAMES.createLocalName(null, "OGP"), null);
-        final NamedIdentifier identifier = new NamedIdentifier(SIS_NAMES.createGenericName(scope, "EPSG", "4326"));
-        Validators.validate((ReferenceIdentifier) identifier);
-=======
         final NameFactory factory = DefaultFactories.forBuildin(NameFactory.class);
         final NameSpace scope = factory.createNameSpace(factory.createLocalName(null, "OGP"), null);
         final NamedIdentifier identifier = new NamedIdentifier(factory.createGenericName(scope, "EPSG", "4326"));
-        Validators.validate((Identifier)  identifier);
->>>>>>> d9d51165
+        Validators.validate((ReferenceIdentifier) identifier);
         Validators.validate((GenericName) identifier);
 
         // ImmutableIdentifier properties
