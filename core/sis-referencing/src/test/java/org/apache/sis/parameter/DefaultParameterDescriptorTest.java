/*
 * Licensed to the Apache Software Foundation (ASF) under one or more
 * contributor license agreements.  See the NOTICE file distributed with
 * this work for additional information regarding copyright ownership.
 * The ASF licenses this file to You under the Apache License, Version 2.0
 * (the "License"); you may not use this file except in compliance with
 * the License.  You may obtain a copy of the License at
 *
 *     http://www.apache.org/licenses/LICENSE-2.0
 *
 * Unless required by applicable law or agreed to in writing, software
 * distributed under the License is distributed on an "AS IS" BASIS,
 * WITHOUT WARRANTIES OR CONDITIONS OF ANY KIND, either express or implied.
 * See the License for the specific language governing permissions and
 * limitations under the License.
 */
package org.apache.sis.parameter;

import java.util.Map;
import java.util.HashMap;
import java.util.Locale;
import javax.measure.unit.SI;
import javax.measure.unit.Unit;
import org.opengis.parameter.ParameterDescriptor;
import org.apache.sis.measure.Range;
import org.apache.sis.measure.NumberRange;
import org.apache.sis.measure.MeasurementRange;
import org.apache.sis.test.DependsOnMethod;
import org.apache.sis.test.DependsOn;
import org.apache.sis.test.TestCase;
import org.junit.Test;

import static org.opengis.test.Validators.*;
import static org.apache.sis.test.MetadataAssert.*;


/**
 * Tests the {@link DefaultParameterDescriptor} class.
 *
 * @author  Martin Desruisseaux (IRD, Geomatys)
 * @since   0.4 (derived from geotk-2.1)
 * @version 0.4
 * @module
 */
@DependsOn(org.apache.sis.referencing.AbstractIdentifiedObjectTest.class)
public final strictfp class DefaultParameterDescriptorTest extends TestCase {
    /**
     * Creates the map of properties to be given to {@link DefaultParameterDescriptor} constructor.
     *
     * @param  name The parameter name.
     * @return The properties to be given to descriptor constructor.
     */
<<<<<<< HEAD
    private static Map<String,Object> properties(final String name,
            final Object minimumValue, final Object maximumValue)
    {
        final Map<String,Object> properties = new HashMap<String,Object>(8);
=======
    private static Map<String,Object> properties(final String name) {
        final Map<String,Object> properties = new HashMap<>(4);
>>>>>>> 0078c775
        assertNull(properties.put(DefaultParameterDescriptor.NAME_KEY, name));
        assertNull(properties.put(DefaultParameterDescriptor.LOCALE_KEY, Locale.US));
        return properties;
    }

    /**
     * Creates a descriptor for an optional parameter without default value, minimum or maximum value.
     *
     * @param  name The parameter name.
     * @param  type The type of values.
     * @return The parameter descriptor.
     */
    static <T> DefaultParameterDescriptor<T> createSimpleOptional(final String name, final Class<T> type) {
<<<<<<< HEAD
        return new DefaultParameterDescriptor<T>(properties(name, null, null), type, null, null, false);
=======
        return new DefaultParameterDescriptor<>(properties(name), type, null, null, null, false);
>>>>>>> 0078c775
    }

    /**
     * Creates a descriptor for a mandatory parameter in a range of integer values.
     *
     * @param  name         The parameter name.
     * @param  minimumValue The minimum parameter value.
     * @param  maximumValue The maximum parameter value.
     * @param  defaultValue The default value for the parameter.
     * @return The parameter descriptor for the given range of values.
     */
    static DefaultParameterDescriptor<Integer> create(final String name,
            final int minimumValue, final int maximumValue, final int defaultValue)
    {
<<<<<<< HEAD
        return new DefaultParameterDescriptor<Integer>(properties(name, minimumValue, maximumValue),
                 Integer.class, Integer.valueOf(defaultValue), null, true);
=======
        return new DefaultParameterDescriptor<>(properties(name), Integer.class,
                NumberRange.create(minimumValue, true, maximumValue, true), null, Integer.valueOf(defaultValue), true);
>>>>>>> 0078c775
    }

    /**
     * Creates a descriptor for a mandatory parameter in a range of floating point values.
     *
     * @param  name         The parameter name.
     * @param  minimumValue The minimum parameter value, or {@link Double#NEGATIVE_INFINITY} if none.
     * @param  maximumValue The maximum parameter value, or {@link Double#POSITIVE_INFINITY} if none.
     * @param  defaultValue The default value for the parameter, or {@link Double#NaN} if none.
     * @param  unit         The unit for default, minimum and maximum values.
     * @return The parameter descriptor for the given range of values.
     */
    static DefaultParameterDescriptor<Double> create(final String name,
            final double minimumValue, final double maximumValue, final double defaultValue, final Unit<?> unit)
    {
<<<<<<< HEAD
        return new DefaultParameterDescriptor<Double>(properties(name,
                minimumValue == Double.NEGATIVE_INFINITY ? null : Double.valueOf(minimumValue),
                maximumValue == Double.POSITIVE_INFINITY ? null : Double.valueOf(maximumValue)),
                Double.class, Double.isNaN(defaultValue) ? null : Double.valueOf(defaultValue), unit, true);
=======
        return new DefaultParameterDescriptor<>(properties(name), Double.class,
                MeasurementRange.create(minimumValue, true, maximumValue, true, unit), null,
                Double.isNaN(defaultValue) ? null : Double.valueOf(defaultValue), true);
>>>>>>> 0078c775
    }

    /**
     * Creates a descriptor for a parameter restricted to a set of valid values.
     * This is typically (but not necessarily) a code list parameter.
     *
     * @param  name         The parameter name.
     * @param  type         The type of values.
     * @param  validValues  The valid values.
     * @param  defaultValue The default value for the parameter.
     * @return The parameter descriptor for the given range of values.
     */
    static <T> DefaultParameterDescriptor<T> create(final String name, final Class<T> type,
            final T[] validValues, final T defaultValue)
    {
<<<<<<< HEAD
        final Map<String,Object> properties = properties(name, null, null);
        assertNull(properties.put(DefaultParameterDescriptor.VALID_VALUES_KEY, validValues));
        return new DefaultParameterDescriptor<T>(properties, type, defaultValue, null, true);
=======
        return new DefaultParameterDescriptor<>(properties(name), type, null, validValues, defaultValue, true);
    }

    /**
     * Creates a descriptor for an array of {@code double[] values.
     *
     * @param  name         The parameter name.
     * @param  minimumValue The minimum parameter value, or {@link Double#NEGATIVE_INFINITY} if none.
     * @param  maximumValue The maximum parameter value, or {@link Double#POSITIVE_INFINITY} if none.
     * @param  unit         The unit for minimum and maximum values.
     * @return The parameter descriptor for the given range of values.
     */
    static DefaultParameterDescriptor<double[]> createForArray(final String name,
            final double minimumValue, final double maximumValue, final Unit<?> unit)
    {
        final MeasurementRange<Double> valueDomain = MeasurementRange.create(minimumValue, true, maximumValue, true, unit);
        return new DefaultParameterDescriptor<>(properties(name), double[].class, valueDomain, null, null, true);
>>>>>>> 0078c775
    }

    /**
     * Tests the creation of a simple descriptor for an optional parameter without minimum or maximum value.
     */
    @Test
    public void testOptionalInteger() {
        final ParameterDescriptor<Integer> descriptor = createSimpleOptional("Simple param", Integer.class);
        assertEquals("name",      "Simple param", descriptor.getName().getCode());
        assertEquals("valueClass", Integer.class, descriptor.getValueClass());
        assertNull  ("validValues",               descriptor.getValidValues());
        assertNull  ("defaultValue",              descriptor.getDefaultValue());
        assertNull  ("minimumValue",              descriptor.getMinimumValue());
        assertNull  ("maximumValue",              descriptor.getMaximumValue());
        assertEquals("minimumOccurs", 0,          descriptor.getMinimumOccurs());
        assertEquals("maximumOccurs", 1,          descriptor.getMaximumOccurs());
    }

    /**
     * Tests {@code DefaultParameterDescriptor} constructor
     * with valid and invalid minimum and maximum values.
     */
    @Test
    @DependsOnMethod("testOptionalInteger")
    public void testRangeValidation() {
        try {
            create("Test range", 20, 4, 12);
            fail("minimum > maximum");
        } catch (IllegalArgumentException exception) {
            assertEquals("Range [20 … 4] is not valid.", exception.getMessage());
        }
        final ParameterDescriptor<Integer> descriptor = create("Test range", 4, 20, 12);
        assertEquals("name",          "Test range",        descriptor.getName().getCode());
        assertEquals("valueClass",    Integer.class,       descriptor.getValueClass());
        assertNull  ("validValues",                        descriptor.getValidValues());
        assertEquals("defaultValue",  Integer.valueOf(12), descriptor.getDefaultValue());
        assertEquals("minimumValue",  Integer.valueOf( 4), descriptor.getMinimumValue());
        assertEquals("maximumValue",  Integer.valueOf(20), descriptor.getMaximumValue());
        assertEquals("minimumOccurs", 1, descriptor.getMinimumOccurs());
        assertEquals("maximumOccurs", 1, descriptor.getMaximumOccurs());
    }

    /**
     * Tests {@code DefaultParameterDescriptor} constructor with an invalid default value.
     */
    @Test
    @DependsOnMethod("testRangeValidation")
    public void testDefaultValueValidation() {
        try {
            create("Test default", 4, 20, 3);
            fail("defaultValue < minimum");
        } catch (IllegalArgumentException exception) {
            assertEquals("Value ‘Test default’ = 3 is invalid. Expected a value in the [4 … 20] range.", exception.getMessage());
        }
    }

    /**
     * Tests {@code DefaultParameterDescriptor} construction for {@link Double} type.
     */
    @Test
    public void testDoubleType() {
        final ParameterDescriptor<Double> descriptor = create("Length measure", 4, 20, 12, SI.METRE);
        assertEquals("name",         "Length measure",   descriptor.getName().getCode());
        assertEquals("unit",         SI.METRE,           descriptor.getUnit());
        assertEquals("class",        Double.class,       descriptor.getValueClass());
        assertEquals("defaultValue", Double.valueOf(12), descriptor.getDefaultValue());
        assertEquals("minimum",      Double.valueOf( 4), descriptor.getMinimumValue());
        assertEquals("maximum",      Double.valueOf(20), descriptor.getMaximumValue());
        validate(descriptor);
    }

    /**
     * Verifies that we can not assign unit of measurements to non-numerical values.
     */
    @Test
    public void testStringType() {
<<<<<<< HEAD
        final ParameterDescriptor<String> descriptor = new DefaultParameterDescriptor<String>(
                properties("String param", "AAA", "BBB"), String.class, "ABC", null, false);
=======
        final Range<String> valueDomain = new Range<>(String.class, "AAA", true, "BBB", true);
        final DefaultParameterDescriptor<String> descriptor = new DefaultParameterDescriptor<>(
                properties("String param"), String.class, valueDomain, null, "ABC", false);
>>>>>>> 0078c775
        assertEquals("name", "String param",     descriptor.getName().getCode());
        assertEquals("valueClass", String.class, descriptor.getValueClass());
        assertNull  ("validValues",              descriptor.getValidValues());
        assertSame  ("valueDomain", valueDomain, descriptor.getValueDomain());
        assertEquals("defaultValue",  "ABC",     descriptor.getDefaultValue());
        assertEquals("minimumValue",  "AAA",     descriptor.getMinimumValue());
        assertEquals("maximumValue",  "BBB",     descriptor.getMaximumValue());
        assertEquals("minimumOccurs", 0,         descriptor.getMinimumOccurs());
        assertEquals("maximumOccurs", 1,         descriptor.getMaximumOccurs());
<<<<<<< HEAD
        /*
         * Same construction than above, except that we specify a unit of measurement.
         * This operation shall be invalid for non-numerical types.
         */
        try {
            new DefaultParameterDescriptor<String>(properties("Invalid param", "AAA", "BBB"),
                     String.class, "ABC", SI.METRE, false);
        } catch (IllegalArgumentException e) {
            assertEquals("Unit of measurement “m” is not valid for “Invalid param” values.", e.getMessage());
        }
=======
        assertNull  ("unit",                     descriptor.getUnit());
>>>>>>> 0078c775
    }

    /**
     * Tests a descriptor for a parameter restricted to some values.
     * This is typically (but not necessarily) a code list parameter.
     */
    @Test
    public void testEnumeration() {
        final String[] enumeration = {"Apple", "Orange", "りんご"};
        final ParameterDescriptor<String> descriptor = create(
                "Enumeration param", String.class, enumeration, "Apple");
        assertEquals     ("name", "Enumeration param", descriptor.getName().getCode());
        assertEquals     ("valueClass", String.class,  descriptor.getValueClass());
        assertArrayEquals("validValues", enumeration,  descriptor.getValidValues().toArray());
        assertEquals     ("defaultValue",  "Apple",    descriptor.getDefaultValue());
        assertNull       ("minimumValue",              descriptor.getMinimumValue());
        assertNull       ("maximumValue",              descriptor.getMaximumValue());
        assertEquals     ("minimumOccurs", 1,          descriptor.getMinimumOccurs());
        assertEquals     ("maximumOccurs", 1,          descriptor.getMaximumOccurs());
        assertNull       ("unit",                      descriptor.getUnit());
        /*
         * Invalid operation: element not in the list of valid elements.
         */
        try {
            create("Enumeration param", String.class, enumeration, "Pear");
        } catch (IllegalArgumentException e) {
            assertEquals("Parameter “Enumeration param” can not take the “Pear” value.", e.getMessage());
        }
    }

    /**
     * Tests a descriptor for a parameter value of kind {@code double[]}.
     */
    @Test
    @DependsOnMethod("testDoubleType")
    public void testArrayType() {
        final DefaultParameterDescriptor<double[]> descriptor = createForArray("Array param", 4, 9, SI.METRE);
        assertEquals("name",       "Array param",  descriptor.getName().getCode());
        assertEquals("valueClass", double[].class, descriptor.getValueClass());
        assertEquals("unit",       SI.METRE,       descriptor.getUnit());
        assertNull  ("validValues",                descriptor.getValidValues());
        assertNull  ("defaultValue",               descriptor.getDefaultValue());
        assertNull  ("minimumValue",               descriptor.getMinimumValue());
        assertNull  ("maximumValue",               descriptor.getMaximumValue());
        assertEquals("minimumOccurs", 1,           descriptor.getMinimumOccurs());
        assertEquals("maximumOccurs", 1,           descriptor.getMaximumOccurs());

        final Range<?> valueDomain = descriptor.getValueDomain();
        assertNotNull("valueDomain", valueDomain);
        assertEquals(Double.class,      valueDomain.getElementType());
        assertEquals(Double.valueOf(4), valueDomain.getMinValue());
        assertEquals(Double.valueOf(9), valueDomain.getMaxValue());
        /*
         * Invalid operation: wrong type of range value.
         */
        try {
            new DefaultParameterDescriptor<>(properties("Array param"), double[].class,
                    NumberRange.create(4, true, 9, true), null, null, false);
        } catch (IllegalArgumentException e) {
            assertEquals("Argument ‘valueDomain’ can not be an instance of ‘Range<Integer>’.", e.getMessage());
        }
    }

    /**
     * Tests the WKT representation.
     */
    @Test
    public void testWKT() {
        final DefaultParameterDescriptor<Double> descriptor = create("Real number", 4, 8, 5, SI.METRE);
        assertWktEquals("Parameter[“Integer param”, 5]", create("Integer param", 4, 8, 5));
        assertWktEquals("Parameter[“Real number”, 5.0, LengthUnit[“metre”, 1]]", descriptor);
        assertEquals("Parameter[\"Real number\", 5.0, Unit[\"metre\", 1]]", descriptor.toString());
    }
}<|MERGE_RESOLUTION|>--- conflicted
+++ resolved
@@ -50,15 +50,8 @@
      * @param  name The parameter name.
      * @return The properties to be given to descriptor constructor.
      */
-<<<<<<< HEAD
-    private static Map<String,Object> properties(final String name,
-            final Object minimumValue, final Object maximumValue)
-    {
-        final Map<String,Object> properties = new HashMap<String,Object>(8);
-=======
     private static Map<String,Object> properties(final String name) {
-        final Map<String,Object> properties = new HashMap<>(4);
->>>>>>> 0078c775
+        final Map<String,Object> properties = new HashMap<String,Object>(4);
         assertNull(properties.put(DefaultParameterDescriptor.NAME_KEY, name));
         assertNull(properties.put(DefaultParameterDescriptor.LOCALE_KEY, Locale.US));
         return properties;
@@ -72,11 +65,7 @@
      * @return The parameter descriptor.
      */
     static <T> DefaultParameterDescriptor<T> createSimpleOptional(final String name, final Class<T> type) {
-<<<<<<< HEAD
-        return new DefaultParameterDescriptor<T>(properties(name, null, null), type, null, null, false);
-=======
-        return new DefaultParameterDescriptor<>(properties(name), type, null, null, null, false);
->>>>>>> 0078c775
+        return new DefaultParameterDescriptor<T>(properties(name), type, null, null, null, false);
     }
 
     /**
@@ -91,13 +80,8 @@
     static DefaultParameterDescriptor<Integer> create(final String name,
             final int minimumValue, final int maximumValue, final int defaultValue)
     {
-<<<<<<< HEAD
-        return new DefaultParameterDescriptor<Integer>(properties(name, minimumValue, maximumValue),
-                 Integer.class, Integer.valueOf(defaultValue), null, true);
-=======
-        return new DefaultParameterDescriptor<>(properties(name), Integer.class,
+        return new DefaultParameterDescriptor<Integer>(properties(name), Integer.class,
                 NumberRange.create(minimumValue, true, maximumValue, true), null, Integer.valueOf(defaultValue), true);
->>>>>>> 0078c775
     }
 
     /**
@@ -113,16 +97,9 @@
     static DefaultParameterDescriptor<Double> create(final String name,
             final double minimumValue, final double maximumValue, final double defaultValue, final Unit<?> unit)
     {
-<<<<<<< HEAD
-        return new DefaultParameterDescriptor<Double>(properties(name,
-                minimumValue == Double.NEGATIVE_INFINITY ? null : Double.valueOf(minimumValue),
-                maximumValue == Double.POSITIVE_INFINITY ? null : Double.valueOf(maximumValue)),
-                Double.class, Double.isNaN(defaultValue) ? null : Double.valueOf(defaultValue), unit, true);
-=======
-        return new DefaultParameterDescriptor<>(properties(name), Double.class,
+        return new DefaultParameterDescriptor<Double>(properties(name), Double.class,
                 MeasurementRange.create(minimumValue, true, maximumValue, true, unit), null,
                 Double.isNaN(defaultValue) ? null : Double.valueOf(defaultValue), true);
->>>>>>> 0078c775
     }
 
     /**
@@ -138,12 +115,7 @@
     static <T> DefaultParameterDescriptor<T> create(final String name, final Class<T> type,
             final T[] validValues, final T defaultValue)
     {
-<<<<<<< HEAD
-        final Map<String,Object> properties = properties(name, null, null);
-        assertNull(properties.put(DefaultParameterDescriptor.VALID_VALUES_KEY, validValues));
-        return new DefaultParameterDescriptor<T>(properties, type, defaultValue, null, true);
-=======
-        return new DefaultParameterDescriptor<>(properties(name), type, null, validValues, defaultValue, true);
+        return new DefaultParameterDescriptor<T>(properties(name), type, null, validValues, defaultValue, true);
     }
 
     /**
@@ -159,8 +131,7 @@
             final double minimumValue, final double maximumValue, final Unit<?> unit)
     {
         final MeasurementRange<Double> valueDomain = MeasurementRange.create(minimumValue, true, maximumValue, true, unit);
-        return new DefaultParameterDescriptor<>(properties(name), double[].class, valueDomain, null, null, true);
->>>>>>> 0078c775
+        return new DefaultParameterDescriptor<double[]>(properties(name), double[].class, valueDomain, null, null, true);
     }
 
     /**
@@ -237,14 +208,9 @@
      */
     @Test
     public void testStringType() {
-<<<<<<< HEAD
-        final ParameterDescriptor<String> descriptor = new DefaultParameterDescriptor<String>(
-                properties("String param", "AAA", "BBB"), String.class, "ABC", null, false);
-=======
-        final Range<String> valueDomain = new Range<>(String.class, "AAA", true, "BBB", true);
-        final DefaultParameterDescriptor<String> descriptor = new DefaultParameterDescriptor<>(
+        final Range<String> valueDomain = new Range<String>(String.class, "AAA", true, "BBB", true);
+        final DefaultParameterDescriptor<String> descriptor = new DefaultParameterDescriptor<String>(
                 properties("String param"), String.class, valueDomain, null, "ABC", false);
->>>>>>> 0078c775
         assertEquals("name", "String param",     descriptor.getName().getCode());
         assertEquals("valueClass", String.class, descriptor.getValueClass());
         assertNull  ("validValues",              descriptor.getValidValues());
@@ -254,20 +220,7 @@
         assertEquals("maximumValue",  "BBB",     descriptor.getMaximumValue());
         assertEquals("minimumOccurs", 0,         descriptor.getMinimumOccurs());
         assertEquals("maximumOccurs", 1,         descriptor.getMaximumOccurs());
-<<<<<<< HEAD
-        /*
-         * Same construction than above, except that we specify a unit of measurement.
-         * This operation shall be invalid for non-numerical types.
-         */
-        try {
-            new DefaultParameterDescriptor<String>(properties("Invalid param", "AAA", "BBB"),
-                     String.class, "ABC", SI.METRE, false);
-        } catch (IllegalArgumentException e) {
-            assertEquals("Unit of measurement “m” is not valid for “Invalid param” values.", e.getMessage());
-        }
-=======
         assertNull  ("unit",                     descriptor.getUnit());
->>>>>>> 0078c775
     }
 
     /**
@@ -324,7 +277,7 @@
          * Invalid operation: wrong type of range value.
          */
         try {
-            new DefaultParameterDescriptor<>(properties("Array param"), double[].class,
+            new DefaultParameterDescriptor<double[]>(properties("Array param"), double[].class,
                     NumberRange.create(4, true, 9, true), null, null, false);
         } catch (IllegalArgumentException e) {
             assertEquals("Argument ‘valueDomain’ can not be an instance of ‘Range<Integer>’.", e.getMessage());
