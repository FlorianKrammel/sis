--- conflicted
+++ resolved
@@ -42,11 +42,7 @@
  * @version 0.6
  * @module
  */
-<<<<<<< HEAD
-public abstract class HTMLGenerator implements java.io.Closeable {
-=======
 public abstract class HTMLGenerator implements Closeable {
->>>>>>> e54f88bf
     /**
      * The encoding of the files to generate.
      */
