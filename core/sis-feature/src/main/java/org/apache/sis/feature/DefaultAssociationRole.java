/*
 * Licensed to the Apache Software Foundation (ASF) under one or more
 * contributor license agreements.  See the NOTICE file distributed with
 * this work for additional information regarding copyright ownership.
 * The ASF licenses this file to You under the Apache License, Version 2.0
 * (the "License"); you may not use this file except in compliance with
 * the License.  You may obtain a copy of the License at
 *
 *     http://www.apache.org/licenses/LICENSE-2.0
 *
 * Unless required by applicable law or agreed to in writing, software
 * distributed under the License is distributed on an "AS IS" BASIS,
 * WITHOUT WARRANTIES OR CONDITIONS OF ANY KIND, either express or implied.
 * See the License for the specific language governing permissions and
 * limitations under the License.
 */
package org.apache.sis.feature;

import java.util.Map;
import java.util.List;
import java.util.ArrayList;
import java.util.IdentityHashMap;
import org.opengis.util.GenericName;
import org.opengis.util.InternationalString;
import org.opengis.metadata.Identifier;
import org.apache.sis.internal.feature.Resources;
import org.apache.sis.util.Debug;

import static org.apache.sis.util.ArgumentChecks.*;

<<<<<<< HEAD
=======
// Branch-dependent imports
import org.opengis.feature.PropertyType;
import org.opengis.feature.AttributeType;
import org.opengis.feature.FeatureType;
import org.opengis.feature.FeatureAssociation;
import org.opengis.feature.FeatureAssociationRole;
import org.opengis.feature.PropertyNotFoundException;

>>>>>>> 4edd3015

/**
 * Indicates the role played by the association between two features.
 * In the area of geographic information, there exist multiple kinds of associations:
 *
 * <ul>
 *   <li><b>Aggregation</b> represents associations between features which can exist even if the aggregate is destroyed.</li>
 *   <li><b>Composition</b> represents relationships where the owned features are destroyed together with the composite.</li>
 *   <li><b>Spatial</b> association represents spatial or topological relationships that may exist between features (e.g. “<cite>east of</cite>”).</li>
 *   <li><b>Temporal</b> association may represent for example a sequence of changes over time involving the replacement of some
 *       feature instances by other feature instances.</li>
 * </ul>
 *
 * <div class="section">Immutability and thread safety</div>
 * Instances of this class are immutable if all properties ({@link GenericName} and {@link InternationalString}
 * instances) and all arguments (e.g. {@code valueType}) given to the constructor are also immutable.
 * Such immutable instances can be shared by many objects and passed between threads without synchronization.
 *
 * @author  Martin Desruisseaux (Geomatys)
 * @version 0.8
 *
 * @see DefaultFeatureType
 * @see AbstractAssociation
 *
 * @since 0.5
 * @module
 */
public class DefaultAssociationRole extends FieldType {
    /**
     * For cross-version compatibility.
     */
    private static final long serialVersionUID = 1592712639262027124L;

    /**
     * The type of feature instances to be associated.
     *
     * @see #getValueType()
     */
    private volatile FeatureType valueType;

    /**
     * The name of the property to use as a title for the associated feature, or an empty string if none.
     * This field is initially null, then computed when first needed.
     * This information is used only by {@link AbstractAssociation#toString()} implementation.
     */
    private transient volatile String titleProperty;

    /**
     * Constructs an association to the given feature type. The properties map is given unchanged to
     * the {@linkplain AbstractIdentifiedType#AbstractIdentifiedType(Map) super-class constructor}.
     * The following table is a reminder of main (not all) recognized map entries:
     *
     * <table class="sis">
     *   <caption>Recognized map entries (non exhaustive list)</caption>
     *   <tr>
     *     <th>Map key</th>
     *     <th>Value type</th>
     *     <th>Returned by</th>
     *   </tr>
     *   <tr>
     *     <td>{@value org.apache.sis.feature.AbstractIdentifiedType#NAME_KEY}</td>
     *     <td>{@link GenericName} or {@link String}</td>
     *     <td>{@link #getName()}</td>
     *   </tr>
     *   <tr>
     *     <td>{@value org.apache.sis.feature.AbstractIdentifiedType#DEFINITION_KEY}</td>
     *     <td>{@link InternationalString} or {@link String}</td>
     *     <td>{@link #getDefinition()}</td>
     *   </tr>
     *   <tr>
     *     <td>{@value org.apache.sis.feature.AbstractIdentifiedType#DESIGNATION_KEY}</td>
     *     <td>{@link InternationalString} or {@link String}</td>
     *     <td>{@link #getDesignation()}</td>
     *   </tr>
     *   <tr>
     *     <td>{@value org.apache.sis.feature.AbstractIdentifiedType#DESCRIPTION_KEY}</td>
     *     <td>{@link InternationalString} or {@link String}</td>
     *     <td>{@link #getDescription()}</td>
     *   </tr>
     *   <tr>
     *     <td>{@value org.apache.sis.feature.AbstractIdentifiedType#DEPRECATED_KEY}</td>
     *     <td>{@link Boolean}</td>
     *     <td>{@link #isDeprecated()}</td>
     *   </tr>
     * </table>
     *
     * @param identification  the name and other information to be given to this association role.
     * @param valueType       the type of feature values.
     * @param minimumOccurs   the minimum number of occurrences of the association within its containing entity.
     * @param maximumOccurs   the maximum number of occurrences of the association within its containing entity,
     *                        or {@link Integer#MAX_VALUE} if there is no restriction.
     *
     * @see org.apache.sis.feature.builder.AssociationRoleBuilder
     */
    public DefaultAssociationRole(final Map<String,?> identification, final DefaultFeatureType valueType,
            final int minimumOccurs, final int maximumOccurs)
    {
        super(identification, minimumOccurs, maximumOccurs);
        ensureNonNull("valueType", valueType);
        this.valueType = valueType;
    }

    /**
     * Constructs an association to a feature type of the given name.
     * This constructor can be used when creating a cyclic graph of {@link DefaultFeatureType} instances.
     * In such cases, at least one association needs to be created while its {@code FeatureType} is not yet available.
     *
     * <div class="note"><b>Example:</b>
     * The following establishes a bidirectional association between feature types <var>A</var> and <var>B</var>:
     *
     * {@preformat java
     *   String    namespace = "My model";
     *   GenericName nameOfA = Names.createTypeName(namespace, ":", "Feature type A");
     *   GenericName nameOfB = Names.createTypeName(namespace, ":", "Feature type B");
     *   FeatureType typeA = new DefaultFeatureType(nameOfA, false, null,
     *       new DefaultAssociationRole(Names.createLocalName("Association to B"), nameOfB),
     *       // More properties if desired.
     *   );
     *   FeatureType typeB = new DefaultFeatureType(nameOfB, false, null,
     *       new DefaultAssociationRole(Names.createLocalName("Association to A"), featureA),
     *       // More properties if desired.
     *   );
     * }
     *
     * After the above code completed, the {@linkplain #getValueType() value type} of <cite>"association to B"</cite>
     * has been automatically set to the {@code typeB} instance.
     * </div>
     *
     * Callers shall make sure that the feature types graph will not contain more than one feature of the given name.
     * If more than one {@code FeatureType} instance of the given name is found at resolution time, the selected one
     * is undetermined.
     *
     * @param identification  the name and other information to be given to this association role.
     * @param valueType       the name of the type of feature values.
     * @param minimumOccurs   the minimum number of occurrences of the association within its containing entity.
     * @param maximumOccurs   the maximum number of occurrences of the association within its containing entity,
     *                        or {@link Integer#MAX_VALUE} if there is no restriction.
     */
    public DefaultAssociationRole(final Map<String,?> identification, final GenericName valueType,
            final int minimumOccurs, final int maximumOccurs)
    {
        super(identification, minimumOccurs, maximumOccurs);
        ensureNonNull("valueType", valueType);
        this.valueType = new NamedFeatureType(valueType);
    }

    /**
     * Returns {@code true} if the associated {@code FeatureType} is complete (not just a name).
     * This method returns {@code false} if this {@code FeatureAssociationRole} has been
     * {@linkplain #DefaultAssociationRole(Map, GenericName, int, int) constructed with only a feature name}
     * and that named feature has not yet been resolved.
     *
     * @return {@code true} if the associated feature is complete, or {@code false} if only its name is known.
     *
     * @see #getValueType()
     *
     * @since 0.8
     */
    public final boolean isResolved() {
        final FeatureType type = valueType;
        if (type instanceof NamedFeatureType) {
            final FeatureType resolved = ((NamedFeatureType) type).resolved;
            if (resolved == null) {
                return false;
            }
            valueType = resolved;
        }
        return true;
    }

    /**
     * If the associated feature type is a placeholder for a {@code FeatureType} to be defined later,
     * replaces the placeholder by the actual instance if available. Otherwise do nothing.
     *
     * This method is needed only in case of cyclic graph, e.g. feature <var>A</var> has an association
     * to feature <var>B</var> which has an association back to <var>A</var>. It may also be <var>A</var>
     * having an association to itself, <i>etc.</i>
     *
     * @param  creating  the feature type in process of being constructed.
     * @return {@code true} if this association references a resolved feature type after this method call.
     */
    final boolean resolve(final DefaultFeatureType creating) {
        final FeatureType type = valueType;
        if (type instanceof NamedFeatureType) {
            FeatureType resolved = ((NamedFeatureType) type).resolved;
            if (resolved == null) {
                final GenericName name = type.getName();
                if (name.equals(creating.getName())) {
                    resolved = creating;                                    // This is the most common case.
                } else {
                    /*
                     * The feature that we need to resolve is not the one we just created. Maybe we can find
                     * this desired feature in an association of the 'creating' feature, instead than beeing
                     * the 'creating' feature itself. This is a little bit unusual, but not illegal.
                     */
                    final List<DefaultFeatureType> deferred = new ArrayList<>();
                    resolved = search(creating, name, deferred);
                    if (resolved == null) {
                        /*
                         * Did not found the desired FeatureType in the 'creating' instance.
                         * Try harder, by searching recursively in associations of associations.
                         */
                        if (deferred.isEmpty() || (resolved = deepSearch(deferred, name)) == null) {
                            return false;
                        }
                    }
                }
                ((NamedFeatureType) type).resolved = resolved;
            }
            valueType = resolved;
        }
        return true;
    }

    /**
     * Searches in the given {@code feature} for an associated feature type of the given name.
     * This method does not search recursively in the associations of the associated features.
     * Such recursive search will be performed by {@link #deepSearch(List, GenericName)} only
     * if we do not find the desired feature in the most direct way.
     *
     * <p>Current implementation does not check that there is no duplicated names.
     * See {@link #deepSearch(List, GenericName)} for a rational.</p>
     *
     * @param  feature   the feature in which to search.
     * @param  name      the name of the feature to search.
     * @param  deferred  where to store {@code FeatureType}s to be eventually used for a deep search.
     * @return the feature of the given name, or {@code null} if none.
     */
    @SuppressWarnings("null")
    private static DefaultFeatureType search(final DefaultFeatureType feature, final GenericName name,
            final List<DefaultFeatureType> deferred)
    {
        /*
         * Search only in associations declared in the given feature, not in inherited associations.
         * The inherited associations will be checked in a separated loop below if we did not found
         * the request feature type in explicitly declared associations.
         */
        for (final AbstractIdentifiedType property : feature.getProperties(false)) {
            if (property instanceof DefaultAssociationRole) {
                final FeatureType valueType;
                valueType = ((DefaultAssociationRole) property).valueType;
                if (valueType instanceof NamedFeatureType) {
                    continue;                                       // Skip unresolved feature types.
                }
                if (name.equals(valueType.getName())) {
                    return (DefaultFeatureType) valueType;
                }
                deferred.add((DefaultFeatureType) valueType);
            }
        }
        /*
         * Search in inherited associations as a separated step, in order to include the overridden
         * associations in the search. Overridden associations have the same association role name,
         * but not necessarily the same feature type (may be a subtype). This is equivalent to
         * "covariant return type" in the Java language.
         */
        for (DefaultFeatureType type : feature.getSuperTypes()) {
            if (name.equals(type.getName())) {
                return type;
            }
            type = search(type, name, deferred);
            if (type != null) {
                return type;
            }
        }
        return null;
    }

    /**
     * Potentially invoked after {@code search(FeatureType, GenericName, List)} for searching
     * in associations of associations.
     *
     * <p>Current implementation does not check that there is no duplicated names. Even if we did so,
     * a graph of feature types may have no duplicated names at this time but some duplicated names
     * later. We rather put a warning in {@link #DefaultAssociationRole(Map, GenericName, int, int)}
     * javadoc.</p>
     *
     * @param  deferred  the feature types collected by {@code search(FeatureType, GenericName, List)}.
     * @param  name      the name of the feature to search.
     * @return the feature of the given name, or {@code null} if none.
     */
    private static DefaultFeatureType deepSearch(final List<DefaultFeatureType> deferred, final GenericName name) {
        final Map<FeatureType,Boolean> done = new IdentityHashMap<>(8);
        for (int i=0; i<deferred.size();) {
            DefaultFeatureType valueType = deferred.get(i++);
            if (done.put(valueType, Boolean.TRUE) == null) {
                deferred.subList(0, i).clear();                 // Discard previous value for making more room.
                valueType = search(valueType, name, deferred);
                if (valueType != null) {
                    return valueType;
                }
                i = 0;
            }
        }
        return null;
    }

    /**
     * Returns the type of feature values.
     *
     * <p>This method can not be invoked if {@link #isResolved()} returns {@code false}.
     * However it is still possible to {@linkplain Features#getValueTypeName
     * get the associated feature type name}.</p>
     *
     * <div class="warning"><b>Warning:</b> In a future SIS version, the return type may be changed
     * to {@code org.opengis.feature.FeatureType}. This change is pending GeoAPI revision.</div>
     *
     * @return the type of feature values.
     * @throws IllegalStateException if the feature type has been specified
     *         {@linkplain #DefaultAssociationRole(Map, GenericName, int, int) only by its name}
     *         and not yet resolved.
     *
     * @see #isResolved()
     */
    public final DefaultFeatureType getValueType() {
        /*
         * This method shall be final for consistency with other methods in this classes
         * which use the 'valueType' field directly. Furthermore, this method is invoked
         * (indirectly) by DefaultFeatureType constructors.
         */
        FeatureType type = valueType;
        if (type instanceof NamedFeatureType) {
            type = ((NamedFeatureType) type).resolved;
            if (type == null) {
                throw new IllegalStateException(Resources.format(Resources.Keys.UnresolvedFeatureName_1, getName()));
            }
            valueType = type;
        }
        return (DefaultFeatureType) type;
    }

    /**
     * Returns the name of the feature type. This information is always available
     * even when the name has not yet been {@linkplain #resolve resolved}.
     */
    static GenericName getValueTypeName(final DefaultAssociationRole role) {
        // Method is static for compatibility with branches on GeoAPI snapshots.
        return role.valueType.getName();
    }

    /**
     * Returns the name of the property to use as a title for the associated feature, or {@code null} if none.
<<<<<<< HEAD
     * This method searches for the first attribute having a value class assignable to {@link CharSequence}.
     *
     * <p><b>API note:</b> a non-static method would be more elegant in this "SIS for GeoAPI 3.0" branch.
     * However this method needs to be static in other SIS branches, because they work with interfaces
     * rather than SIS implementation. We keep the method static in this branch too for easier merges.</p>
     */
    static String getTitleProperty(final DefaultAssociationRole role) {
        String p = role.titleProperty; // No synchronization - not a big deal if computed twice.
        if (p != null) {
            return p.isEmpty() ? null : p;
        }
        p = searchTitleProperty(role);
        role.titleProperty = (p != null) ? p : "";
        return p;
=======
     * This method applies the following heuristic rules:
     *
     * <ul>
     *   <li>If associated feature has a property named {@code "sis:identifier"}, then this method returns that name.</li>
     *   <li>Otherwise if the associated feature has a mandatory property of type {@link CharSequence}, {@link GenericName}
     *       or {@link Identifier}, then this method returns the name of that property.</li>
     *   <li>Otherwise if the associated feature has an optional property of type {@link CharSequence}, {@link GenericName}
     *       or {@link Identifier}, then this method returns the name of that property.</li>
     *   <li>Otherwise this method returns {@code null}.</li>
     * </ul>
     *
     * This method should be used only for display purpose, not as a reliable or stable way to get the identifier.
     * The heuristic rules implemented in this method may change in any future Apache SIS version.
     */
    static String getTitleProperty(final FeatureAssociationRole role) {
        if (role instanceof DefaultAssociationRole) {
            String p = ((DefaultAssociationRole) role).titleProperty;       // No synchronization - not a big deal if computed twice.
            if (p != null) {
                return p.isEmpty() ? null : p;
            }
            p = searchTitleProperty(role.getValueType());
            ((DefaultAssociationRole) role).titleProperty = (p != null) ? p : "";
            return p;
        }
        return searchTitleProperty(role.getValueType());
>>>>>>> 4edd3015
    }

    /**
     * Implementation of {@code getTitleProperty(FeatureAssociationRole)} for first search,
     * or for non-SIS {@code FeatureAssociationRole} implementations.
     */
<<<<<<< HEAD
    private static String searchTitleProperty(final DefaultAssociationRole role) {
        for (final AbstractIdentifiedType type : role.getValueType().getProperties(true)) {
            if (type instanceof DefaultAttributeType<?>) {
                final DefaultAttributeType<?> pt = (DefaultAttributeType<?>) type;
                if (pt.getMaximumOccurs() != 0 && CharSequence.class.isAssignableFrom(pt.getValueClass())) {
                    return pt.getName().toString();
=======
    private static String searchTitleProperty(final FeatureType ft) {
        String fallback = null;
        try {
            return ft.getProperty("sis:identifier").getName().toString();
        } catch (PropertyNotFoundException e) {
            // Ignore.
        }
        for (final PropertyType type : ft.getProperties(true)) {
            if (type instanceof AttributeType<?>) {
                final AttributeType<?> pt = (AttributeType<?>) type;
                final Class<?> valueClass = pt.getValueClass();
                if (CharSequence.class.isAssignableFrom(valueClass) ||
                    GenericName .class.isAssignableFrom(valueClass) ||
                    Identifier.class.isAssignableFrom(valueClass))
                {
                    final String name = pt.getName().toString();
                    if (pt.getMaximumOccurs() != 0) {
                        return name;
                    } else if (fallback == null) {
                        fallback = name;
                    }
>>>>>>> 4edd3015
                }
            }
        }
        return fallback;
    }

    /**
     * Returns the minimum number of occurrences of the association within its containing entity.
     * The returned value is greater than or equal to zero.
     *
     * @return the minimum number of occurrences of the association within its containing entity.
     */
    @Override
    public final int getMinimumOccurs() {
        return super.getMinimumOccurs();
    }

    /**
     * Returns the maximum number of occurrences of the association within its containing entity.
     * The returned value is greater than or equal to the {@link #getMinimumOccurs()} value.
     * If there is no maximum, then this method returns {@link Integer#MAX_VALUE}.
     *
     * @return the maximum number of occurrences of the association within its containing entity,
     *         or {@link Integer#MAX_VALUE} if none.
     */
    @Override
    public final int getMaximumOccurs() {
        return super.getMaximumOccurs();
    }

    /**
     * Creates a new association instance of this role.
     *
     * @return a new association instance.
     *
     * @see AbstractAssociation#create(DefaultAssociationRole)
     */
    public AbstractAssociation newInstance() {
        return AbstractAssociation.create(this);
    }

    /**
     * Returns a hash code value for this association role.
     *
     * @return {@inheritDoc}
     */
    @Override
    public int hashCode() {
        /*
         * Do not use the full 'valueType' object for computing hash code,
         * because it may change before and after 'resolve' is invoked. In
         * addition, this avoid infinite recursivity in case of cyclic graph.
         */
        return super.hashCode() + valueType.getName().hashCode();
    }

    /**
     * Compares this association role with the given object for equality.
     *
     * @return {@inheritDoc}
     */
    @Override
    public boolean equals(final Object obj) {
        if (obj == this) {
            return true;
        }
        if (super.equals(obj)) {
            final DefaultAssociationRole that = (DefaultAssociationRole) obj;
            return valueType.equals(that.valueType);
        }
        return false;
    }

    /**
     * Returns a string representation of this association role.
     * The returned string is for debugging purpose and may change in any future SIS version.
     *
     * @return a string representation of this association role for debugging purpose.
     */
    @Debug
    @Override
    public String toString() {
        return toString(deprecated, "FeatureAssociationRole", getName(), valueType.getName()).toString();
    }
}<|MERGE_RESOLUTION|>--- conflicted
+++ resolved
@@ -28,17 +28,6 @@
 
 import static org.apache.sis.util.ArgumentChecks.*;
 
-<<<<<<< HEAD
-=======
-// Branch-dependent imports
-import org.opengis.feature.PropertyType;
-import org.opengis.feature.AttributeType;
-import org.opengis.feature.FeatureType;
-import org.opengis.feature.FeatureAssociation;
-import org.opengis.feature.FeatureAssociationRole;
-import org.opengis.feature.PropertyNotFoundException;
-
->>>>>>> 4edd3015
 
 /**
  * Indicates the role played by the association between two features.
@@ -381,22 +370,6 @@
 
     /**
      * Returns the name of the property to use as a title for the associated feature, or {@code null} if none.
-<<<<<<< HEAD
-     * This method searches for the first attribute having a value class assignable to {@link CharSequence}.
-     *
-     * <p><b>API note:</b> a non-static method would be more elegant in this "SIS for GeoAPI 3.0" branch.
-     * However this method needs to be static in other SIS branches, because they work with interfaces
-     * rather than SIS implementation. We keep the method static in this branch too for easier merges.</p>
-     */
-    static String getTitleProperty(final DefaultAssociationRole role) {
-        String p = role.titleProperty; // No synchronization - not a big deal if computed twice.
-        if (p != null) {
-            return p.isEmpty() ? null : p;
-        }
-        p = searchTitleProperty(role);
-        role.titleProperty = (p != null) ? p : "";
-        return p;
-=======
      * This method applies the following heuristic rules:
      *
      * <ul>
@@ -410,47 +383,39 @@
      *
      * This method should be used only for display purpose, not as a reliable or stable way to get the identifier.
      * The heuristic rules implemented in this method may change in any future Apache SIS version.
-     */
-    static String getTitleProperty(final FeatureAssociationRole role) {
-        if (role instanceof DefaultAssociationRole) {
-            String p = ((DefaultAssociationRole) role).titleProperty;       // No synchronization - not a big deal if computed twice.
-            if (p != null) {
-                return p.isEmpty() ? null : p;
-            }
-            p = searchTitleProperty(role.getValueType());
-            ((DefaultAssociationRole) role).titleProperty = (p != null) ? p : "";
-            return p;
-        }
-        return searchTitleProperty(role.getValueType());
->>>>>>> 4edd3015
-    }
-
-    /**
-     * Implementation of {@code getTitleProperty(FeatureAssociationRole)} for first search,
+     *
+     * <p><b>API note:</b> a non-static method would be more elegant in this "SIS for GeoAPI 3.0" branch.
+     * However this method needs to be static in other SIS branches, because they work with interfaces
+     * rather than SIS implementation. We keep the method static in this branch too for easier merges.</p>
+     */
+    static String getTitleProperty(final DefaultAssociationRole role) {
+        String p = role.titleProperty;       // No synchronization - not a big deal if computed twice.
+        if (p != null) {
+            return p.isEmpty() ? null : p;
+        }
+        p = searchTitleProperty(role.getValueType());
+        role.titleProperty = (p != null) ? p : "";
+        return p;
+    }
+
+    /**
+     * Implementation of {@link #getTitleProperty(DefaultAssociationRole)} for first search,
      * or for non-SIS {@code FeatureAssociationRole} implementations.
      */
-<<<<<<< HEAD
-    private static String searchTitleProperty(final DefaultAssociationRole role) {
-        for (final AbstractIdentifiedType type : role.getValueType().getProperties(true)) {
-            if (type instanceof DefaultAttributeType<?>) {
-                final DefaultAttributeType<?> pt = (DefaultAttributeType<?>) type;
-                if (pt.getMaximumOccurs() != 0 && CharSequence.class.isAssignableFrom(pt.getValueClass())) {
-                    return pt.getName().toString();
-=======
-    private static String searchTitleProperty(final FeatureType ft) {
+    private static String searchTitleProperty(final DefaultFeatureType ft) {
         String fallback = null;
         try {
             return ft.getProperty("sis:identifier").getName().toString();
-        } catch (PropertyNotFoundException e) {
+        } catch (IllegalArgumentException e) {
             // Ignore.
         }
-        for (final PropertyType type : ft.getProperties(true)) {
-            if (type instanceof AttributeType<?>) {
-                final AttributeType<?> pt = (AttributeType<?>) type;
+        for (final AbstractIdentifiedType type : ft.getProperties(true)) {
+            if (type instanceof DefaultAttributeType<?>) {
+                final DefaultAttributeType<?> pt = (DefaultAttributeType<?>) type;
                 final Class<?> valueClass = pt.getValueClass();
                 if (CharSequence.class.isAssignableFrom(valueClass) ||
                     GenericName .class.isAssignableFrom(valueClass) ||
-                    Identifier.class.isAssignableFrom(valueClass))
+                    Identifier  .class.isAssignableFrom(valueClass))
                 {
                     final String name = pt.getName().toString();
                     if (pt.getMaximumOccurs() != 0) {
@@ -458,7 +423,6 @@
                     } else if (fallback == null) {
                         fallback = name;
                     }
->>>>>>> 4edd3015
                 }
             }
         }
