/*
 * Licensed to the Apache Software Foundation (ASF) under one or more
 * contributor license agreements.  See the NOTICE file distributed with
 * this work for additional information regarding copyright ownership.
 * The ASF licenses this file to You under the Apache License, Version 2.0
 * (the "License"); you may not use this file except in compliance with
 * the License.  You may obtain a copy of the License at
 *
 *     http://www.apache.org/licenses/LICENSE-2.0
 *
 * Unless required by applicable law or agreed to in writing, software
 * distributed under the License is distributed on an "AS IS" BASIS,
 * WITHOUT WARRANTIES OR CONDITIONS OF ANY KIND, either express or implied.
 * See the License for the specific language governing permissions and
 * limitations under the License.
 */
package org.apache.sis.feature;

import java.util.Collection;
import java.util.Collections;
import org.opengis.util.GenericName;
import org.opengis.util.InternationalString;
import org.opengis.metadata.Identifier;
import org.opengis.metadata.maintenance.ScopeCode;
import org.opengis.metadata.quality.DataQuality;
import org.opengis.metadata.quality.EvaluationMethodType;
import org.apache.sis.metadata.iso.quality.AbstractElement;
import org.apache.sis.metadata.iso.quality.DefaultDataQuality;
import org.apache.sis.metadata.iso.quality.DefaultDomainConsistency;
import org.apache.sis.metadata.iso.quality.DefaultConformanceResult;
import org.apache.sis.metadata.iso.maintenance.DefaultScope;
import org.apache.sis.referencing.NamedIdentifier;
import org.apache.sis.util.resources.Errors;

<<<<<<< HEAD
=======
// Branch-dependent imports
import org.opengis.feature.Property;
import org.opengis.feature.PropertyType;
import org.opengis.feature.Attribute;
import org.opengis.feature.AttributeType;
import org.opengis.feature.Feature;
import org.opengis.feature.FeatureType;
import org.opengis.feature.FeatureAssociation;
import org.opengis.feature.FeatureAssociationRole;

>>>>>>> fb7948b2

/**
 * Provides validation methods to be shared by different implementations.
 *
 * @author  Martin Desruisseaux (Geomatys)
 * @since   0.5
 * @version 0.7
 * @module
 */
final class Validator {
    /**
     * The data quality report.
     */
    final DefaultDataQuality quality;

    /**
     * Creates a new validator.
     *
     * @param feature {@code FEATURE} if the object to validate is a feature,
     *        or {@code ATTRIBUTE} for an attribute, or {@code null} otherwise.
     */
    Validator(final ScopeCode scope) {
        quality = new DefaultDataQuality();
        if (scope != null) {
            quality.setScope(new DefaultScope(scope));
        }
    }

    /**
     * Adds a report for a constraint violation. If the given {@code report} is {@code null}, then this method creates
     * a new {@link DefaultDomainConsistency} instance with the measure identification set to the property name.
     *
     * <div class="note"><b>Note:</b>
     * setting {@code measureIdentification} to the property name may look like a departure from ISO intend,
     * since the former should be an identification of the <em>quality measurement</em> rather then the measure itself.
     * (setting {@code measureDescription} to {@code type.getDescription()} would probably be wrong for that reason).
     * However {@code measureIdentification} is only an identifier, not a full description of the quality measurement
     * We are not strictly forbidden to use the same identifier for both the quality measurement than the measurement
     * itself. However strictly speaking, maybe we should use a different scope.</div>
     *
     * @param  report      Where to add the result, or {@code null} if not yet created.
     * @param  type        Description of the property for which a constraint violation has been found.
     * @param  explanation Explanation of the constraint violation.
     * @return The {@code report}, or a new report if {@code report} was null.
     */
    private AbstractElement addViolationReport(AbstractElement report,
            final AbstractIdentifiedType type, final InternationalString explanation)
    {
        if (report == null) {
            final GenericName name = type.getName();
            report = new DefaultDomainConsistency();
            // Do not invoke report.setMeasureDescription(type.getDescription()) - see above javadoc.
            report.setMeasureIdentification(name instanceof Identifier ? (Identifier) name : new NamedIdentifier(name));
            report.setEvaluationMethodType(EvaluationMethodType.DIRECT_INTERNAL);
            quality.getReports().add(report);
        }
        report.getResults().add(new DefaultConformanceResult(null, explanation, false));
        return report;
    }

    /**
     * Wraps singleton value in a collection for processing by {@code validate(…)} methods.
     */
    private static Collection<?> asList(final Object value, final int maximumOccurrences) {
        if (maximumOccurrences <= 1) {
            return (value != null) ? Collections.singletonList(value) : Collections.emptyList();
        } else {
            return (Collection<?>) value;
        }
    }

    /**
     * Implementation of {@link AbstractFeature#quality()}, also shared by {@link Features} static method.
     *
     * @param type     the type of the {@code feature} argument, provided explicitely for protecting from user overriding.
     * @param feature  the feature to validate.
     */
    void validate(final FeatureType type, final Feature feature) {
        for (final PropertyType pt : type.getProperties(true)) {
            final Property property = feature.getProperty(pt.getName().toString());
            final DataQuality pq;
            if (property instanceof AbstractAttribute<?>) {
                pq = ((AbstractAttribute<?>) property).quality();
            } else if (property instanceof AbstractAssociation) {
                pq = ((AbstractAssociation) property).quality();
            } else if (property instanceof Attribute<?>) {
                validateAny(((Attribute<?>) property).getType(), ((Attribute<?>) property).getValues());
                continue;
            } else if (property instanceof FeatureAssociation) {
                validateAny(((FeatureAssociation) property).getRole(), ((FeatureAssociation) property).getValues());
                continue;
            } else {
                continue;
            }
            if (pq != null) {                                          // Should not be null, but let be safe.
                quality.getReports().addAll(pq.getReports());
            }
        }
    }

    /**
     * Verifies if the given value is valid for the given attribute type.
     * This method delegates to one of the {@code validate(…)} methods depending of the value type.
     */
    void validateAny(final AbstractIdentifiedType type, final Object value) {
        if (type instanceof DefaultAttributeType<?>) {
            validate((DefaultAttributeType<?>) type, asList(value,
                    ((DefaultAttributeType<?>) type).getMaximumOccurs()));
        }
        if (type instanceof DefaultAssociationRole) {
            validate((DefaultAssociationRole) type, asList(value,
                    ((DefaultAssociationRole) type).getMaximumOccurs()));
        }
    }

    /**
     * Verifies if the given values are valid for the given attribute type.
     */
    void validate(final DefaultAttributeType<?> type, final Collection<?> values) {
        AbstractElement report = null;
        for (final Object value : values) {
            /*
             * In theory, the following check is unnecessary since the type was constrained by the Attribute.setValue(V)
             * method signature. However in practice the call to Attribute.setValue(…) is sometime done after type erasure,
             * so we are better to check.
             */
            final Class<?> valueClass = type.getValueClass();
            if (!valueClass.isInstance(value)) {
                report = addViolationReport(report, type, Errors.formatInternational(
                        Errors.Keys.IllegalPropertyValueClass_3, type.getName(), valueClass, value.getClass()));

                // Report only the first violation for now.
                break;
            }
        }
        verifyCardinality(report, type, type.getMinimumOccurs(), type.getMaximumOccurs(), values.size());
    }

    /**
     * Verifies if the given value is valid for the given association role.
     */
    void validate(final DefaultAssociationRole role, final Collection<?> values) {
        AbstractElement report = null;
        for (final Object value : values) {
<<<<<<< HEAD
            final DefaultFeatureType type = ((AbstractFeature) value).getType();
            if (!role.getValueType().isAssignableFrom(type)) {
=======
            final FeatureType type = ((Feature) value).getType();
            final FeatureType valueType = role.getValueType();
            if (!valueType.isAssignableFrom(type)) {
>>>>>>> fb7948b2
                report = addViolationReport(report, role, Errors.formatInternational(
                        Errors.Keys.IllegalPropertyValueClass_3, role.getName(), valueType.getName(), type.getName()));

                // Report only the first violation for now.
                break;
            }
        }
        verifyCardinality(report, role, role.getMinimumOccurs(), role.getMaximumOccurs(), values.size());
    }

    /**
     * Verifies if the given value mets the cardinality constraint.
     *
     * @param report Where to add the result, or {@code null} if not yet created.
     */
    private void verifyCardinality(final AbstractElement report, final AbstractIdentifiedType type,
            final int minimumOccurs, final int maximumOccurs, final int count)
    {
        if (count < minimumOccurs) {
            final InternationalString message;
            if (count == 0) {
                message = Errors.formatInternational(Errors.Keys.MissingValueForProperty_1, type.getName());
            } else {
                message = Errors.formatInternational(Errors.Keys.TooFewOccurrences_2, minimumOccurs, type.getName());
            }
            addViolationReport(report, type, message);
        } else if (count > maximumOccurs) {
            final InternationalString message;
            if (maximumOccurs == 0) {
                message = Errors.formatInternational(Errors.Keys.ForbiddenProperty_1, type.getName());
            } else {
                message = Errors.formatInternational(Errors.Keys.TooManyOccurrences_2, maximumOccurs, type.getName());
            }
            addViolationReport(report, type, message);
        }
    }
}<|MERGE_RESOLUTION|>--- conflicted
+++ resolved
@@ -32,19 +32,6 @@
 import org.apache.sis.referencing.NamedIdentifier;
 import org.apache.sis.util.resources.Errors;
 
-<<<<<<< HEAD
-=======
-// Branch-dependent imports
-import org.opengis.feature.Property;
-import org.opengis.feature.PropertyType;
-import org.opengis.feature.Attribute;
-import org.opengis.feature.AttributeType;
-import org.opengis.feature.Feature;
-import org.opengis.feature.FeatureType;
-import org.opengis.feature.FeatureAssociation;
-import org.opengis.feature.FeatureAssociationRole;
-
->>>>>>> fb7948b2
 
 /**
  * Provides validation methods to be shared by different implementations.
@@ -122,19 +109,19 @@
      * @param type     the type of the {@code feature} argument, provided explicitely for protecting from user overriding.
      * @param feature  the feature to validate.
      */
-    void validate(final FeatureType type, final Feature feature) {
-        for (final PropertyType pt : type.getProperties(true)) {
-            final Property property = feature.getProperty(pt.getName().toString());
+    void validate(final FeatureType type, final AbstractFeature feature) {
+        for (final AbstractIdentifiedType pt : type.getProperties(true)) {
+            final Object property = feature.getProperty(pt.getName().toString());
             final DataQuality pq;
             if (property instanceof AbstractAttribute<?>) {
                 pq = ((AbstractAttribute<?>) property).quality();
             } else if (property instanceof AbstractAssociation) {
                 pq = ((AbstractAssociation) property).quality();
-            } else if (property instanceof Attribute<?>) {
-                validateAny(((Attribute<?>) property).getType(), ((Attribute<?>) property).getValues());
+            } else if (property instanceof AbstractAttribute<?>) {
+                validateAny(((AbstractAttribute<?>) property).getType(), ((AbstractAttribute<?>) property).getValues());
                 continue;
-            } else if (property instanceof FeatureAssociation) {
-                validateAny(((FeatureAssociation) property).getRole(), ((FeatureAssociation) property).getValues());
+            } else if (property instanceof AbstractAssociation) {
+                validateAny(((AbstractAssociation) property).getRole(), ((AbstractAssociation) property).getValues());
                 continue;
             } else {
                 continue;
@@ -189,14 +176,9 @@
     void validate(final DefaultAssociationRole role, final Collection<?> values) {
         AbstractElement report = null;
         for (final Object value : values) {
-<<<<<<< HEAD
             final DefaultFeatureType type = ((AbstractFeature) value).getType();
-            if (!role.getValueType().isAssignableFrom(type)) {
-=======
-            final FeatureType type = ((Feature) value).getType();
             final FeatureType valueType = role.getValueType();
             if (!valueType.isAssignableFrom(type)) {
->>>>>>> fb7948b2
                 report = addViolationReport(report, role, Errors.formatInternational(
                         Errors.Keys.IllegalPropertyValueClass_3, role.getName(), valueType.getName(), type.getName()));
 
