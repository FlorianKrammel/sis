/*
 * Licensed to the Apache Software Foundation (ASF) under one or more
 * contributor license agreements.  See the NOTICE file distributed with
 * this work for additional information regarding copyright ownership.
 * The ASF licenses this file to You under the Apache License, Version 2.0
 * (the "License"); you may not use this file except in compliance with
 * the License.  You may obtain a copy of the License at
 *
 *     http://www.apache.org/licenses/LICENSE-2.0
 *
 * Unless required by applicable law or agreed to in writing, software
 * distributed under the License is distributed on an "AS IS" BASIS,
 * WITHOUT WARRANTIES OR CONDITIONS OF ANY KIND, either express or implied.
 * See the License for the specific language governing permissions and
 * limitations under the License.
 */
package org.apache.sis.feature;

import java.util.Map;
import java.util.HashMap;
import java.util.ConcurrentModificationException;
import org.opengis.metadata.maintenance.ScopeCode;
import org.opengis.metadata.quality.DataQuality;
import org.apache.sis.internal.util.Cloner;
import org.apache.sis.util.ArgumentChecks;
import org.apache.sis.util.CorruptedObjectException;
import org.apache.sis.util.resources.Errors;

// Branch-dependent imports
import org.apache.sis.internal.jdk7.Objects;


/**
 * A feature in which only a small fraction of properties are expected to be provided. This implementation uses
 * a {@link Map} for its internal storage of properties. This consumes less memory than a plain array when we
 * know that the array may be long and likely to be full of {@code null} values.
 *
 * @author  Travis L. Pinney
 * @author  Johann Sorel (Geomatys)
 * @author  Martin Desruisseaux (Geomatys)
 * @since   0.5
 * @version 0.8
 * @module
 *
 * @see DenseFeature
 * @see DefaultFeatureType
 */
final class SparseFeature extends AbstractFeature implements Cloneable {
    /**
     * For cross-version compatibility.
     */
    private static final long serialVersionUID = 2954323576287152427L;

    /**
     * A {@link #valuesKind} flag meaning that the {@link #properties} map contains raw values.
     */
    private static final byte VALUES = 0; // Must be zero, because we want it to be 'valuesKind' default value.

    /**
     * A {@link #valuesKind} flag meaning that the {@link #properties} map contains {@link Property} instances.
     */
    private static final byte PROPERTIES = 1;

    /**
     * A {@link #valuesKind} flag meaning that the {@link #properties} map is invalid.
     */
    private static final byte CORRUPTED = 2;

    /**
     * The map of property names to keys in the {@link #properties} map. This map is a reference to the
     * {@link DefaultFeatureType#indices} map (potentially shared by many feature instances) and shall
     * not be modified.
     *
     * <p>We use those indices as {@link #properties} keys instead than using directly the property names
     * in order to resolve aliases.</p>
     */
    private final Map<String, Integer> indices;

    /**
     * The properties (attributes or feature associations) in this feature.
     *
     * Conceptually, values in this map are {@link Property} instances. However at first we will store
     * only the property <em>values</em>, and build the full {@code Property} objects only if they are
     * requested. The intend is to reduce the amount of allocated objects as much as possible, because
     * typical SIS applications may create a very large amount of features.
     *
     * @see #valuesKind
     */
    private HashMap<Integer, Object> properties;

    /**
     * {@link #PROPERTIES} if the values in the {@link #properties} map are {@link Property} instances,
     * or {@link #VALUES} if the map contains only the "raw" property values.
     *
     * <p>This field is initially {@code VALUES}, and will be set to {@code PROPERTIES} only if at least
     * one {@code Property} instance has been requested. In such case, all property values will have been
     * wrapped into their appropriate {@code Property} instance.</p>
     */
    private byte valuesKind;

    /**
     * Creates a new feature of the given type.
     *
     * @param type  information about the feature (name, characteristics, <i>etc.</i>).
     */
    public SparseFeature(final DefaultFeatureType type) {
        super(type);
        indices = type.indices();
        properties = new HashMap<Integer, Object>();
    }

    /**
     * Returns the index for the property of the given name, or {@link DefaultFeatureType#OPERATION_INDEX}
     * if the property is a parameterless operation.
     *
     * @param  name  the property name.
     * @return the index for the property of the given name,
     *         or a negative value if the property is a parameterless operation.
<<<<<<< HEAD
     * @throws IllegalArgumentException If the given argument is not a property name of this feature.
=======
     * @throws PropertyNotFoundException if the given argument is not a property name of this feature.
>>>>>>> 7d0f827d
     */
    private int getIndex(final String name) throws IllegalArgumentException {
        final Integer index = indices.get(name);
        if (index != null) {
            return index;
        }
        throw new IllegalArgumentException(Errors.format(Errors.Keys.PropertyNotFound_2, getName(), name));
    }

    /**
     * Returns the property name at the given index.
     * Current implementation is inefficient, but this method should rarely be invoked.
     */
    private String nameOf(final Integer index) {
        for (final Map.Entry<String, Integer> entry : indices.entrySet()) {
            if (index.equals(entry.getValue())) {
                return entry.getKey();
            }
        }
        // Should never reach this point.
        throw new AssertionError(index);
    }

    /**
     * Ensures that the {@link #properties} map contains {@link Property} instances instead than
     * property values. The conversion, if needed, will be performed at most once per feature.
     */
    private void requireMapOfProperties() {
        if (valuesKind != PROPERTIES) {
            if (!properties.isEmpty()) {        // The map is typically empty when this method is first invoked.
                if (valuesKind != VALUES) {
                    throw new CorruptedObjectException(getName());
                }
                valuesKind = CORRUPTED;
                for (final Map.Entry<Integer, Object> entry : properties.entrySet()) {
                    final String key = nameOf(entry.getKey());
                    final Object value = entry.getValue();
                    if (entry.setValue(createProperty(key, value)) != value) {
                        throw new ConcurrentModificationException(key);
                    }
                }
            }
            valuesKind = PROPERTIES;            // Set only on success.
        }
    }

    /**
     * Returns the property (attribute, operation or association) of the given name.
     *
<<<<<<< HEAD
     * @param  name The property name.
     * @return The property of the given name.
     * @throws IllegalArgumentException If the given argument is not a property name of this feature.
=======
     * @param  name  the property name.
     * @return the property of the given name.
     * @throws PropertyNotFoundException if the given argument is not a property name of this feature.
>>>>>>> 7d0f827d
     */
    @Override
    public Object getProperty(final String name) throws IllegalArgumentException {
        ArgumentChecks.ensureNonNull("name", name);
        requireMapOfProperties();
        return getPropertyInstance(name);
    }

    /**
     * Implementation of {@link #getProperty(String)} invoked when we know that the {@link #properties}
     * map contains {@code Property} instances (as opposed to their value).
     */
    private Property getPropertyInstance(final String name) throws IllegalArgumentException {
        assert valuesKind == PROPERTIES : valuesKind;
        final Integer index = getIndex(name);
        if (index < 0) {
            return (Property) getOperationResult(name);
        }
        Property property = (Property) properties.get(index);
        if (property == null) {
            property = createProperty(name);
            replace(index, null, property);
        }
        return property;
    }

    /**
     * Sets the property (attribute, operation or association).
     *
     * @param  property  the property to set.
     * @throws IllegalArgumentException if the type of the given property is not one of the types
     *         known to this feature, or if the property can not be set for another reason.
     */
    @Override
    public void setProperty(final Object property) throws IllegalArgumentException {
        ArgumentChecks.ensureNonNull("property", property);
        final String name = ((Property) property).getName().toString();
        verifyPropertyType(name, (Property) property);
        requireMapOfProperties();
        /*
         * Following index should never be OPERATION_INDEX (a negative value) because the call
         * to 'verifyPropertyType(name, property)' shall have rejected all Operation types.
         */
        properties.put(indices.get(name), property);
    }

    /**
     * Returns the value for the property of the given name.
     *
<<<<<<< HEAD
     * @param  name The property name.
     * @return The value for the given property, or {@code null} if none.
     * @throws IllegalArgumentException If the given argument is not an attribute or association name of this feature.
=======
     * @param  name  the property name.
     * @return the value for the given property, or {@code null} if none.
     * @throws PropertyNotFoundException if the given argument is not an attribute or association name of this feature.
>>>>>>> 7d0f827d
     */
    @Override
    public Object getPropertyValue(final String name) throws IllegalArgumentException {
        ArgumentChecks.ensureNonNull("name", name);
        final Integer index = getIndex(name);
        if (index < 0) {
            return getOperationValue(name);
        }
        final Object element = properties.get(index);
        if (element != null) {
            if (valuesKind == VALUES) {
                return element; // Most common case.
            } else if (element instanceof AbstractAttribute<?>) {
                return getAttributeValue((AbstractAttribute<?>) element);
            } else if (element instanceof AbstractAssociation) {
                return getAssociationValue((AbstractAssociation) element);
            } else if (valuesKind == PROPERTIES) {
                throw unsupportedPropertyType(((Property) element).getName());
            } else {
                throw new CorruptedObjectException(getName());
            }
        } else if (properties.containsKey(index)) {
            return null;                                                // Null has been explicitely set.
        } else {
            return getDefaultValue(name);
        }
    }

    /**
     * Sets the value for the property of the given name.
     *
     * @param  name   the attribute name.
     * @param  value  the new value for the given attribute (may be {@code null}).
     * @throws ClassCastException if the value is not assignable to the expected value class.
     * @throws IllegalArgumentException if the given value can not be assigned for another reason.
     */
    @Override
    public void setPropertyValue(final String name, final Object value) throws IllegalArgumentException {
        ArgumentChecks.ensureNonNull("name", name);
        final Integer index = getIndex(name);
        if (index < 0) {
            setOperationValue(name, value);
            return;
        }
        if (valuesKind == VALUES) {
            final Object previous = properties.put(index, value);
            /*
             * Slight optimization:  if we replaced a previous value of the same class, then we can skip the
             * checks for name and type validity since those checks have been done previously. But if we add
             * a new value or a value of a different type, then we need to check the name and type validity.
             */
            if (!canSkipVerification(previous, value)) {
                Object toStore = previous; // This initial value will restore the previous value if the check fail.
                try {
                    toStore = verifyPropertyValue(name, value);
                } finally {
                    if (toStore != value) {
                        replace(index, value, toStore);
                    }
                }
            }
        } else if (valuesKind == PROPERTIES) {
            setPropertyValue(getPropertyInstance(name), value);
        } else {
            throw new CorruptedObjectException(getName());
        }
    }

    /**
     * Sets a value in the {@link #properties} map.
     *
     * @param index     the key of the property to set.
     * @param oldValue  the old value, used for verification purpose.
     * @param newValue  the new value.
     */
    private void replace(final Integer index, final Object oldValue, final Object newValue) {
        if (properties.put(index, newValue) != oldValue) {
            throw new ConcurrentModificationException(nameOf(index));
        }
    }

    /**
     * Verifies if all current properties met the constraints defined by the feature type. This method returns
     * {@linkplain org.apache.sis.metadata.iso.quality.DefaultDataQuality#getReports() reports} for all invalid
     * properties, if any.
     */
    @Override
    public DataQuality quality() {
        if (valuesKind == VALUES) {
            final Validator v = new Validator(ScopeCode.FEATURE);
            for (final Map.Entry<String, Integer> entry : indices.entrySet()) {
                v.validateAny(type.getProperty(entry.getKey()), properties.get(entry.getValue()));
            }
            return v.quality;
        }
        // Slower path when there is a possibility that user overridden the Property.quality() methods.
        return super.quality();
    }

    /**
     * Returns a copy of this feature
     * This method clones also all {@linkplain Cloneable cloneable} property instances in this feature,
     * but not necessarily property values. Whether the property values are cloned or not (i.e. whether
     * the clone operation is <cite>deep</cite> or <cite>shallow</cite>) depends on the behavior or
     * property {@code clone()} methods.
     *
     * @return a clone of this attribute.
     * @throws CloneNotSupportedException if this feature can not be cloned, typically because
     *         {@code clone()} on a property instance failed.
     */
    @Override
    @SuppressWarnings("unchecked")
    public SparseFeature clone() throws CloneNotSupportedException {
        final SparseFeature clone = (SparseFeature) super.clone();
        clone.properties = (HashMap<Integer,Object>) clone.properties.clone();
        switch (clone.valuesKind) {
            default:        throw new AssertionError(clone.valuesKind);
            case CORRUPTED: throw new CorruptedObjectException(clone.getName());
            case VALUES:    break;                             // Nothing to do.
            case PROPERTIES: {
                final Cloner cloner = new Cloner();
                for (final Map.Entry<Integer,Object> entry : clone.properties.entrySet()) {
                    final Property property = (Property) entry.getValue();
                    if (property instanceof Cloneable) {
                        entry.setValue(cloner.clone(property));
                    }
                }
                break;
            }
        }
        return clone;
    }

    /**
     * Returns a hash code value for this feature.
     * This implementation computes the hash code using only the property values, not the {@code Property} instances,
     * in order to keep the hash code value stable before and after the {@code properties} map is (conceptually)
     * promoted from the {@code Map<Integer,Object>} type to the {@code Map<Integer,Property>} type.
     *
     * @return a hash code value.
     */
    @Override
    public int hashCode() {
        int code = type.hashCode() * 37;
        if (valuesKind == PROPERTIES) {
            for (final Map.Entry<Integer,Object> entry : properties.entrySet()) {
                final Object p = entry.getValue();
                final Object value;
                if (p instanceof AbstractAttribute<?>) {
                    value = getAttributeValue((AbstractAttribute<?>) p);
                } else if (p instanceof AbstractAssociation) {
                    value = getAssociationValue((AbstractAssociation) p);
                } else {
                    value = null;
                }
                code += Objects.hashCode(entry.getKey()) ^ Objects.hashCode(value);
            }
        } else {
            code += properties.hashCode();
        }
        return code;
    }

    /**
     * Compares this feature with the given object for equality.
     *
     * @return {@code true} if both objects are equal.
     */
    @Override
    public boolean equals(final Object obj) {
        if (obj == this) {
            return true;
        }
        if (obj instanceof SparseFeature) {
            final SparseFeature that = (SparseFeature) obj;
            if (type.equals(that.type)) {
                final boolean asProperties = (valuesKind == PROPERTIES);
                if (asProperties != (that.valuesKind == PROPERTIES)) {
                    if (asProperties) {
                        that.requireMapOfProperties();
                    } else {
                        requireMapOfProperties();
                    }
                }
                return properties.equals(that.properties);
            }
        }
        return false;
    }
}<|MERGE_RESOLUTION|>--- conflicted
+++ resolved
@@ -116,11 +116,7 @@
      * @param  name  the property name.
      * @return the index for the property of the given name,
      *         or a negative value if the property is a parameterless operation.
-<<<<<<< HEAD
-     * @throws IllegalArgumentException If the given argument is not a property name of this feature.
-=======
-     * @throws PropertyNotFoundException if the given argument is not a property name of this feature.
->>>>>>> 7d0f827d
+     * @throws IllegalArgumentException if the given argument is not a property name of this feature.
      */
     private int getIndex(final String name) throws IllegalArgumentException {
         final Integer index = indices.get(name);
@@ -170,15 +166,9 @@
     /**
      * Returns the property (attribute, operation or association) of the given name.
      *
-<<<<<<< HEAD
-     * @param  name The property name.
-     * @return The property of the given name.
-     * @throws IllegalArgumentException If the given argument is not a property name of this feature.
-=======
      * @param  name  the property name.
      * @return the property of the given name.
-     * @throws PropertyNotFoundException if the given argument is not a property name of this feature.
->>>>>>> 7d0f827d
+     * @throws IllegalArgumentException if the given argument is not a property name of this feature.
      */
     @Override
     public Object getProperty(final String name) throws IllegalArgumentException {
@@ -228,15 +218,9 @@
     /**
      * Returns the value for the property of the given name.
      *
-<<<<<<< HEAD
-     * @param  name The property name.
-     * @return The value for the given property, or {@code null} if none.
-     * @throws IllegalArgumentException If the given argument is not an attribute or association name of this feature.
-=======
      * @param  name  the property name.
      * @return the value for the given property, or {@code null} if none.
-     * @throws PropertyNotFoundException if the given argument is not an attribute or association name of this feature.
->>>>>>> 7d0f827d
+     * @throws IllegalArgumentException if the given argument is not an attribute or association name of this feature.
      */
     @Override
     public Object getPropertyValue(final String name) throws IllegalArgumentException {
