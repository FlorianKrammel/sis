/*
 * Licensed to the Apache Software Foundation (ASF) under one or more
 * contributor license agreements.  See the NOTICE file distributed with
 * this work for additional information regarding copyright ownership.
 * The ASF licenses this file to You under the Apache License, Version 2.0
 * (the "License"); you may not use this file except in compliance with
 * the License.  You may obtain a copy of the License at
 *
 *     http://www.apache.org/licenses/LICENSE-2.0
 *
 * Unless required by applicable law or agreed to in writing, software
 * distributed under the License is distributed on an "AS IS" BASIS,
 * WITHOUT WARRANTIES OR CONDITIONS OF ANY KIND, either express or implied.
 * See the License for the specific language governing permissions and
 * limitations under the License.
 */
package org.apache.sis.feature.builder;

import java.util.Map;
import java.util.HashMap;
import java.util.List;
import java.util.Locale;
import java.util.Objects;
import org.opengis.util.ScopedName;
import org.opengis.util.GenericName;
import org.opengis.util.InternationalString;
import org.apache.sis.internal.feature.Resources;
import org.apache.sis.feature.AbstractIdentifiedType;
import org.apache.sis.util.resources.Vocabulary;
import org.apache.sis.util.resources.Errors;
import org.apache.sis.util.NullArgumentException;
import org.apache.sis.util.Deprecable;
import org.apache.sis.util.Localized;
import org.apache.sis.util.Classes;


/**
 * Information common to all kind of types (feature, association, characteristics).
 * Those information are:
 *
 * <ul>
 *   <li>the name        — a unique name which can be defined within a scope (or namespace).</li>
 *   <li>the definition  — a concise definition of the element.</li>
 *   <li>the designation — a natural language designator for the element for user interfaces.</li>
 *   <li>the description — information beyond that required for concise definition of the element.</li>
 * </ul>
 *
 * The name is mandatory and can be specified as either {@link org.opengis.util.LocalName},
 * {@link org.opengis.util.ScopedName}, {@link String} or {@link InternationalString} instance.
 * All other properties are optional.
 *
 * <div class="section">Default namespace</div>
 * In many cases, the names of all {@code AttributeType}s and {@code AssociationRole}s to create
 * within a {@code FeatureType} share the same namespace.
 * For making name creations more convenient, the namespace can be
 * {@linkplain FeatureTypeBuilder#setNameSpace specified once} and applied automatically
 * to all names created by the {@link #setName(CharSequence)} method.
 * Note that namespaces will not be visible in the name {@linkplain org.apache.sis.util.iso.DefaultLocalName#toString()
 * string representation} unless the {@linkplain org.apache.sis.util.iso.DefaultLocalName#toFullyQualifiedName() fully
 * qualified name} is requested.
 * Example:
 *
 * {@preformat java
 *     FeatureTypeBuilder builder = new FeatureTypeBuilder().setNameSpace("MyNameSpace").setName("City");
 *     FeatureType city = builder.build();
 *
 *     System.out.println(city.getName());                              // Prints "City"
 *     System.out.println(city.getName().toFullyQualifiedName());       // Prints "MyNameSpace:City"
 * }
 *
 * @author  Johann Sorel (Geomatys)
 * @author  Martin Desruisseaux (Geomatys)
 * @version 0.8
 * @since   0.8
 * @module
 */
public abstract class TypeBuilder implements Localized {
    /**
     * The feature name, definition, designation and description.
     * The name is mandatory; all other information are optional.
     */
    private final Map<String,Object> identification;

    /**
     * Creates a new builder initialized to the values of the given builder.
     * This constructor is for {@link AttributeTypeBuilder#setValueClass(Class)}
     * and {@link CharacteristicTypeBuilder#setValueClass(Class)} implementations.
     *
     * @param builder  the builder from which to copy information.
     */
    TypeBuilder(final TypeBuilder builder) {
        identification = new HashMap<>(builder.identification);
    }

    /**
     * Creates a new builder initialized to the given configuration.
     */
    TypeBuilder(final Locale locale) {
        identification = new HashMap<>(4);
        putIfNonNull(Errors.LOCALE_KEY, locale);
    }

    /**
     * Resets the identification map. After invoking this method, this {@code TypeBuilder}
     * is in same state that after it has been {@linkplain #TypeBuilder(Locale) constructed}.
     *
     * @see #clearCache()
     */
    final void reset() {
        final Object locale = identification.get(Errors.LOCALE_KEY);
        identification.clear();
        putIfNonNull(Errors.LOCALE_KEY, locale);
    }

    /**
     * Initializes this builder to the value of the given type.
     * The caller is responsible to invoke {@link #reset()} (if needed) before this method.
     */
    final void initialize(final AbstractIdentifiedType template) {
        putIfNonNull(AbstractIdentifiedType.NAME_KEY,        template.getName());
        putIfNonNull(AbstractIdentifiedType.DEFINITION_KEY,  template.getDefinition());
        putIfNonNull(AbstractIdentifiedType.DESIGNATION_KEY, template.getDesignation());
        putIfNonNull(AbstractIdentifiedType.DESCRIPTION_KEY, template.getDescription());
        if (template instanceof Deprecable && ((Deprecable) template).isDeprecated()) {
            identification.put(AbstractIdentifiedType.DEPRECATED_KEY, Boolean.TRUE);
        }
    }

    /**
     * Puts the given value in the {@link #identification} map if the value is non-null.
     * This method should be invoked only when the {@link #identification} map is known
     * to not contain any value for the given key.
     */
    private void putIfNonNull(final String key, final Object value) {
        if (value != null) {
            identification.put(key, value);
        }
    }

    /**
     * Returns the map of properties to give to the {@code FeatureType} or {@code PropertyType} constructor.
     * If the map does not contains a name, a default name may be generated.
     */
    @SuppressWarnings("ReturnOfCollectionOrArrayField")
    final Map<String,Object> identification() {
        if (identification.get(AbstractIdentifiedType.NAME_KEY) == null) {
            String name = getDefaultName();
            if (name != null) {
                final int length = name.length();
                if (length != 0) {
                    final int c  = name.codePointAt(0);
                    final int lc = Character.toLowerCase(c);
                    if (c != lc) {
                        final int n = Character.charCount(c);
                        if (n >= length || Character.isLowerCase(name.codePointAt(n))) {
                            final StringBuilder buffer = new StringBuilder(length);
                            name = buffer.appendCodePoint(lc).append(name, n, length).toString();
                        }
                    }
                    identification.put(AbstractIdentifiedType.NAME_KEY, createLocalName(name));
                }
            }
        }
        return identification;
    }

    /**
     * If the object created by the last call to {@code build()} has been cached, clears that cache.
     *
     * @see #reset()
     */
    abstract void clearCache();

    /**
     * Creates a local name in the {@linkplain FeatureTypeBuilder#setNameSpace feature namespace}.
     */
    abstract GenericName createLocalName(final CharSequence name);

    /**
     * Creates a generic name in the {@linkplain FeatureTypeBuilder#setNameSpace feature namespace}.
     */
    abstract GenericName createGenericName(final CharSequence... names);

    /**
     * Returns the name of the {@code IdentifiedType} to create, or {@code null} if undefined.
     * This method returns the value built from the last call to a {@code setName(…)} method,
     * or a default name or {@code null} if no name has been explicitely specified.
     *
     * @return the name of the {@code IdentifiedType} to create (may be a default name or {@code null}).
     *
     * @see #setName(GenericName)
     * @see AbstractIdentifiedType#getName()
     * @see FeatureTypeBuilder#getNameSpace()
     */
    public GenericName getName() {
        return (GenericName) identification().get(AbstractIdentifiedType.NAME_KEY);
    }

    /**
     * Returns a default name to use if the user did not specified a name. The first letter will be changed to
     * lower case (unless the name looks like an acronym) for compliance with Java convention on property names.
     */
    String getDefaultName() {
        return null;
    }

    /**
     * Returns the name to use for displaying error messages.
     */
    final String getDisplayName() {
        final GenericName name = getName();
        return (name != null) ? name.toString() : Vocabulary.getResources(identification).getString(Vocabulary.Keys.Unnamed);
    }

    /**
     * Sets the {@code IdentifiedType} name as a generic name.
     * If another name was defined before this method call, that previous value will be discarded.
     *
     * <div class="note"><b>Note for subclasses:</b>
     * all {@code setName(…)} convenience methods in this builder delegate to this method.
     * Consequently this method can be used as a central place where to control the creation of all names.</div>
     *
     * @param  name  the generic name (can not be {@code null}).
     * @return {@code this} for allowing method calls chaining.
     *
     * @see #getName()
     * @see #setName(CharSequence)
     * @see AbstractIdentifiedType#NAME_KEY
     */
    public TypeBuilder setName(final GenericName name) {
        ensureNonNull("name", name);
        if (!name.equals(identification.put(AbstractIdentifiedType.NAME_KEY, name))) {
            clearCache();
        }
        return this;
    }

    /**
     * Sets the {@code IdentifiedType} name as a simple string (local name).
     * The namespace will be the value specified by the last call to {@link FeatureTypeBuilder#setNameSpace(CharSequence)},
     * but that namespace will not be visible in the {@linkplain org.apache.sis.util.iso.DefaultLocalName#toString()
     * string representation} unless the {@linkplain org.apache.sis.util.iso.DefaultLocalName#toFullyQualifiedName()
     * fully qualified name} is requested.
     *
     * <p>This convenience method creates a {@link org.opengis.util.LocalName} instance from
     * the given {@code CharSequence}, then delegates to {@link #setName(GenericName)}.</p>
     *
     * @param  localPart  the local part of the generic name as a {@link String} or {@link InternationalString}.
     * @return {@code this} for allowing method calls chaining.
     *
     * @see #getName()
     * @see #setName(CharSequence...)
     * @see FeatureTypeBuilder#getNameSpace()
     */
    public TypeBuilder setName(final CharSequence localPart) {
        ensureNonEmpty("localPart", localPart);
        return setName(createLocalName(localPart));
    }

    /**
     * Sets the {@code IdentifiedType} name as a string in the given scope.
     * The {@code components} array must contain at least one element.
     * The last component (the {@linkplain org.apache.sis.util.iso.DefaultScopedName#tip() tip}) will be sufficient
     * in many cases for calls to the {@link org.apache.sis.feature.AbstractFeature#getProperty(String)} method.
     * The other elements before the last one are optional and can be used for resolving ambiguity.
     * They will be visible as the name {@linkplain org.apache.sis.util.iso.DefaultScopedName#path() path}.
     *
     * <div class="note"><b>Example:</b>
     * a call to {@code setName("A", "B", "C")} will create a "A:B:C" name.
     * A property built with this name can be obtained from a feature by a call to {@code feature.getProperty("C")}
     * if there is no ambiguity, or otherwise by a call to {@code feature.getProperty("B:C")} (if non-ambiguous) or
     * {@code feature.getProperty("A:B:C")}.</div>
     *
     * In addition to the path specified by the {@code components} array, the name may also contain
     * a namespace specified by the last call to {@link FeatureTypeBuilder#setNameSpace(CharSequence)}.
     * But contrarily to the specified components, the namespace will not be visible in the name
     * {@linkplain org.apache.sis.util.iso.DefaultScopedName#toString() string representation} unless the
     * {@linkplain org.apache.sis.util.iso.DefaultScopedName#toFullyQualifiedName() fully qualified name} is requested.
     *
     * <p>This convenience method creates a {@link org.opengis.util.LocalName} or {@link org.opengis.util.ScopedName}
     * instance depending on whether the {@code names} array contains exactly 1 element or more than 1 element, then
     * delegates to {@link #setName(GenericName)}.</p>
     *
     * @param  components  the name components as an array of {@link String} or {@link InternationalString} instances.
     * @return {@code this} for allowing method calls chaining.
     *
     * @see #getName()
     * @see #setName(CharSequence)
     * @see FeatureTypeBuilder#getNameSpace()
     */
    public TypeBuilder setName(final CharSequence... components) {
        ensureNonNull("components", components);
        if (components.length == 0) {
            throw new IllegalArgumentException(errors().getString(Errors.Keys.EmptyArgument_1, "components"));
        }
        return setName(createGenericName(components));
    }

    /**
     * Returns a concise definition of the element.
     *
     * @return concise definition of the element, or {@code null} if none.
     *
     * @see AbstractIdentifiedType#getDefinition()
     */
    public CharSequence getDefinition() {
        return (CharSequence) identification.get(AbstractIdentifiedType.DEFINITION_KEY);
    }

    /**
     * Sets a concise definition of the element.
     *
     * @param  definition  a concise definition of the element, or {@code null} if none.
     * @return {@code this} for allowing method calls chaining.
     *
     * @see #getDefinition()
     * @see AbstractIdentifiedType#DEFINITION_KEY
     */
    public TypeBuilder setDefinition(final CharSequence definition) {
        if (!Objects.equals(definition, identification.put(AbstractIdentifiedType.DEFINITION_KEY, definition))) {
            clearCache();
        }
        return this;
    }

    /**
     * Returns a natural language designator for the element.
     * This can be used as an alternative to the {@linkplain #getName() name} in user interfaces.
     *
     * @return natural language designator for the element, or {@code null} if none.
     *
     * @see AbstractIdentifiedType#getDesignation()
     */
    public CharSequence getDesignation() {
        return (CharSequence) identification.get(AbstractIdentifiedType.DESIGNATION_KEY);
    }

    /**
     * Sets a natural language designator for the element.
     * This can be used as an alternative to the {@linkplain #getName() name} in user interfaces.
     *
     * @param  designation  a natural language designator for the element, or {@code null} if none.
     * @return {@code this} for allowing method calls chaining.
     *
     * @see #getDesignation()
     * @see AbstractIdentifiedType#DESIGNATION_KEY
     */
    public TypeBuilder setDesignation(final CharSequence designation) {
        if (!Objects.equals(designation, identification.put(AbstractIdentifiedType.DESIGNATION_KEY, designation))) {
            clearCache();
        }
        return this;
    }

    /**
     * Returns optional information beyond that required for concise definition of the element.
     * The description may assist in understanding the element scope and application.
     *
     * @return information beyond that required for concise definition of the element, or {@code null} if none.
     *
     * @see AbstractIdentifiedType#getDescription()
     */
    public CharSequence getDescription() {
        return (CharSequence) identification.get(AbstractIdentifiedType.DESCRIPTION_KEY);
    }

    /**
     * Sets optional information beyond that required for concise definition of the element.
     * The description may assist in understanding the feature scope and application.
     * If the type {@linkplain #isDeprecated() is deprecated}, then the description should
     * give indication about the replacement (e.g. <cite>"superceded by …"</cite>).
     *
     * @param  description  information beyond that required for concise definition of the element, or {@code null} if none.
     * @return {@code this} for allowing method calls chaining.
     *
     * @see #getDescription()
     * @see AbstractIdentifiedType#DESCRIPTION_KEY
     */
    public TypeBuilder setDescription(final CharSequence description) {
        if (!Objects.equals(description, identification.put(AbstractIdentifiedType.DESCRIPTION_KEY, description))) {
            clearCache();
        }
        return this;
    }

    /**
     * Returns {@code true} if the type is deprecated.
     * If this method returns {@code true}, then the {@linkplain #getDescription() description} should give
     * indication about the replacement (e.g. <cite>"superceded by …"</cite>).
     *
     * @return whether this type is deprecated.
     *
     * @see AbstractIdentifiedType#isDeprecated()
     */
    public boolean isDeprecated() {
        return Boolean.TRUE.equals(identification.get(AbstractIdentifiedType.DEPRECATED_KEY));
    }

    /**
     * Sets whether the type is deprecated.
     * If the type is deprecated, then the {@linkplain #setDescription(CharSequence) description}
     * should be set to an indication about the replacement (e.g. <cite>"superceded by …"</cite>).
     *
     * @param  deprecated  whether this type is deprecated.
     * @return {@code this} for allowing method calls chaining.
     *
     * @see #isDeprecated()
     * @see AbstractIdentifiedType#DEPRECATED_KEY
     */
    public TypeBuilder setDeprecated(final boolean deprecated) {
        final Boolean wrapper = deprecated;
        Object previous = identification.put(AbstractIdentifiedType.DEPRECATED_KEY, wrapper);
        if (previous == null) {
            previous = Boolean.FALSE;
        }
        if (!Objects.equals(wrapper, previous)) {
            clearCache();
        }
        return this;
    }

    /**
     * Returns the element of the given name in the given list. The given name does not need to contains
     * all elements of a {@link ScopedName}; it can be only the tip (for example {@code "myName"} instead
     * of {@code "myScope:myName"}) provided that ignoring the name head does not create ambiguity.
     *
     * @param  types         the collection where to search for an element of the given name.
     * @param  name          name of the element to search.
     * @param  nonAmbiguous  whether to throw an exception if the given name is ambiguous.
     * @return element of the given name, or {@code null} if none were found.
     * @throws IllegalArgumentException if the given name is ambiguous.
     */
    @SuppressWarnings("null")
    final <E extends TypeBuilder> E forName(final List<E> types, final String name, final boolean nonAmbiguous) {
        E best      = null;                     // Best type found so far.
        E ambiguity = null;                     // If two types are found at the same depth, the other type.
        int depth   = Integer.MAX_VALUE;        // Number of path elements that we had to ignore in the GenericName.
        for (final E type : types) {
            GenericName candidate = type.getName();
            for (int d=0; candidate != null; d++) {
                if (name.equals(candidate.toString())) {
                    if (d < depth) {
                        best      = type;
                        ambiguity = null;
                        depth     = d;
                        break;
                    }
                    if (d == depth) {
                        ambiguity = type;
                        break;
                    }
                }
                if (!(candidate instanceof ScopedName)) break;
                candidate = ((ScopedName) candidate).tail();
            }
        }
<<<<<<< HEAD
        if (ambiguity != null) {
            throw new IllegalArgumentException(errors().getString(
=======
        if (ambiguity != null && nonAmbiguous) {
            throw new PropertyNotFoundException(errors().getString(
>>>>>>> e044c131
                    Errors.Keys.AmbiguousName_3, best.getName(), ambiguity.getName(), name));
        }
        return best;
    }

    /**
     * Returns the locale used for formatting error messages, or {@code null} if unspecified.
     * If unspecified, the system default locale will be used.
     *
     * @return the locale used for formatting error messages, or {@code null} if unspecified.
     */
    @Override
    public Locale getLocale() {
        return (Locale) identification.get(Errors.LOCALE_KEY);
    }

    /**
     * Returns the resources for error messages.
     */
    final Errors errors() {
        return Errors.getResources(identification);
    }

    /**
     * Returns the {@code sis-feature} specific resources for error messages.
     */
    final Resources resources() {
        return Resources.forProperties(identification);
    }

    /**
     * Same as {@link org.apache.sis.util.ArgumentChecks#ensureNonNull(String, Object)},
     * but uses the current locale in case of error.
     *
     * @param  name   the name of the argument to be checked. Used only if an exception is thrown.
     * @param  value  the user argument to check against null value.
     * @throws NullArgumentException if {@code object} is null.
     */
    final void ensureNonNull(final String name, final Object value) {
        if (value == null) {
            throw new NullArgumentException(errors().getString(Errors.Keys.NullArgument_1, name));
        }
    }

    /**
     * Ensures that this instance is still alive.
     *
     * @param owner  the owner of this instance. A value of null means that this instance should not be used any more.
     */
    final void ensureAlive(final TypeBuilder owner) {
        if (owner == null) {
            throw new IllegalStateException(errors().getString(Errors.Keys.DisposedInstanceOf_1, getClass()));
        }
    }

    /**
     * Same as {@link org.apache.sis.util.ArgumentChecks#ensureNonEmpty(String, CharSequence)},
     * but uses the current locale in case of error.
     *
     * @param  name  the name of the argument to be checked. Used only if an exception is thrown.
     * @param  text  the user argument to check against null value and empty sequences.
     * @throws NullArgumentException if {@code text} is null.
     * @throws IllegalArgumentException if {@code text} is empty.
     */
    final void ensureNonEmpty(final String name, final CharSequence text) {
        if (text == null) {
            throw new NullArgumentException(errors().getString(Errors.Keys.NullArgument_1, name));
        }
        if (text.length() == 0) {
            throw new IllegalArgumentException(errors().getString(Errors.Keys.EmptyArgument_1, name));
        }
    }

    /**
     * Returns a string representation of this object.
     * The returned string is for debugging purpose only and may change in any future SIS version.
     *
     * @return a string representation of this object for debugging purpose.
     */
    @Override
    public String toString() {
        return appendStringTo(new StringBuilder(Classes.getShortClassName(this))).toString();
    }

    /**
     * Partial implementation of {@link #toString()}. This method assumes that the class name
     * has already be written in the buffer.
     */
    final StringBuilder appendStringTo(final StringBuilder buffer) {
        toStringInternal(buffer.append("[“").append(getDisplayName()).append('”'));
        return buffer.append(']');
    }

    /**
     * Appends a text inside the value returned by {@link #toString()}, before the closing bracket.
     */
    void toStringInternal(StringBuilder buffer) {
    }

    /**
     * Invoked when a type builder has been removed from its parent.
     * Subclasses should override this method in a way that flag the builder as not usable anymore.
     */
    void remove() {
    }

    /**
     * Builds the feature or property type from the information specified to this builder.
     * If a type has already been built and this builder state has not changed since the type creation,
     * then the previously created {@code IdentifiedType} instance is returned.
     *
     * <div class="warning"><b>Warning:</b> In a future SIS version, the return type may be changed to the
     * {@code org.opengis.feature.IdentifiedType} interface. This change is pending GeoAPI revision.</div>
     *
     * @return the feature or property type.
     * @throws IllegalStateException if the builder contains inconsistent information.
     */
    public abstract AbstractIdentifiedType build() throws IllegalStateException;
}<|MERGE_RESOLUTION|>--- conflicted
+++ resolved
@@ -454,13 +454,8 @@
                 candidate = ((ScopedName) candidate).tail();
             }
         }
-<<<<<<< HEAD
-        if (ambiguity != null) {
+        if (ambiguity != null && nonAmbiguous) {
             throw new IllegalArgumentException(errors().getString(
-=======
-        if (ambiguity != null && nonAmbiguous) {
-            throw new PropertyNotFoundException(errors().getString(
->>>>>>> e044c131
                     Errors.Keys.AmbiguousName_3, best.getName(), ambiguity.getName(), name));
         }
         return best;
