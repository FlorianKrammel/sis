/*
 * Licensed to the Apache Software Foundation (ASF) under one or more
 * contributor license agreements.  See the NOTICE file distributed with
 * this work for additional information regarding copyright ownership.
 * The ASF licenses this file to You under the Apache License, Version 2.0
 * (the "License"); you may not use this file except in compliance with
 * the License.  You may obtain a copy of the License at
 *
 *     http://www.apache.org/licenses/LICENSE-2.0
 *
 * Unless required by applicable law or agreed to in writing, software
 * distributed under the License is distributed on an "AS IS" BASIS,
 * WITHOUT WARRANTIES OR CONDITIONS OF ANY KIND, either express or implied.
 * See the License for the specific language governing permissions and
 * limitations under the License.
 */
package org.apache.sis.feature;

<<<<<<< HEAD
// Related to JDK7
import org.apache.sis.internal.jdk7.Objects;
=======
// Branch-dependent imports
import java.util.Objects;
import org.opengis.feature.AttributeType;
>>>>>>> eeadee42


/**
 * An instance of an {@linkplain DefaultAttributeType attribute type} containing at most one value.
 * The majority of features types contain attributes restricted to such [0 … 1] cardinality.
 * While {@link MultiValuedAttribute} would be suitable to all cases, this {@code SingletonAttribute}
 * consumes less memory.
 *
 * {@section Limitations}
 * <ul>
 *   <li><b>Multi-threading:</b> {@code SingletonAttribute} instances are <strong>not</strong> thread-safe.
 *       Synchronization, if needed, shall be done externally by the caller.</li>
 * </ul>
 *
 * @param <V> The type of the attribute value.
 *
 * @author  Johann Sorel (Geomatys)
 * @author  Martin Desruisseaux (Geomatys)
 * @since   0.5
 * @version 0.5
 * @module
 *
 * @see DefaultAttributeType
 */
final class SingletonAttribute<V> extends AbstractAttribute<V> implements Cloneable {
    /**
     * For cross-version compatibility.
     */
    private static final long serialVersionUID = -2236273725166545505L;

    /**
     * The attribute value, or {@code null} if none.
     */
    private V value;

    /**
     * Creates a new attribute of the given type initialized to the
     * {@linkplain DefaultAttributeType#getDefaultValue() default value}.
     *
     * @param type Information about the attribute (base Java class, domain of values, <i>etc.</i>).
     */
    public SingletonAttribute(final AttributeType<V> type) {
        super(type);
        assert isSingleton(type.getMaximumOccurs());
        value = type.getDefaultValue();
    }

    /**
     * Creates a new attribute of the given type initialized to the given value.
     * Note that a {@code null} value may not be the same as the default value.
     *
     * @param type  Information about the attribute (base Java class, domain of values, <i>etc.</i>).
     * @param value The initial value (may be {@code null}).
     */
    SingletonAttribute(final AttributeType<V> type, final Object value) {
        super(type);
        assert isSingleton(type.getMaximumOccurs());
        this.value = type.getValueClass().cast(value);
    }

    /**
     * Returns the attribute value.
     *
     * @return The attribute value (may be {@code null}).
     */
    @Override
    public V getValue() {
        return value;
    }

    /**
     * Sets the attribute value.
     *
     * @param value The new value.
     */
    @Override
    public void setValue(final V value) {
        this.value = value;
    }

    /**
     * Returns a copy of this attribute.
     * The default implementation returns a <em>shallow</em> copy:
     * the attribute {@linkplain #getValue() value} is <strong>not</strong> cloned.
     * However subclasses may choose to do otherwise.
     *
     * @return A clone of this attribute.
     * @throws CloneNotSupportedException if this attribute can not be cloned.
     *         The default implementation never throw this exception. However subclasses may throw it,
     *         for example on attempt to clone the attribute value.
     */
    @Override
    @SuppressWarnings("unchecked")
    public SingletonAttribute<V> clone() throws CloneNotSupportedException {
        return (SingletonAttribute<V>) super.clone();
    }

    /**
     * Returns a hash code value for this attribute.
     *
     * @return A hash code value.
     */
    @Override
    public int hashCode() {
        return type.hashCode() + Objects.hashCode(value);
    }

    /**
     * Compares this attribute with the given object for equality.
     *
     * @return {@code true} if both objects are equal.
     */
    @Override
    public boolean equals(final Object obj) {
        if (obj == this) {
            return true;
        }
        if (obj instanceof SingletonAttribute<?>) {
            final SingletonAttribute<?> that = (SingletonAttribute<?>) obj;
            return type.equals(that.type) && Objects.equals(value, that.value);
        }
        return false;
    }
}<|MERGE_RESOLUTION|>--- conflicted
+++ resolved
@@ -16,14 +16,9 @@
  */
 package org.apache.sis.feature;
 
-<<<<<<< HEAD
-// Related to JDK7
+// Branch-dependent imports
 import org.apache.sis.internal.jdk7.Objects;
-=======
-// Branch-dependent imports
-import java.util.Objects;
 import org.opengis.feature.AttributeType;
->>>>>>> eeadee42
 
 
 /**
