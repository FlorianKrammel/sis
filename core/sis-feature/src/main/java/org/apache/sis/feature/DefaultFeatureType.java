/*
 * Licensed to the Apache Software Foundation (ASF) under one or more
 * contributor license agreements.  See the NOTICE file distributed with
 * this work for additional information regarding copyright ownership.
 * The ASF licenses this file to You under the Apache License, Version 2.0
 * (the "License"); you may not use this file except in compliance with
 * the License.  You may obtain a copy of the License at
 *
 *     http://www.apache.org/licenses/LICENSE-2.0
 *
 * Unless required by applicable law or agreed to in writing, software
 * distributed under the License is distributed on an "AS IS" BASIS,
 * WITHOUT WARRANTIES OR CONDITIONS OF ANY KIND, either express or implied.
 * See the License for the specific language governing permissions and
 * limitations under the License.
 */
package org.apache.sis.feature;

import java.util.Arrays;
import java.util.List;
import java.util.Set;
import java.util.HashSet;
import java.util.Map;
import java.util.HashMap;
import java.util.LinkedHashMap;
import java.util.IdentityHashMap;
import java.util.Collection;
import java.util.Collections;
import java.io.IOException;
import java.io.ObjectInputStream;
import org.opengis.util.NameFactory;
import org.opengis.util.GenericName;
import org.opengis.util.InternationalString;
import org.apache.sis.util.ArgumentChecks;
import org.apache.sis.util.resources.Errors;
import org.apache.sis.util.collection.Containers;
import org.apache.sis.internal.util.CollectionsExt;
import org.apache.sis.internal.util.UnmodifiableArrayList;

// Branch-dependent imports
import org.apache.sis.internal.jdk7.Objects;
import org.opengis.feature.PropertyType;
import org.opengis.feature.AttributeType;
import org.opengis.feature.Feature;
import org.opengis.feature.FeatureType;
import org.opengis.feature.FeatureAssociationRole;


/**
 * Abstraction of a real-world phenomena. A {@code FeatureType} instance describes the class of all
 * {@linkplain AbstractFeature feature} instances of that type.
 *
 * <div class="note"><b>Analogy:</b>
 * compared to the Java language, {@code FeatureType} is equivalent to {@link Class} while
 * {@code Feature} instances are equivalent to {@link Object} instances of that class.</div>
 *
 * {@section Naming}
 * The feature type {@linkplain #getName() name} is mandatory and should be unique. Those names are the main
 * criterion used for deciding if a feature type {@linkplain #isAssignableFrom is assignable from} another type.
 * Names can be {@linkplain org.apache.sis.util.iso.DefaultScopedName scoped} for avoiding name collision.
 *
 * {@section Properties and inheritance}
 * Each feature type can provide descriptions for the following {@linkplain #getProperties(boolean) properties}:
 *
 * <ul>
 *   <li>{@linkplain DefaultAttributeType    Attributes}</li>
 *   <li>{@linkplain DefaultAssociationRole  Associations to other features}</li>
 *   <li>{@linkplain DefaultOperation        Operations}</li>
 * </ul>
 *
 * In addition, a feature type can inherit the properties of one or more other feature types.
 * Properties defined in the sub-type can override properties of the same name defined in the
 * {@linkplain #getSuperTypes() super-types}, provided that values of the sub-type property are
 * assignable to the super-type property.
 *
 * <div class="note"><b>Analogy:</b> compared to the Java language, the above rule is similar to overriding a method
 * with a more specific return type (a.k.a. <cite>covariant return type</cite>). This is also similar to Java arrays,
 * which are implicitly <cite>covariant</cite> (i.e. {@code String[]} can be casted to {@code CharSequence[]}, which
 * is safe for read operations but not for write operations — the later may throw {@link ArrayStoreException}).</div>
 *
 * {@section Immutability and thread safety}
 * Instances of this class are immutable if all properties ({@link GenericName} and {@link InternationalString}
 * instances) and all arguments ({@link AttributeType} instances) given to the constructor are also immutable.
 * Such immutable instances can be shared by many objects and passed between threads without synchronization.
 *
 * @author  Johann Sorel (Geomatys)
 * @author  Martin Desruisseaux (Geomatys)
 * @since   0.5
 * @version 0.5
 * @module
 *
 * @see AbstractFeature
 */
public class DefaultFeatureType extends AbstractIdentifiedType implements FeatureType {
    /**
     * For cross-version compatibility.
     */
    private static final long serialVersionUID = -4357370600723922312L;

    /**
     * If {@code true}, the feature type acts as an abstract super-type.
     *
     * @see #isAbstract()
     */
    private final boolean isAbstract;

    /**
     * {@code true} if this feature type contains only attributes constrained to the [1 … 1] cardinality,
     * or operations. The feature type shall not contains associations.
     *
     * @see #isSimple()
     */
    private transient boolean isSimple;

    /**
     * {@code true} if the feature instances are expected to have lot of unset properties, or
     * {@code false} if we expect most properties to be specified.
     */
    private transient boolean isSparse;

    /**
     * {@code true} if we determined that this feature type does not have, directly or indirectly,
     * any unresolved name (i.e. a {@link DefaultAssociationRole#valueType} specified only be the
     * feature type name instead than its actual instance). A value of {@code true} means that all
     * names have been resolved. However a value of {@code false} only means that we are not sure,
     * and that {@link #resolve(FeatureType)} should check again.
     *
     * <div class="note"><b>Note:</b>
     * Strictly speaking, this field should be declared {@code volatile} since the names could
     * be resolved late after construction, after the {@code DefaultFeatureType} instance became
     * used by different threads. However this is not the intended usage of deferred associations.
     * Furthermore a wrong value ({@code false} when it should be {@code true}) should only cause
     * more computation than needed, without changing the result.
     * </div>
     */
    private transient boolean isResolved;

    /**
     * The direct parents of this feature type, or an empty set if none.
     *
     * @see #getSuperTypes()
     */
    private final Set<FeatureType> superTypes;

    /**
     * The names of all parents of this feature type, including parents of parents.
     * This is used for a more efficient implementation of {@link #isAssignableFrom(FeatureType)}.
     *
     * @see #isAssignableFrom(FeatureType)
     */
    private transient Set<GenericName> assignableTo;

    /**
     * Any feature operation, any feature attribute type and any feature association role
     * that carries characteristics of a feature type.
     *
     * @see #getProperties(boolean)
     */
    private final List<PropertyType> properties;

    /**
     * All properties, including the ones declared in the super-types.
     * This is an unmodifiable view of the {@link #byName} values.
     *
     * @see #getProperties(boolean)
     */
    private transient Collection<PropertyType> allProperties;

    /**
     * A lookup table for fetching properties by name, including the properties from super-types.
     * This map shall not be modified after construction.
     *
     * @see #getProperty(String)
     */
    private transient Map<String, PropertyType> byName;

    /**
     * Indices of properties in an array of properties similar to {@link #properties},
     * but excluding operations. This map includes the properties from the super-types.
     *
     * The size of this map may be smaller than the {@link #byName} size.
     * This map shall not be modified after construction.
     */
    private transient Map<String, Integer> indices;

    /**
     * Constructs a feature type from the given properties. The identification map is given unchanged to
     * the {@linkplain AbstractIdentifiedType#AbstractIdentifiedType(Map) super-class constructor}.
     * The following table is a reminder of main (not all) recognized map entries:
     *
     * <table class="sis">
     *   <caption>Recognized map entries (non exhaustive list)</caption>
     *   <tr>
     *     <th>Map key</th>
     *     <th>Value type</th>
     *     <th>Returned by</th>
     *   </tr>
     *   <tr>
     *     <td>{@value org.apache.sis.feature.AbstractIdentifiedType#NAME_KEY}</td>
     *     <td>{@link GenericName} or {@link String}</td>
     *     <td>{@link #getName()}</td>
     *   </tr>
     *   <tr>
     *     <td>{@value org.apache.sis.feature.AbstractIdentifiedType#DEFINITION_KEY}</td>
     *     <td>{@link InternationalString} or {@link String}</td>
     *     <td>{@link #getDefinition()}</td>
     *   </tr>
     *   <tr>
     *     <td>{@value org.apache.sis.feature.AbstractIdentifiedType#DESIGNATION_KEY}</td>
     *     <td>{@link InternationalString} or {@link String}</td>
     *     <td>{@link #getDesignation()}</td>
     *   </tr>
     *   <tr>
     *     <td>{@value org.apache.sis.feature.AbstractIdentifiedType#DESCRIPTION_KEY}</td>
     *     <td>{@link InternationalString} or {@link String}</td>
     *     <td>{@link #getDescription()}</td>
     *   </tr>
     * </table>
     *
     * @param identification The name and other information to be given to this feature type.
     * @param isAbstract     If {@code true}, the feature type acts as an abstract super-type.
     * @param superTypes     The parents of this feature type, or {@code null} or empty if none.
     * @param properties     Any feature operation, any feature attribute type and any feature
     *                       association role that carries characteristics of a feature type.
     */
    public DefaultFeatureType(final Map<String,?> identification, final boolean isAbstract,
            final FeatureType[] superTypes, final PropertyType... properties)
    {
        super(identification);
        ArgumentChecks.ensureNonNull("properties", properties);
        this.isAbstract = isAbstract;
        if (superTypes == null) {
            this.superTypes = Collections.emptySet();
        } else {
            this.superTypes = CollectionsExt.immutableSet(true, superTypes);
            for (final FeatureType type : this.superTypes) {
                if (type instanceof NamedFeatureType) {
                    // Hierarchy of feature types can not be cyclic.
                    throw new IllegalArgumentException(Errors.format(Errors.Keys.UnresolvedFeatureName_1, type.getName()));
                }
            }
        }
        switch (properties.length) {
            case 0:  this.properties = Collections.emptyList(); break;
            case 1:  this.properties = Collections.singletonList(properties[0]); break;
            default: this.properties = UnmodifiableArrayList.wrap(Arrays.copyOf(properties, properties.length, PropertyType[].class)); break;
        }
        computeTransientFields();
        isResolved = resolve(this, null, isSimple);
    }

    /**
     * Creates a name from the given string. This method is invoked at construction time,
     * so it should not use any field in this {@code AbtractIdentifiedObject} instance.
     */
    @Override
    GenericName createName(final NameFactory factory, final String value) {
        return factory.createTypeName(null, value);
    }

    /**
     * Invoked on deserialization for restoring the {@link #byName} and other transient fields.
     *
     * @param  in The input stream from which to deserialize a feature type.
     * @throws IOException If an I/O error occurred while reading or if the stream contains invalid data.
     * @throws ClassNotFoundException If the class serialized on the stream is not on the classpath.
     */
    private void readObject(final ObjectInputStream in) throws IOException, ClassNotFoundException {
        in.defaultReadObject();
        computeTransientFields();
        isResolved = isSimple; // Conservative value. The 'resolve' method will compute a more accurate value if needed.
    }

    /**
     * Computes transient fields ({@link #assignableTo}, {@link #byName}, {@link #indices}, {@link #isSimple}).
     *
     * <p>As a side effect, this method checks for missing or duplicated names.</p>
     *
     * @throws IllegalArgumentException if two properties have the same name.
     */
    private void computeTransientFields() {
        final int capacity = Containers.hashMapCapacity(properties.size());
<<<<<<< HEAD
        byName       = new LinkedHashMap<String,PropertyType>(capacity);
        indices      = new LinkedHashMap<String,Integer>(capacity);
        assignableTo = new HashSet<GenericName>(4);
        assignableTo.add(getName());
=======
        byName       = new LinkedHashMap<>(capacity);
        indices      = new LinkedHashMap<>(capacity);
        assignableTo = new HashSet<>(4);
        assignableTo.add(super.getName());
>>>>>>> 6d12361a
        scanPropertiesFrom(this);
        byName        = CollectionsExt.compact(byName);
        assignableTo  = CollectionsExt.unmodifiableOrCopy(assignableTo);
        allProperties = byName.values();
        if (byName instanceof HashMap<?,?>) {
            allProperties = Collections.unmodifiableCollection(allProperties);
        }
        /*
         * Now check if the feature is simple/complex or dense/sparse. We perform this check after we finished
         * to create the list of all properties, because some properties may be overridden and we want to take
         * in account only the most specific ones.
         */
        isSimple = true;
        int mandatory = 0; // Count of mandatory properties.
        for (final Map.Entry<String,PropertyType> entry : byName.entrySet()) {
            final int minimumOccurs, maximumOccurs;
            final PropertyType property = entry.getValue();
            if (property instanceof AttributeType<?>) {
                minimumOccurs = ((AttributeType<?>) property).getMinimumOccurs();
                maximumOccurs = ((AttributeType<?>) property).getMaximumOccurs();
                isSimple &= (minimumOccurs == maximumOccurs);
            } else if (property instanceof FeatureAssociationRole) {
                minimumOccurs = ((FeatureAssociationRole) property).getMinimumOccurs();
                maximumOccurs = ((FeatureAssociationRole) property).getMaximumOccurs();
                isSimple = false;
            } else {
                continue; // For feature operations, maximumOccurs is implicitly 0.
            }
            if (maximumOccurs != 0) {
                isSimple &= (maximumOccurs == 1);
                indices.put(entry.getKey(), indices.size());
                if (minimumOccurs != 0) {
                    mandatory++;
                }
            }
        }
        indices = CollectionsExt.compact(indices);
        /*
         * Rational for choosing whether the feature is sparse: By default, java.util.HashMap implementation creates
         * an internal array of length 16 (see HashMap.DEFAULT_INITIAL_CAPACITY).  In addition, the HashMap instance
         * itself consumes approximatively 8 "words" in memory.  Consequently there is no advantage in using HashMap
         * unless the number of properties is greater than 16 + 8 (note: we could specify a smaller initial capacity,
         * but the memory consumed by each internal Map.Entry quickly exceed the few saved words). Next, the default
         * HashMap threshold is 0.75, so there is again no advantage in using HashMap if we do not expect at least 25%
         * of unused properties. Our current implementation arbitrarily sets the threshold to 50%.
         */
        final int n = indices.size();
        isSparse = (n > 24) && (mandatory <= n/2);
    }

    /**
     * Fills the {@link #byName} map using the non-transient information in the given {@code source}.
     * This method invokes itself recursively in order to use the information provided in super-types.
     * This method also performs an opportunist verification of argument validity.
     *
     * <p>{@code this} shall be the instance in process of being created, not any other instance
     * (i.e. recursive method invocations are performed on the same {@code this} instance).</p>
     *
     * @param  source The feature from which to get properties.
     * @throws IllegalArgumentException if two properties have the same name.
     */
    private void scanPropertiesFrom(final FeatureType source) {
        for (final FeatureType parent : source.getSuperTypes()) {
            if (assignableTo.add(parent.getName())) {
                scanPropertiesFrom(parent);
            }
        }
        int index = -1;
        for (final PropertyType property : source.getProperties(false)) {
            ArgumentChecks.ensureNonNullElement("properties", ++index, property);
            final String name = toString(property.getName(), source, index);
            final PropertyType previous = byName.put(name, property);
            if (previous != null) {
                if (!isAssignableIgnoreName(previous, property)) {
                    final GenericName owner = ownerOf(this, previous);
                    throw new IllegalArgumentException(Errors.format(Errors.Keys.PropertyAlreadyExists_2,
                            (owner != null) ? owner : "?", name));
                }
            }
        }
    }

    /**
     * Returns the name of the feature which defines the given property, or {@code null} if not found.
     * This method is for information purpose when producing an error message - its implementation does
     * not need to be efficient.
     */
    private static GenericName ownerOf(final FeatureType type, final PropertyType property) {
        if (type.getProperties(false).contains(property)) {
            return type.getName();
        }
        for (final FeatureType superType : type.getSuperTypes()) {
            final GenericName owner = ownerOf(superType, property);
            if (owner != null) {
                return owner;
            }
        }
        return null;
    }

    /**
     * Returns the string representation of the given name, making sure that the name is non-null
     * and the string non-empty. This method is used for checking argument validity.
     *
     * <p>{@code this} shall be the instance in process of being created, not any other instance.</p>
     *
     * @param name   The name for which to get the string representation.
     * @param source The feature which contains the property (typically {@code this}).
     * @param index  Index of the property having the given name.
     */
    private String toString(final GenericName name, final FeatureType source, final int index) {
        short key = Errors.Keys.MissingValueForProperty_1;
        if (name != null) {
            final String s = name.toString();
            if (!s.isEmpty()) {
                return s;
            }
            key = Errors.Keys.EmptyProperty_1;
        }
        final StringBuilder b = new StringBuilder(30);
        if (source != this) {
            b.append(source.getName()).append('.');
        }
        throw new IllegalArgumentException(Errors.format(key,
                b.append("properties[").append(index).append("].name").toString()));
    }

    /**
     * If an associated feature type is a placeholder for a {@code FeatureType} to be defined later,
     * replaces the placeholder by the actual instance if available. Otherwise do nothing.
     *
     * <p>This method is needed only in case of cyclic graph, e.g. feature <var>A</var> has an association
     * to feature <var>B</var> which has an association back to <var>A</var>. It may also be <var>A</var>
     * having an association to itself, <i>etc.</i></p>
     *
     * <p>{@code this} shall be the instance in process of being created, not other instance
     * (i.e. recursive method invocations are performed on the same {@code this} instance).</p>
     *
     * @param  feature  The feature type for which to resolve the properties.
     * @param  previous Previous results, for avoiding never ending loop.
     * @return {@code true} if all names have been resolved.
     */
    private boolean resolve(final FeatureType feature, final Map<FeatureType,Boolean> previous) {
        /*
         * The isResolved field is used only as a cache for skipping completely the DefaultFeatureType instance if
         * we have determined that there is no unresolved name.  If the given argument is not a DefaultFeatureType
         * instance, conservatively assumes 'isSimple'. It may cause more calculation than needed, but should not
         * change the result.
         */
        if (feature instanceof DefaultFeatureType) {
            final DefaultFeatureType dt = (DefaultFeatureType) feature;
            return dt.isResolved = resolve(feature, previous, dt.isResolved);
        } else {
            return resolve(feature, previous, feature.isSimple());
        }
    }

    /**
     * Implementation of {@link #resolve(FeatureType, Map)}, also to be invoked from the constructor.
     *
     * @param  feature  The feature type for which to resolve the properties.
     * @param  previous Previous results, for avoiding never ending loop. Initially {@code null}.
     * @param  resolved {@code true} if we already know that all names are resolved.
     * @return {@code true} if all names have been resolved.
     */
    private boolean resolve(final FeatureType feature, Map<FeatureType,Boolean> previous, boolean resolved) {
        if (!resolved) {
            resolved = true;
            for (final FeatureType type : feature.getSuperTypes()) {
                resolved &= resolve(type, previous);
            }
            for (final PropertyType property : feature.getProperties(false)) {
                if (property instanceof FeatureAssociationRole) {
                    if (property instanceof DefaultAssociationRole) {
                        if (!((DefaultAssociationRole) property).resolve(this)) {
                            resolved = false;
                            continue;
                        }
                    }
                    /*
                     * Resolve recursively the associated features, with a check against infinite recursivity.
                     * If we fall in a loop (for example A → B → C → A), conservatively returns 'false'. This
                     * may not be the most accurate answer, but will not cause any more hurt than checking more
                     * often than necessary.
                     */
                    final FeatureType valueType = ((FeatureAssociationRole) property).getValueType();
                    if (valueType != this) {
                        if (previous == null) {
                            previous = new IdentityHashMap<>(8);
                        }
                        Boolean r = previous.put(valueType, Boolean.FALSE);
                        if (r == null) {
                            r = resolve(valueType, previous);
                            previous.put(valueType, r);
                        }
                        resolved &= r;
                    }
                }
            }
        }
        return resolved;
    }


    // -------- END OF CONSTRUCTORS ------------------------------------------------------------------------------


    /**
     * Returns {@code true} if the feature type acts as an abstract super-type.
     * Abstract types can not be {@linkplain #newInstance() instantiated}.
     *
     * @return {@code true} if the feature type acts as an abstract super-type.
     */
    @Override
    public final boolean isAbstract() {
        return isAbstract;
    }

    /**
     * Returns {@code true} if the feature instances are expected to have lot of unset properties,
     * or {@code false} if we expect most properties to be specified.
     */
    final boolean isSparse() {
        return isSparse;
    }

    /**
     * Returns {@code true} if this feature type contains only attributes constrained to the [1 … 1] cardinality,
     * or operations (no feature association).
     * Such feature types can be handled as a {@linkplain org.apache.sis.util.iso.DefaultRecord records}.
     *
     * @return {@code true} if this feature type contains only simple attributes or operations.
     */
    @Override
    public boolean isSimple() {
        return isSimple;
    }

    /**
     * Returns {@code true} if the given base type may be the same or a super-type of the given type, using only
     * the name as a criterion. This is a faster check than {@link #isAssignableFrom(FeatureType)}.
     *
     * <p>Performance note: callers should verify that {@code base != type} before to invoke this method.</p>
     */
    static boolean maybeAssignableFrom(final FeatureType base, final FeatureType type) {
        if (type instanceof DefaultFeatureType) {
            return ((DefaultFeatureType) type).assignableTo.contains(base.getName());
        }
        // Slower path for non-SIS implementations.
        if (Objects.equals(base.getName(), type.getName())) {
            return true;
        }
        for (final FeatureType superType : type.getSuperTypes()) {
            if (base == superType || maybeAssignableFrom(base, superType)) {
                return true;
            }
        }
        return false;
    }

    /**
     * Returns {@code true} if this type is same or a super-type of the given type.
     * The check is based mainly on the feature type {@linkplain #getName() name}, which should be unique.
     * However as a safety, this method also checks that all properties in this feature type is assignable
     * from a property of the same name in the given type.
     *
     * <div class="note"><b>Analogy:</b>
     * if we compare {@code FeatureType} to {@link Class} in the Java language, then this method is equivalent
     * to {@link Class#isAssignableFrom(Class)}.</div>
     *
     * @param  type The type to be checked.
     * @return {@code true} if instances of the given type can be assigned to association of this type.
     */
    @Override
    public boolean isAssignableFrom(final FeatureType type) {
        if (type == this) {
            return true; // Optimization for a common case.
        }
        ArgumentChecks.ensureNonNull("type", type);
        if (!maybeAssignableFrom(this, type)) {
            return false;
        }
        /*
         * Ensures that all properties defined in this feature type is also defined
         * in the given property, and that the former is assignable from the later.
         */
        for (final Map.Entry<String, PropertyType> entry : byName.entrySet()) {
            final PropertyType other;
            try {
                other = type.getProperty(entry.getKey());
            } catch (IllegalArgumentException e) {
                /*
                 * A property in this FeatureType does not exist in the given FeatureType.
                 * Catching exceptions is not an efficient way to perform this check, but
                 * actually this case should be rare because we verified before this loop
                 * that the names match. If the names are unique (as recommended), then
                 * this exception should never happen.
                 */
                return false;
            }
            if (!isAssignableIgnoreName(entry.getValue(), other)) {
                return false;
            }
        }
        return true;
    }

    /**
     * Returns {@code true} if instances of the {@code other} type are assignable to the given {@code base} type.
     * This method does not compare the names — this verification is presumed already done by the caller.
     */
    private static boolean isAssignableIgnoreName(final PropertyType base, final PropertyType other) {
        if (base != other) {
            if (base instanceof AttributeType<?>) {
                if (!(other instanceof AttributeType<?>)) {
                    return false;
                }
                final AttributeType<?> p0 = (AttributeType<?>) base;
                final AttributeType<?> p1 = (AttributeType<?>) other;
                if (!p0.getValueClass().isAssignableFrom(p1.getValueClass()) ||
                     p0.getMinimumOccurs() > p1.getMinimumOccurs() ||
                     p0.getMaximumOccurs() < p1.getMaximumOccurs())
                {
                    return false;
                }
            }
            if (base instanceof FeatureAssociationRole) {
                if (!(other instanceof FeatureAssociationRole)) {
                    return false;
                }
                final FeatureAssociationRole p0 = (FeatureAssociationRole) base;
                final FeatureAssociationRole p1 = (FeatureAssociationRole) other;
                if (p0.getMinimumOccurs() > p1.getMinimumOccurs() ||
                    p0.getMaximumOccurs() < p1.getMaximumOccurs())
                {
                    return false;
                }
                final FeatureType f0 = p0.getValueType();
                final FeatureType f1 = p1.getValueType();
                if (f0 != f1) {
                    if (!f0.isAssignableFrom(f1)) {
                        return false;
                    }
                }
            }
        }
        return true;
    }

    /**
     * Returns the direct parents of this feature type.
     *
     * <div class="note"><b>Analogy:</b>
     * if we compare {@code FeatureType} to {@link Class} in the Java language, then this method is equivalent
     * to {@link Class#getSuperclass()} except that feature types allow multi-inheritance.</div>
     *
     * <div class="note"><b>Note for subclasses:</b>
     * this method is final because it is invoked (indirectly) by constructors, and invoking a user-overrideable
     * method at construction time is not recommended. Furthermore, many Apache SIS methods need guarantees about
     * the stability of this collection.
     * </div>
     *
     * @return The parents of this feature type, or an empty set if none.
     */
    @Override
    public final Set<FeatureType> getSuperTypes() {
        return superTypes;
    }

    /**
     * Returns any feature operation, any feature attribute type and any feature association role that
     * carries characteristics of a feature type. The returned collection will include the properties
     * inherited from the {@linkplain #getSuperTypes() super-types} only if {@code includeSuperTypes}
     * is {@code true}.
     *
     * <div class="note"><b>Note for subclasses:</b>
     * this method is final because it is invoked (indirectly) by constructors, and invoking a user-overrideable
     * method at construction time is not recommended. Furthermore, many Apache SIS methods need guarantees about
     * the stability of this collection.
     * </div>
     *
     * @param  includeSuperTypes {@code true} for including the properties inherited from the super-types,
     *         or {@code false} for returning only the properties defined explicitely in this type.
     * @return Feature operation, attribute type and association role that carries characteristics of this
     *         feature type (not including parent types).
     */
    @Override
    public final Collection<PropertyType> getProperties(final boolean includeSuperTypes) {
        return includeSuperTypes ? allProperties : properties;
    }

    /**
     * Returns the attribute, operation or association role for the given name.
     *
     * @param  name The name of the property to search.
     * @return The property for the given name, or {@code null} if none.
     * @throws IllegalArgumentException If the given argument is not a property name of this feature.
     */
    @Override
    public PropertyType getProperty(final String name) throws IllegalArgumentException {
        final PropertyType pt = byName.get(name);
        if (pt != null) {
            return pt;
        }
        throw new IllegalArgumentException(Errors.format(Errors.Keys.PropertyNotFound_2, getName(), name));
    }

    /**
     * Returns the map from names to indices in an array of properties.
     * This is used for {@link DenseFeature} implementation.
     */
    final Map<String,Integer> indices() {
        return indices;
    }

    /**
     * Creates a new feature instance of this type.
     *
     * <div class="note"><b>Analogy:</b>
     * if we compare {@code FeatureType} to {@link Class} and {@code Feature} to {@link Object} in the Java language,
     * then this method is equivalent to {@link Class#newInstance()}.</div>
     *
     * @return A new feature instance.
     * @throws IllegalStateException if this feature type {@linkplain #isAbstract() is abstract}.
     */
    public Feature newInstance() throws IllegalStateException {
        if (isAbstract) {
            throw new IllegalStateException(Errors.format(Errors.Keys.AbstractType_1, getName()));
        }
        return isSparse ? new SparseFeature(this) : new DenseFeature(this);
    }

    /**
     * Returns a hash code value for this feature type.
     *
     * @return {@inheritDoc}
     */
    @Override
    public int hashCode() {
        return super.hashCode() + superTypes.hashCode() + 37*properties.hashCode();
    }

    /**
     * Compares this feature type with the given object for equality.
     *
     * @return {@inheritDoc}
     */
    @Override
    public boolean equals(final Object obj) {
        if (obj == this) {
            return true;
        }
        if (super.equals(obj)) {
            final DefaultFeatureType that = (DefaultFeatureType) obj;
            return isAbstract == that.isAbstract &&
                   superTypes.equals(that.superTypes) &&
                   properties.equals(that.properties);
        }
        return false;
    }

    /**
     * Formats this feature in a tabular format.
     *
     * @return A string representation of this feature in a tabular format.
     *
     * @see FeatureFormat
     */
    @Override
    public String toString() {
        return FeatureFormat.sharedFormat(this);
    }
}<|MERGE_RESOLUTION|>--- conflicted
+++ resolved
@@ -280,17 +280,10 @@
      */
     private void computeTransientFields() {
         final int capacity = Containers.hashMapCapacity(properties.size());
-<<<<<<< HEAD
         byName       = new LinkedHashMap<String,PropertyType>(capacity);
         indices      = new LinkedHashMap<String,Integer>(capacity);
         assignableTo = new HashSet<GenericName>(4);
-        assignableTo.add(getName());
-=======
-        byName       = new LinkedHashMap<>(capacity);
-        indices      = new LinkedHashMap<>(capacity);
-        assignableTo = new HashSet<>(4);
         assignableTo.add(super.getName());
->>>>>>> 6d12361a
         scanPropertiesFrom(this);
         byName        = CollectionsExt.compact(byName);
         assignableTo  = CollectionsExt.unmodifiableOrCopy(assignableTo);
@@ -479,7 +472,7 @@
                     final FeatureType valueType = ((FeatureAssociationRole) property).getValueType();
                     if (valueType != this) {
                         if (previous == null) {
-                            previous = new IdentityHashMap<>(8);
+                            previous = new IdentityHashMap<FeatureType,Boolean>(8);
                         }
                         Boolean r = previous.put(valueType, Boolean.FALSE);
                         if (r == null) {
