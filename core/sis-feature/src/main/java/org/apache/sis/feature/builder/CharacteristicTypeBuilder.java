/*
 * Licensed to the Apache Software Foundation (ASF) under one or more
 * contributor license agreements.  See the NOTICE file distributed with
 * this work for additional information regarding copyright ownership.
 * The ASF licenses this file to You under the Apache License, Version 2.0
 * (the "License"); you may not use this file except in compliance with
 * the License.  You may obtain a copy of the License at
 *
 *     http://www.apache.org/licenses/LICENSE-2.0
 *
 * Unless required by applicable law or agreed to in writing, software
 * distributed under the License is distributed on an "AS IS" BASIS,
 * WITHOUT WARRANTIES OR CONDITIONS OF ANY KIND, either express or implied.
 * See the License for the specific language governing permissions and
 * limitations under the License.
 */
package org.apache.sis.feature.builder;

import java.util.Objects;
import org.opengis.util.GenericName;
import org.apache.sis.feature.DefaultAttributeType;
import org.apache.sis.util.Classes;
import org.apache.sis.util.ObjectConverters;
import org.apache.sis.util.UnconvertibleObjectException;

// Branch-dependent imports


/**
 * Describes one characteristic of the {@code AttributeType} will will be built by a {@code FeatureTypeBuilder}.
 * Characteristics can describe additional information useful for interpreting an attribute value, like
 * the units of measurement and uncertainties of a numerical value, or the coordinate reference system
 * (CRS) of a geometry.
 *
 * <p>In many cases, all instances of the same {@code AttributeType} have the same characteristics.
 * For example all values of the "temperature" attribute typically have the same units of measurement.
 * Such common value can be specified as the characteristic {@linkplain #setDefaultValue(Object) default value}.</p>
 *
 * @author  Johann Sorel (Geomatys)
 * @author  Martin Desruisseaux (Geomatys)
 * @version 0.8
 *
 * @param <V>  the class of characteristic values.
 *
 * @see AttributeTypeBuilder#addCharacteristic(Class)
 *
 * @since 0.8
 * @module
 */
public final class CharacteristicTypeBuilder<V> extends TypeBuilder {
    /**
     * The attribute type builder instance that created this {@code CharacteristicTypeBuilder} builder.
     * This is set at construction time and considered as immutable until it is set to {@code null}.
     */
    private AttributeTypeBuilder<?> owner;

    /**
     * The class of characteristic values. Can not be changed after construction
     * because this value determines the parameterized type {@code <V>}.
     */
    private final Class<V> valueClass;

    /**
     * The default value for the attribute, or {@code null} if none.
     */
    private V defaultValue;

    /**
     * The characteristic created by this builder, or {@code null} if not yet created.
     * This field must be cleared every time that a setter method is invoked on this builder.
     */
    private transient DefaultAttributeType<V> characteristic;

    /**
     * Creates a new builder initialized to the values of the given builder but a different type.
     * This constructor is for {@link #setValueClass(Class)} implementation only.
     *
     * @throws UnconvertibleObjectException if the default value can not be converted to the given class.
     */
    private CharacteristicTypeBuilder(final CharacteristicTypeBuilder<?> builder, final Class<V> valueClass)
            throws UnconvertibleObjectException
    {
        super(builder);
        this.owner        = builder.owner;
        this.valueClass   = valueClass;
        this.defaultValue = ObjectConverters.convert(builder.defaultValue, valueClass);
        // Do not copy the 'characteristic' reference since the 'valueClass' is different.
    }

    /**
     * Creates a new characteristic builder for values of the given class.
     *
     * @param owner       the builder of the {@code AttributeType} for which to add this property.
     * @param valueClass  the class of characteristic values.
     */
    CharacteristicTypeBuilder(final AttributeTypeBuilder<?> owner, final Class<V> valueClass) {
        super(owner.getLocale());
        this.owner = owner;
        this.valueClass = valueClass;
    }

    /**
     * Creates a new characteristic builder initialized to the values of an existing attribute.
     *
     * @param owner  the builder of the {@code AttributeType} for which to add this property.
     */
<<<<<<< HEAD
    CharacteristicTypeBuilder(final AttributeTypeBuilder<?> owner, final DefaultAttributeType<V> template) {
        super(template, owner.getLocale());
=======
    CharacteristicTypeBuilder(final AttributeTypeBuilder<?> owner, final AttributeType<V> template) {
        super(owner.getLocale());
>>>>>>> 67c6ed77
        this.owner     = owner;
        characteristic = template;
        valueClass     = template.getValueClass();
        defaultValue   = template.getDefaultValue();
        initialize(template);
    }

    /**
     * If the {@code AttributeType<V>} created by the last call to {@link #build()} has been cached,
     * clears that cache. This method must be invoked every time that a setter method is invoked.
     */
    @Override
    final void clearCache() {
        characteristic = null;
        ensureAlive(owner);
        owner.clearCache();
    }

    /**
     * Returns a default name to use if the user did not specified a name. The first letter will be changed to
     * lower case (unless the name looks like an acronym) for compliance with Java convention on property names.
     */
    @Override
    final String getDefaultName() {
        return Classes.getShortName(valueClass);
    }

    /**
     * Sets the characteristic name as a generic name.
     * If another name was defined before this method call, that previous value will be discarded.
     *
     * @return {@code this} for allowing method calls chaining.
     */
    @Override
    public CharacteristicTypeBuilder<V> setName(final GenericName name) {
        super.setName(name);
        return this;
    }

    /**
     * Sets the characteristic name as a simple string (local name).
     * The namespace will be the value specified by the last call to {@link FeatureTypeBuilder#setNameSpace(CharSequence)},
     * but that namespace will not be visible in the {@linkplain org.apache.sis.util.iso.DefaultLocalName#toString()
     * string representation} unless the {@linkplain org.apache.sis.util.iso.DefaultLocalName#toFullyQualifiedName()
     * fully qualified name} is requested.
     *
     * <p>This convenience method creates a {@link org.opengis.util.LocalName} instance from
     * the given {@code CharSequence}, then delegates to {@link #setName(GenericName)}.</p>
     *
     * @return {@code this} for allowing method calls chaining.
     */
    @Override
    public CharacteristicTypeBuilder<V> setName(final CharSequence localPart) {
        super.setName(localPart);
        return this;
    }

    /**
     * Sets the characteristic name as a string in the given scope.
     * The {@code components} array must contain at least one element.
     * The last component (the {@linkplain org.apache.sis.util.iso.DefaultScopedName#tip() tip}) will be sufficient
     * in many cases for getting values from the {@linkplain org.apache.sis.feature.AbstractAttribute#characteristics()
     * characteristics} map. The other elements before the last one are optional and can be used for resolving ambiguity.
     * They will be visible as the name {@linkplain org.apache.sis.util.iso.DefaultScopedName#path() path}.
     *
     * <p>In addition to the path specified by the {@code components} array, the name may also contain
     * a namespace specified by the last call to {@link FeatureTypeBuilder#setNameSpace(CharSequence)}.
     * But contrarily to the specified components, the namespace will not be visible in the name
     * {@linkplain org.apache.sis.util.iso.DefaultScopedName#toString() string representation} unless the
     * {@linkplain org.apache.sis.util.iso.DefaultScopedName#toFullyQualifiedName() fully qualified name}
     * is requested.</p>
     *
     * <p>This convenience method creates a {@link org.opengis.util.LocalName} or {@link org.opengis.util.ScopedName}
     * instance depending on whether the {@code names} array contains exactly 1 element or more than 1 element, then
     * delegates to {@link #setName(GenericName)}.</p>
     *
     * @return {@code this} for allowing method calls chaining.
     */
    @Override
    public CharacteristicTypeBuilder<V> setName(final CharSequence... components) {
        super.setName(components);
        return this;
    }

    /**
     * Creates a local name in the {@linkplain FeatureTypeBuilder#setNameSpace feature namespace}.
     */
    @Override
    final GenericName createLocalName(final CharSequence name) {
        ensureAlive(owner);
        return owner.createLocalName(name);
    }

    /**
     * Creates a generic name in the {@linkplain FeatureTypeBuilder#setNameSpace feature namespace}.
     */
    @Override
    final GenericName createGenericName(final CharSequence... names) {
        ensureAlive(owner);
        return owner.createGenericName(names);
    }

    /**
     * Returns the class of characteristic values.
     *
     * @return the class of characteristic values.
     *
     * @see #setValueClass(Class)
     */
    public Class<V> getValueClass() {
        return valueClass;
    }

    /**
     * Sets the class of characteristic values. Callers <strong>must</strong> use the builder returned by this method
     * instead of {@code this} builder after this method call, since the returned builder may be a new instance.
     *
     * @param  <N>   the compile-time value of the {@code type} argument.
     * @param  type  the new class of characteristic values.
     * @return the characteristic builder — <em>not necessarily this instance.</em>
     * @throws UnconvertibleObjectException if the {@linkplain #getDefaultValue() default value}
     *         can not be converted to the given {@code <N>} class.
     *
     * @see #getValueClass()
     */
    @SuppressWarnings("unchecked")
    public <N> CharacteristicTypeBuilder<N> setValueClass(final Class<N> type) throws UnconvertibleObjectException {
        ensureAlive(owner);
        ensureNonNull("type", type);
        if (type == valueClass) {
            return (CharacteristicTypeBuilder<N>) this;
        }
        final CharacteristicTypeBuilder<N> newb = new CharacteristicTypeBuilder<>(this, type);
        owner.characteristics.set(owner.characteristics.lastIndexOf(this), newb);
        // Note: a negative lastIndexOf(old) would be a bug in our algorithm.
        owner = null;
        return newb;
    }

    /**
     * Returns the default value for the characteristic, or {@code null} if none.
     *
     * @return the default characteristic value, or {@code null} if none.
     *
     * @see #setDefaultValue(Object)
     */
    public V getDefaultValue() {
        return defaultValue;
    }

    /**
     * Sets the default value for the characteristic.
     *
     * @param  value  characteristic default value, or {@code null} if none.
     * @return {@code this} for allowing method calls chaining.
     *
     * @see #getDefaultValue()
     */
    public CharacteristicTypeBuilder<V> setDefaultValue(final V value) {
        if (!Objects.equals(defaultValue, value)) {
            defaultValue = value;
            clearCache();
        }
        return this;
    }

    /**
     * Sets the default value with check of the value class.
     */
    final void set(final Object value) {
        setDefaultValue(valueClass.cast(value));
    }

    /**
     * {@inheritDoc}
     */
    @Override
    public CharacteristicTypeBuilder<V> setDefinition(final CharSequence definition) {
        super.setDefinition(definition);
        return this;
    }

    /**
     * {@inheritDoc}
     */
    @Override
    public CharacteristicTypeBuilder<V> setDesignation(final CharSequence designation) {
        super.setDesignation(designation);
        return this;
    }

    /**
     * {@inheritDoc}
     */
    @Override
    public CharacteristicTypeBuilder<V> setDescription(final CharSequence description) {
        super.setDescription(description);
        return this;
    }

    /**
     * {@inheritDoc}
     */
    @Override
    public CharacteristicTypeBuilder<V> setDeprecated(final boolean deprecated) {
        super.setDeprecated(deprecated);
        return this;
    }

    /**
     * Builds the characteristic type from the information specified to this builder.
     * If a type has already been built and this builder state has not changed since the type creation,
     * then the previously created {@code AttributeType} instance is returned.
     *
     * <div class="warning"><b>Warning:</b> In a future SIS version, the return type may be changed to the
     * {@code org.opengis.feature.AttributeType} interface. This change is pending GeoAPI revision.</div>
     *
     * @return the characteristic type.
     */
    @Override
    public DefaultAttributeType<V> build() {
        if (characteristic == null) {
            characteristic = new DefaultAttributeType<>(identification(), valueClass, 0, 1, defaultValue);
        }
        return characteristic;
    }

    /**
     * Sets a new owner.
     */
    final void owner(final AttributeTypeBuilder<?> newb) {
        owner = newb;
    }

    /**
     * Removes this characteristics from the {@code AttributeTypeBuilder}.
     * After this method has been invoked, this {@code CharacteristicTypeBuilder} instance
     * is no longer in the list returned by {@link AttributeTypeBuilder#characteristics()}
     * and attempts to invoke any setter method on {@code this} will cause an
     * {@link IllegalStateException} to be thrown.
     */
    @Override
    public void remove() {
        if (owner != null) {
            owner.characteristics.remove(owner.characteristics.lastIndexOf(this));
            // Note: a negative lastIndexOf(old) would be a bug in our algorithm.
            owner.clearCache();
            owner = null;
        }
    }
}<|MERGE_RESOLUTION|>--- conflicted
+++ resolved
@@ -104,13 +104,8 @@
      *
      * @param owner  the builder of the {@code AttributeType} for which to add this property.
      */
-<<<<<<< HEAD
     CharacteristicTypeBuilder(final AttributeTypeBuilder<?> owner, final DefaultAttributeType<V> template) {
-        super(template, owner.getLocale());
-=======
-    CharacteristicTypeBuilder(final AttributeTypeBuilder<?> owner, final AttributeType<V> template) {
         super(owner.getLocale());
->>>>>>> 67c6ed77
         this.owner     = owner;
         characteristic = template;
         valueClass     = template.getValueClass();
