<?xml version="1.0" encoding="UTF-8"?>

<!--
  Licensed to the Apache Software Foundation (ASF) under one
  or more contributor license agreements.  See the NOTICE file
  distributed with this work for additional information
  regarding copyright ownership.  The ASF licenses this file
  to you under the Apache License, Version 2.0 (the
  "License"); you may not use this file except in compliance
  with the License.  You may obtain a copy of the License at

    http://www.apache.org/licenses/LICENSE-2.0

  Unless required by applicable law or agreed to in writing,
  software distributed under the License is distributed on an
  "AS IS" BASIS, WITHOUT WARRANTIES OR CONDITIONS OF ANY
  KIND, either express or implied.  See the License for the
  specific language governing permissions and limitations
  under the License.
-->

<project xmlns              = "http://maven.apache.org/POM/4.0.0"
         xmlns:xsi          = "http://www.w3.org/2001/XMLSchema-instance"
         xsi:schemaLocation = "http://maven.apache.org/POM/4.0.0
                               http://maven.apache.org/xsd/maven-4.0.0.xsd">
  <modelVersion>4.0.0</modelVersion>

  <parent>
    <groupId>org.apache.sis</groupId>
    <artifactId>core</artifactId>
    <version>0.5-SNAPSHOT</version>
  </parent>


  <!-- ===========================================================
           Module Description
       =========================================================== -->
  <groupId>org.apache.sis.core</groupId>
  <artifactId>sis-feature</artifactId>
  <packaging>bundle</packaging>
  <name>Apache SIS features</name>
  <description>
  <!-- Left alignment because this description will be copied in META-INF/MANIFEST.MF
       The leading space after the first line is necessary for proper formatting. -->
Representations of geographic features.
  </description>


  <!-- ===========================================================
           Developers and Contributors
       =========================================================== -->
  <developers>
    <developer>
      <name>Travis L. Pinney</name>
      <id>tlpinney</id>
      <email>travis.pinney@gmail.com</email>
      <roles>
        <role>developer</role>
      </roles>
    </developer>
  </developers>


  <!-- ===========================================================
           Build configuration
       =========================================================== -->
  <build>
    <plugins>

      <!-- Package as OSGi bundle -->
      <plugin>
        <groupId>org.apache.felix</groupId>
        <artifactId>maven-bundle-plugin</artifactId>
        <configuration>
          <instructions>
            <Bundle-SymbolicName>org.apache.sis.feature</Bundle-SymbolicName>
          </instructions>
        </configuration>
      </plugin>
    </plugins>
  </build>


  <!-- ===========================================================
           Dependencies
       =========================================================== -->
  <dependencies>
    <dependency>
<<<<<<< HEAD
      <groupId>org.opengis</groupId>
      <artifactId>geoapi</artifactId>
=======
      <groupId>org.apache.sis.core</groupId>
      <artifactId>sis-utility</artifactId>
      <version>${project.version}</version>
>>>>>>> bebfc21d
    </dependency>
    <dependency>
      <groupId>org.apache.sis.core</groupId>
      <artifactId>sis-metadata</artifactId>
      <version>${project.version}</version>
    </dependency>
    <dependency>
      <groupId>org.apache.sis.core</groupId>
      <artifactId>sis-referencing</artifactId>
      <version>${project.version}</version>
    </dependency>
    <dependency>
      <groupId>com.esri.geometry</groupId>
      <artifactId>esri-geometry-api</artifactId>
    </dependency>

    <!-- Test dependencies -->
    <dependency>
      <groupId>org.apache.sis.core</groupId>
      <artifactId>sis-utility</artifactId>
      <version>${project.version}</version>
      <type>test-jar</type>
      <scope>test</scope>
    </dependency>
  </dependencies>

</project><|MERGE_RESOLUTION|>--- conflicted
+++ resolved
@@ -86,14 +86,9 @@
        =========================================================== -->
   <dependencies>
     <dependency>
-<<<<<<< HEAD
-      <groupId>org.opengis</groupId>
-      <artifactId>geoapi</artifactId>
-=======
       <groupId>org.apache.sis.core</groupId>
       <artifactId>sis-utility</artifactId>
       <version>${project.version}</version>
->>>>>>> bebfc21d
     </dependency>
     <dependency>
       <groupId>org.apache.sis.core</groupId>
