--- conflicted
+++ resolved
@@ -207,33 +207,6 @@
      * }
      * </div>
      */
-<<<<<<< HEAD
-    public static PixelIterator create(Raster data) {
-        return create(data, null, null);
-    }
-
-    /**
-     * Creates an iterator for all pixels in the given image.
-     *
-     * @param  data  the image which contains the sample values on which to iterate.
-     * @return a new iterator traversing all pixels in the given image, in arbitrary order.
-     */
-    public static PixelIterator create(RenderedImage data) {
-        return create(data, null, null);
-    }
-
-    /**
-     * Creates an iterator for the given region in the given raster.
-     *
-     * @param  data     the raster which contains the sample values on which to iterate.
-     * @param  subArea  the raster region where to perform the iteration, or {@code null}
-     *                  for iterating over all the raster domain.
-     * @param  window   size of the window to use in {@link #createWindow(TransferType)} method, or {@code null} if none.
-     * @return a new iterator.
-     */
-    public static PixelIterator create(Raster data, Rectangle subArea, Dimension window) {
-        ArgumentChecks.ensureNonNull("data", data);
-=======
     public static class Builder {
         /**
          * The region where to perform the iteration, or {@code null} for iterating over all the domain.
@@ -247,37 +220,11 @@
         private Dimension window;
 
         /**
-         * The desired iteration order, or {@code null} for a default order.
-         */
-        private SequenceType order;
->>>>>>> cc312881
-
-        /**
          * Creates a new iterator builder with no region of interest, no window size and default iterator order.
          */
         public Builder() {
         }
 
-<<<<<<< HEAD
-        return new DefaultIterator(data, null, subArea, window);
-    }
-
-    /**
-     * Creates an iterator for the given region in the given image.
-     *
-     * @param  data     the image which contains the sample values on which to iterate.
-     * @param  subArea  the image region where to perform the iteration, or {@code null}
-     *                  for iterating over all the image domain.
-     * @param  window   size of the window to use in {@link #createWindow(TransferType)} method, or {@code null} if none.
-     * @return a new iterator.
-     */
-    public static PixelIterator create(RenderedImage data, Rectangle subArea, Dimension window) {
-        ArgumentChecks.ensureNonNull("data", data);
-
-        // TODO: check here for cases that we can optimize (after we ported corresponding implementations).
-
-        return new DefaultIterator(data, null, subArea, window);
-=======
         /**
          * Sets the region (in pixel coordinates) where to perform the iteration.
          * By default, iterators will traverse all pixels in the given image or raster.
@@ -299,32 +246,6 @@
          */
         public Builder setWindowSize(final Dimension window) {
             this.window = window;
-            return this;
-        }
-
-        /**
-         * Sets the desired iteration order.
-         * The {@code order} argument can have the following values:
-         *
-         * <table class="sis">
-         *   <caption>Supported iteration order</caption>
-         *   <tr><th>Value</th>                         <th>Iteration order</th>                                <th>Supported on</th></tr>
-         *   <tr><td>{@code null}</td>                  <td>Most efficient iteration order.</td>                <td>Image and raster</td></tr>
-         *   <tr><td>{@link SequenceType#LINEAR}</td>   <td>From left to right, then from top to bottom.</td>   <td>Raster only</td></tr>
-         * </table>
-         *
-         * Any other {@code order} value will cause an {@link IllegalArgumentException} to be thrown.
-         * More iteration orders may be supported in future Apache SIS versions.
-         *
-         * @param  order  the desired iteration order, or {@code null} for a default order.
-         * @return {@code this} for method call chaining.
-         */
-        public Builder setIteratorOrder(final SequenceType order) {
-            if (order == null || order.equals(SequenceType.LINEAR)) {
-                this.order = order;
-            } else {
-                throw new IllegalArgumentException(Errors.format(Errors.Keys.UnsupportedType_1, order));
-            }
             return this;
         }
 
@@ -348,9 +269,6 @@
          */
         public PixelIterator create(final RenderedImage data) {
             ArgumentChecks.ensureNonNull("data", data);
-            if (order != null) {
-                throw new IllegalStateException(Errors.format(Errors.Keys.UnsupportedType_1, order));
-            }
             // TODO: check here for cases that we can optimize (after we ported corresponding implementations).
             return new DefaultIterator(data, null, subArea, window);
         }
@@ -401,9 +319,6 @@
         public WritablePixelIterator createWritable(final RenderedImage input, final WritableRenderedImage output) {
             ArgumentChecks.ensureNonNull("input",  input);
             ArgumentChecks.ensureNonNull("output", output);
-            if (order != null) {
-                throw new IllegalStateException(Errors.format(Errors.Keys.UnsupportedType_1, order));
-            }
             // TODO: check here for cases that we can optimize (after we ported corresponding implementations).
             return new DefaultIterator(input, output, subArea, window);
         }
@@ -418,7 +333,6 @@
      */
     public static PixelIterator create(final RenderedImage data) {
         return new Builder().create(data);
->>>>>>> cc312881
     }
 
     /**
