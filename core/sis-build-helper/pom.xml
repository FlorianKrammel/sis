--- conflicted
+++ resolved
@@ -29,11 +29,7 @@
   <parent>
     <groupId>org.apache.sis</groupId>
     <artifactId>parent</artifactId>
-<<<<<<< HEAD
-    <version>0.5-jdk6-SNAPSHOT</version>
-=======
-    <version>0.6-jdk7-SNAPSHOT</version>
->>>>>>> 13ada105
+    <version>0.6-jdk6-SNAPSHOT</version>
     <relativePath>../../pom.xml</relativePath>
   </parent>
 
