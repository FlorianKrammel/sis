/*
 * Licensed to the Apache Software Foundation (ASF) under one or more
 * contributor license agreements.  See the NOTICE file distributed with
 * this work for additional information regarding copyright ownership.
 * The ASF licenses this file to You under the Apache License, Version 2.0
 * (the "License"); you may not use this file except in compliance with
 * the License.  You may obtain a copy of the License at
 *
 *     http://www.apache.org/licenses/LICENSE-2.0
 *
 * Unless required by applicable law or agreed to in writing, software
 * distributed under the License is distributed on an "AS IS" BASIS,
 * WITHOUT WARRANTIES OR CONDITIONS OF ANY KIND, either express or implied.
 * See the License for the specific language governing permissions and
 * limitations under the License.
 */
package org.apache.sis.test;

import java.util.Queue;
import java.util.LinkedList;
import java.util.ConcurrentModificationException;
import java.util.logging.Filter;
import java.util.logging.Logger;
import java.util.logging.LogRecord;
import java.util.logging.SimpleFormatter;

import static org.junit.Assert.*;

// Branch-specific imports
import org.junit.rules.TestWatchman;
import org.junit.runners.model.FrameworkMethod;


/**
 * Watches the logs sent to the given logger.
 * For using, create a rule in the JUnit test class like below:
 *
 * {@preformat java
 *     &#64;Rule
 *     public final LoggingWatcher loggings = new LoggingWatcher(Logging.getLogger(Loggers.XML));
 * }
 *
 * Recommended but not mandatory, ensure that there is no unexpected logging in any tests:
 *
 * {@preformat java
 *     &#64;After
 *     public void assertNoUnexpectedLog() {
 *         loggings.assertNoUnexpectedLog();
 *     }
 * }
 *
 * In tests that are expected to emit warnings, add the following lines:
 *
 * {@preformat java
 *     // Do the test here.
 *     loggings.assertNextLogContains("Some keywords", "that are expected", "to be found in the message");
 *     loggings.assertNoUnexpectedLog();
 * }
 *
 * @author  Martin Desruisseaux (Geomatys)
 * @since   0.6
 * @version 0.7
 * @module
 */
<<<<<<< HEAD
public strictfp class LoggingWatcher extends TestWatchman implements Filter {
=======
public final strictfp class LoggingWatcher extends TestWatcher implements Filter {
>>>>>>> 29dc36b3
    /**
     * The logged messages.
     */
    private final Queue<String> messages = new LinkedList<String>();

    /**
     * The logger to watch.
     */
    @SuppressWarnings("NonConstantLogger")
    private final Logger logger;

    /**
     * The formatter to use for formatting log messages.
     */
    private final SimpleFormatter formatter = new SimpleFormatter();

    /**
     * Creates a new watcher for the given logger.
     *
     * @param logger The logger to watch.
     */
    public LoggingWatcher(final Logger logger) {
        this.logger = logger;
    }

    /**
     * Creates a new watcher for the given logger.
     *
     * @param logger The name of logger to watch.
     */
    public LoggingWatcher(final String logger) {
        this.logger = Logger.getLogger(logger);
    }

    /**
     * Invoked when a test is about to start. This method installs this {@link Filter}
     * for the log messages before the tests are run. This installation will cause the
     * {@link #isLoggable(LogRecord)} method to be invoked when a message is logged.
     *
     * @param description A description of the JUnit test which is starting.
     *
     * @see #isLoggable(LogRecord)
     */
    @Override
    public final void starting(final FrameworkMethod description) {
        assertNull(logger.getFilter());
        logger.setFilter(this);
    }

    /**
     * Invoked when a test method finishes (whether passing or failing)
     * This method removes the filter which had been set for testing purpose.
     *
     * @param description A description of the JUnit test that finished.
     */
    @Override
    public final void finished(final FrameworkMethod description) {
        logger.setFilter(null);
    }

    /**
     * Invoked (indirectly) when a tested method has emitted a log message.
     * This method adds the logging message to the {@link #messages} list.
     */
    @Override
    public final boolean isLoggable(final LogRecord record) {
        messages.add(formatter.formatMessage(record));
        return TestCase.VERBOSE;
    }

    /**
     * Skips the next log messages if it contains all the given keywords.
     * This method is used instead of {@link #assertNextLogContains(String...)} when a log message may or
     * may not be emitted during a test, depending on circumstances that the test method does not control.
     *
     * @param keywords The keywords that are expected to exist in the next log message
     *        if that log message has been emitted.
     */
    public void skipNextLogIfContains(final String... keywords) {
        final String message = messages.peek();
        if (message != null) {
            for (final String word : keywords) {
                if (!message.contains(word)) {
                    return;
                }
            }
            if (messages.remove() != message) {
                throw new ConcurrentModificationException();
            }
        }
    }

    /**
     * Verifies that the next logging message contains the given keywords.
     * Each call of this method advances to the next log message.
     *
     * @param keywords The keywords that are expected to exist in the next log message.
     */
    public void assertNextLogContains(final String... keywords) {
        if (messages.isEmpty()) {
            fail("Expected a logging messages but got no more.");
        }
        final String message = messages.remove();
        for (final String word : keywords) {
            if (!message.contains(word)) {
                fail("Expected the logging message to contains the “"+ word + "” word but got:\n" + message);
            }
        }
    }

    /**
     * Verifies that there is no more log message.
     */
    public void assertNoUnexpectedLog() {
        final String message = messages.peek();
        if (message != null) {
            fail("Unexpected logging message: " + message);
        }
    }

    /**
     * Discards all logging messages.
     */
    public void clear() {
        messages.clear();
    }
}<|MERGE_RESOLUTION|>--- conflicted
+++ resolved
@@ -62,11 +62,7 @@
  * @version 0.7
  * @module
  */
-<<<<<<< HEAD
-public strictfp class LoggingWatcher extends TestWatchman implements Filter {
-=======
-public final strictfp class LoggingWatcher extends TestWatcher implements Filter {
->>>>>>> 29dc36b3
+public final strictfp class LoggingWatcher extends TestWatchman implements Filter {
     /**
      * The logged messages.
      */
