--- conflicted
+++ resolved
@@ -296,11 +296,7 @@
      */
     @Test
     public void testCodeList() {
-<<<<<<< HEAD
-        final ObjectConverter<String, PixelOrientation> c = new StringConverter.CodeList<PixelOrientation>(PixelOrientation.class);
-        runInvertibleConversion(c, "LOWER_RIGHT", PixelOrientation.LOWER_RIGHT);
-=======
-        final ObjectConverter<String, OnLineFunction> c = new StringConverter.CodeList<>(OnLineFunction.class);
+        final ObjectConverter<String, OnLineFunction> c = new StringConverter.CodeList<OnLineFunction>(OnLineFunction.class);
         runInvertibleConversion(c, "OFFLINE_ACCESS", OnLineFunction.OFFLINE_ACCESS);
         tryUnconvertibleValue(c);
         assertSerializedEquals(c);
@@ -313,9 +309,8 @@
      */
     @Test
     public void testEnum() {
-        final ObjectConverter<String, ElementType> c = new StringConverter.Enum<>(ElementType.class);
+        final ObjectConverter<String, ElementType> c = new StringConverter.Enum<ElementType>(ElementType.class);
         runInvertibleConversion(c, "PACKAGE", ElementType.PACKAGE);
->>>>>>> 3cfc4715
         tryUnconvertibleValue(c);
         assertSerializedEquals(c);
     }
