--- conflicted
+++ resolved
@@ -22,17 +22,12 @@
 import javax.xml.bind.annotation.XmlElement;
 import javax.xml.bind.annotation.XmlRootElement;
 import javax.xml.bind.annotation.adapters.XmlJavaTypeAdapter;
-import org.opengis.metadata.Identifier;
 import org.opengis.metadata.Metadata;
-import org.opengis.metadata.MetadataScope;
 import org.opengis.metadata.MetadataExtensionInformation;
 import org.opengis.metadata.ApplicationSchemaInformation;
 import org.opengis.metadata.PortrayalCatalogueReference;
 import org.opengis.metadata.acquisition.AcquisitionInformation;
-import org.opengis.metadata.citation.Citation;
-import org.opengis.metadata.citation.CitationDate;
-import org.opengis.metadata.citation.OnlineResource;
-import org.opengis.metadata.citation.Responsibility;
+import org.opengis.metadata.citation.ResponsibleParty;
 import org.opengis.metadata.constraint.Constraints;
 import org.opengis.metadata.content.ContentInformation;
 import org.opengis.metadata.distribution.Distribution;
@@ -41,7 +36,6 @@
 import org.opengis.metadata.maintenance.MaintenanceInformation;
 import org.opengis.metadata.maintenance.ScopeCode;
 import org.opengis.metadata.quality.DataQuality;
-import org.opengis.metadata.lineage.Lineage;
 import org.opengis.metadata.spatial.SpatialRepresentation;
 import org.opengis.referencing.ReferenceSystem;
 import org.apache.sis.internal.jaxb.gmd.LocaleAdapter;
@@ -87,26 +81,8 @@
      * @return {@code null}.
      */
     @Override
-    public Identifier getMetadataIdentifier() {
-        return null;
-    }
-
-    /**
-     * Undefined property.
-     * @return {@code null}.
-     */
-    @Override
     @Deprecated
     public String getFileIdentifier() {
-        return null;
-    }
-
-    /**
-     * Undefined property.
-     * @return {@code null}.
-     */
-    @Override
-    public Collection<Locale> getLanguages() {
         return null;
     }
 
@@ -126,40 +102,18 @@
      * @return {@code null}.
      */
     @Override
-<<<<<<< HEAD
+    @Deprecated
+    public Collection<Locale> getLocales() {
+        return null;
+    }
+
+    /**
+     * Undefined property.
+     * @return {@code null}.
+     */
+    @Override
+    @Deprecated
     public CharacterSet getCharacterSet() {
-=======
-    @Deprecated
-    public Collection<Locale> getLocales() {
-        return null;
-    }
-
-    /**
-     * Undefined property.
-     * @return {@code null}.
-     */
-    @Override
-    public Collection<Charset> getCharacterSets() {
-        return null;
-    }
-
-    /**
-     * Undefined property.
-     * @return {@code null}.
-     */
-    @Override
-    @Deprecated
-    public Charset getCharacterSet() {
->>>>>>> ccbdb336
-        return null;
-    }
-
-    /**
-     * Undefined property.
-     * @return {@code null}.
-     */
-    @Override
-    public Citation getParentMetadata() {
         return null;
     }
 
@@ -178,15 +132,6 @@
      * @return {@code null}.
      */
     @Override
-    public Collection<? extends MetadataScope> getMetadataScopes() {
-        return null;
-    }
-
-    /**
-     * Undefined property.
-     * @return {@code null}.
-     */
-    @Override
     @Deprecated
     public Collection<ScopeCode> getHierarchyLevels() {
         return null;
@@ -207,16 +152,7 @@
      * @return {@code null}.
      */
     @Override
-    public Collection<? extends Responsibility> getContacts() {
-        return null;
-    }
-
-    /**
-     * Undefined property.
-     * @return {@code null}.
-     */
-    @Override
-    public Collection<? extends CitationDate> getDates() {
+    public Collection<? extends ResponsibleParty> getContacts() {
         return null;
     }
 
@@ -235,15 +171,6 @@
      * @return {@code null}.
      */
     @Override
-    public Collection<? extends Citation> getMetadataStandards() {
-        return null;
-    }
-
-    /**
-     * Undefined property.
-     * @return {@code null}.
-     */
-    @Override
     @Deprecated
     public String getMetadataStandardName() {
         return null;
@@ -264,33 +191,6 @@
      * @return {@code null}.
      */
     @Override
-    public Collection<? extends Citation> getMetadataProfiles() {
-        return null;
-    }
-
-    /**
-     * Undefined property.
-     * @return {@code null}.
-     */
-    @Override
-    public Collection<? extends Citation> getAlternativeMetadataReferences() {
-        return null;
-    }
-
-    /**
-     * Undefined property.
-     * @return {@code null}.
-     */
-    @Override
-    public Collection<? extends OnlineResource> getMetadataLinkages() {
-        return null;
-    }
-
-    /**
-     * Undefined property.
-     * @return {@code null}.
-     */
-    @Override
     @Deprecated
     public String getDataSetUri() {
         return null;
@@ -346,7 +246,7 @@
      * @return {@code null}.
      */
     @Override
-    public Collection<? extends Distribution> getDistributionInfo() {
+    public Distribution getDistributionInfo() {
         return null;
     }
 
@@ -403,13 +303,4 @@
     public Collection<? extends AcquisitionInformation> getAcquisitionInformation() {
         return null;
     }
-
-    /**
-     * Undefined property.
-     * @return {@code null}.
-     */
-    @Override
-    public Collection<? extends Lineage> getResourceLineages() {
-        return null;
-    }
 }