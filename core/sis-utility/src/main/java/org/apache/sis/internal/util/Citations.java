--- conflicted
+++ resolved
@@ -256,19 +256,11 @@
             }
             while (identifiers.hasNext()) {
                 final Identifier id = identifiers.next();
-<<<<<<< HEAD
-                if (id != null && equalsFiltered(code, id.getCode(), LETTERS_AND_DIGITS, true)) {
+                if (id != null && equalsFiltered(code, id.getCode())) {
                     if (identifier instanceof ReferenceIdentifier) {
                         final String codeSpace = ((ReferenceIdentifier) identifier).getCodeSpace();
                         if (codeSpace != null && id instanceof ReferenceIdentifier) {
                             final String cs = ((ReferenceIdentifier) id).getCodeSpace();
-=======
-                if (id != null && equalsFiltered(code, id.getCode())) {
-                    if (identifier != null) {
-                        final String codeSpace = identifier.getCodeSpace();
-                        if (codeSpace != null) {
-                            final String cs = id.getCodeSpace();
->>>>>>> 10ed1cd1
                             if (cs != null) {
                                 return equalsFiltered(codeSpace, cs);
                             }
@@ -382,7 +374,8 @@
                          * Unicode identifiers. If a codespace exist, the code does not need to begin with
                          * a "Unicode identifier start" (it may be a "Unicode identifier part").
                          */
-                        String cs = CharSequences.trimWhitespaces(id.getCodeSpace());
+                        String cs = (id instanceof ReferenceIdentifier)
+                                    ? CharSequences.trimWhitespaces(((ReferenceIdentifier) id).getCodeSpace()) : null;
                         if (cs == null || cs.isEmpty()) {
                             cs = null;
                             isUnicode = CharSequences.isUnicodeIdentifier(candidate);
