/*
 * Licensed to the Apache Software Foundation (ASF) under one or more
 * contributor license agreements.  See the NOTICE file distributed with
 * this work for additional information regarding copyright ownership.
 * The ASF licenses this file to You under the Apache License, Version 2.0
 * (the "License"); you may not use this file except in compliance with
 * the License.  You may obtain a copy of the License at
 *
 *     http://www.apache.org/licenses/LICENSE-2.0
 *
 * Unless required by applicable law or agreed to in writing, software
 * distributed under the License is distributed on an "AS IS" BASIS,
 * WITHOUT WARRANTIES OR CONDITIONS OF ANY KIND, either express or implied.
 * See the License for the specific language governing permissions and
 * limitations under the License.
 */
package org.apache.sis.internal.jaxb;

import java.util.AbstractMap;
import org.opengis.metadata.Identifier;
import org.opengis.metadata.citation.Citation;


/**
 * An entry in the {@link IdentifierMap}. This class implements both the
 * {@link Map.Entry} interface (for inclusion in the set to be returned
 * by {@link IdentifierMapAdapter#entrySet()}) and the {@link Identifier}
 * interface (for inclusion in the {@link IdentifierMapAdapter#identifiers}
 * collection).
 *
 * @author  Martin Desruisseaux (Geomatys)
<<<<<<< HEAD
 * @since   0.3
 * @version 0.3
=======
 * @version 0.5
 * @since   0.3
>>>>>>> e3b4f005
 * @module
 */
final class IdentifierMapEntry extends AbstractMap.SimpleEntry<Citation,String> implements Identifier {
    /**
     * For cross-version compatibility.
     */
    private static final long serialVersionUID = 5159620102001638970L;

    /**
     * Creates a new entry for the given authority and code.
     */
    IdentifierMapEntry(final Citation authority, final String code) {
        super(authority, code);
    }

    /**
     * Returns the identifier namespace, which is the key of this entry.
     */
    @Override
    public Citation getAuthority() {
        return getKey();
    }

    /**
     * Returns the identifier code, which is the value of this entry.
     */
    @Override
    public String getCode() {
        return getValue();
    }

    /**
     * Same than the above, but as an immutable entry. We use this implementation when the
     * entry has been created on-the-fly at iteration time rather than being stored in the
     * identifier collection.
     */
    static final class Immutable extends AbstractMap.SimpleImmutableEntry<Citation,String> implements Identifier {
        private static final long serialVersionUID = -6857931598565368465L;
        Immutable(Citation authority, String code) {super(authority, code);}
        @Override public Citation getAuthority()   {return getKey();}
        @Override public String   getCode()        {return getValue();}
    }
}<|MERGE_RESOLUTION|>--- conflicted
+++ resolved
@@ -29,13 +29,8 @@
  * collection).
  *
  * @author  Martin Desruisseaux (Geomatys)
-<<<<<<< HEAD
- * @since   0.3
- * @version 0.3
-=======
  * @version 0.5
  * @since   0.3
->>>>>>> e3b4f005
  * @module
  */
 final class IdentifierMapEntry extends AbstractMap.SimpleEntry<Citation,String> implements Identifier {
