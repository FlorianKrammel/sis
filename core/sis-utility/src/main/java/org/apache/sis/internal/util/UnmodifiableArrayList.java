--- conflicted
+++ resolved
@@ -115,13 +115,8 @@
      * @return The given array wrapped in an unmodifiable list, or {@code null} if the given
      *         array was null.
      */
-<<<<<<< HEAD
-    public static <E> UnmodifiableArrayList<E> wrap(final E[] array) { // NOT "E..." - see javadoc.
+    public static <E> UnmodifiableArrayList<E> wrap(final E[] array) {          // NOT "E..." - see javadoc.
         return (array != null) ? new UnmodifiableArrayList<E>(array) : null;
-=======
-    public static <E> UnmodifiableArrayList<E> wrap(final E[] array) {          // NOT "E..." - see javadoc.
-        return (array != null) ? new UnmodifiableArrayList<>(array) : null;
->>>>>>> b60591fc
     }
 
     /**
