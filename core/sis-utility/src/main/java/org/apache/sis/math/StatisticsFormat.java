/*
 * Licensed to the Apache Software Foundation (ASF) under one or more
 * contributor license agreements.  See the NOTICE file distributed with
 * this work for additional information regarding copyright ownership.
 * The ASF licenses this file to You under the Apache License, Version 2.0
 * (the "License"); you may not use this file except in compliance with
 * the License.  You may obtain a copy of the License at
 *
 *     http://www.apache.org/licenses/LICENSE-2.0
 *
 * Unless required by applicable law or agreed to in writing, software
 * distributed under the License is distributed on an "AS IS" BASIS,
 * WITHOUT WARRANTIES OR CONDITIONS OF ANY KIND, either express or implied.
 * See the License for the specific language governing permissions and
 * limitations under the License.
 */
package org.apache.sis.math;

import java.util.List;
import java.util.ArrayList;
import java.io.IOException;
import java.util.Locale;
import java.util.TimeZone;
import java.text.Format;
import java.text.NumberFormat;
import java.text.DecimalFormat;
import java.text.FieldPosition;
import java.text.ParsePosition;
import java.text.ParseException;
import org.opengis.util.InternationalString;
import org.apache.sis.io.TableAppender;
import org.apache.sis.io.TabularFormat;
import org.apache.sis.util.ArgumentChecks;
import org.apache.sis.util.resources.Vocabulary;
import org.apache.sis.util.collection.BackingStoreException;

import static java.lang.Math.*;


/**
 * Formats a {@link Statistics} object.
 * By default, newly created {@code StatisticsFormat} instances will format statistical values
 * in a tabular format using spaces as the column separator. This default configuration matches
 * the {@link Statistics#toString()} format.
 *
 * {@section Limitations}
 * The current implementation can only format statistics - parsing is not yet implemented.
 *
 * @author  Martin Desruisseaux (MPO, IRD, Geomatys)
 * @since   0.3 (derived from geotk-1.0)
 * @version 0.3
 * @module
 */
public class StatisticsFormat extends TabularFormat<Statistics> {
    /**
     * For cross-version compatibility.
     */
    private static final long serialVersionUID = 6914760410359494163L;

    /**
     * Number of additional digits, to be added to the number of digits computed from the
     * range and the number of sample values. This is an arbitrary parameter.
     */
    private static final int ADDITIONAL_DIGITS = 2;

    /**
     * The locale for row and column headers.
     * This is usually the same than the format locale, but not necessarily.
     */
    private final Locale headerLocale;

    /**
     * The "width" of the border to drawn around the table, in number of lines.
     *
     * @see #getBorderWidth()
     * @see #setBorderWidth(int)
     */
    private byte borderWidth;

    /**
     * {@code true} if the sample values given to {@code Statistics.accept(…)} methods were the
     * totality of the population under study, or {@code false} if they were only a sampling.
     *
     * @see #isForAllPopulation()
     * @see #setForAllPopulation(boolean)
     * @see Statistics#standardDeviation(boolean)
     */
    private boolean allPopulation;

    /**
     * Returns an instance for the current system default locale.
     *
     * @return A statistics format instance for the current default locale.
     */
    public static StatisticsFormat getInstance() {
        return getInstance(Locale.getDefault());
    }

    /**
     * Returns an instance for the given locale.
     *
     * @param  locale The locale for which to get a {@code StatisticsFormat} instance.
     * @return A statistics format instance for the given locale.
     */
    public static StatisticsFormat getInstance(final Locale locale) {
        return new StatisticsFormat(locale, locale, null);
    }

    /**
     * Constructs a new format for the given numeric and header locales.
     * The timezone is used only if the values added to the {@link Statistics} are dates.
     *
     * @param locale       The locale to use for numbers, dates and angles formatting,
     *                     or {@code null} for the {@linkplain Locale#ROOT root locale}.
     * @param headerLocale The locale for row and column headers. Usually same as {@code locale}.
     * @param timezone     The timezone, or {@code null} for UTC.
     */
    public StatisticsFormat(final Locale locale, final Locale headerLocale, final TimeZone timezone) {
        super(locale, timezone);
        this.headerLocale = (headerLocale != null) ? headerLocale : Locale.ROOT;
    }

    /**
<<<<<<< HEAD
     * Returns the kind of objects formatted by this class.
=======
     * Returns the locale for the given category. This method implements the following mapping:
     *
     * <ul>
     *   <li>{@link java.util.Locale.Category#DISPLAY} — the {@code headerLocale} given at construction time.</li>
     *   <li>{@link java.util.Locale.Category#FORMAT} — the {@code locale} given at construction time,
     *       used for all values below the header row.</li>
     * </ul>
     *
     * @param  category The category for which a locale is desired.
     * @return The locale for the given category (never {@code null}).
     *
     * @since 0.4
     */
    @Override
    public Locale getLocale(final Locale.Category category) {
        if (category == Locale.Category.DISPLAY) {
            return headerLocale;
        }
        return super.getLocale(category);
    }

    /**
     * Returns the type of objects formatted by this class.
>>>>>>> 0078c775
     *
     * @return {@code Statistics.class}
     */
    @Override
    public final Class<Statistics> getValueType() {
        return Statistics.class;
    }

    /**
     * Returns {@code true} if this formatter shall consider that the statistics where computed
     * using the totality of the populations under study. This information impacts the standard
     * deviation values to be formatted.
     *
     * @return {@code true} if the statistics to format where computed using the totality of
     *         the populations under study.
     *
     * @see Statistics#standardDeviation(boolean)
     */
    public boolean isForAllPopulation() {
        return allPopulation;
    }

    /**
     * Sets whether this formatter shall consider that the statistics where computed using
     * the totality of the populations under study. The default value is {@code false}.
     *
     * @param allPopulation {@code true} if the statistics to format where computed
     *        using the totality of the populations under study.
     *
     * @see Statistics#standardDeviation(boolean)
     */
    public void setForAllPopulation(final boolean allPopulation) {
        this.allPopulation = allPopulation;
    }

    /**
     * Returns the "width" of the border to drawn around the table, in number of lines.
     * The default width is 0, which stands for no border.
     *
     * @return The border "width" in number of lines.
     */
    public int getBorderWidth() {
        return borderWidth;
    }

    /**
     * Sets the "width" of the border to drawn around the table, in number of lines.
     * The value can be any of the following:
     *
     * <ul>
     *  <li>0 (the default) for no border</li>
     *  <li>1 for single line ({@code │},{@code ─})</li>
     *  <li>2 for double lines ({@code ║},{@code ═})</li>
     * </ul>
     *
     * @param borderWidth The border width, in number of lines.
     */
    public void setBorderWidth(final int borderWidth) {
        ArgumentChecks.ensureBetween("borderWidth", 0, 2, borderWidth);
        this.borderWidth = (byte) borderWidth;
    }

    /**
     * Not yet implemented.
     *
     * @return Currently never return.
     * @throws ParseException Currently never thrown.
     */
    @Override
    public Statistics parse(CharSequence text, ParsePosition pos) throws ParseException {
        throw new UnsupportedOperationException();
    }

    /**
     * Formats the given statistics. This method will delegates to one of the following methods,
     * depending on the type of the given object:
     *
     * <ul>
     *   <li>{@link #format(Statistics, Appendable)}</li>
     *   <li>{@link #format(Statistics[], Appendable)}</li>
     * </ul>
     *
     * @param  object      The object to format.
     * @param  toAppendTo  Where to format the object.
     * @param  pos         Ignored in current implementation.
     * @return             The given buffer, returned for convenience.
     */
    @Override
    public StringBuffer format(final Object object, final StringBuffer toAppendTo, final FieldPosition pos) {
        if (object instanceof Statistics[]) try {
            format((Statistics[]) object, toAppendTo);
            return toAppendTo;
        } catch (IOException e) {
            // Same exception handling than in the super-class.
            throw new BackingStoreException(e);
        } else {
            return super.format(object, toAppendTo, pos);
        }
    }

    /**
     * Formats a localized string representation of the given statistics.
     * If statistics on {@linkplain Statistics#differences() differences}
     * are associated to the given object, they will be formatted too.
     *
     * @param  stats       The statistics to format.
     * @param  toAppendTo  Where to format the statistics.
     * @throws IOException If an error occurred while writing to the given appendable.
     */
    @Override
    public void format(Statistics stats, final Appendable toAppendTo) throws IOException {
        final List<Statistics> list = new ArrayList<Statistics>(3);
        while (stats != null) {
            list.add(stats);
            stats = stats.differences();
        }
        format(list.toArray(new Statistics[list.size()]), toAppendTo);
    }

    /**
     * Formats the given statistics in a tabular format. This method does not check
     * for the statistics on {@linkplain Statistics#differences() differences} - if
     * such statistics are wanted, they must be included in the given array.
     *
     * @param  stats       The statistics to format.
     * @param  toAppendTo  Where to format the statistics.
     * @throws IOException If an error occurred while writing to the given appendable.
     */
    public void format(final Statistics[] stats, final Appendable toAppendTo) throws IOException {
        /*
         * Inspect the given statistics in order to determine if we shall omit the headers,
         * and if we shall omit the count of NaN values.
         */
        final String[] headers = new String[stats.length];
        boolean showHeaders  = false;
        boolean showNaNCount = false;
        for (int i=0; i<stats.length; i++) {
            final Statistics s = stats[i];
            showNaNCount |= (s.countNaN() != 0);
            final InternationalString header = s.name();
            if (header != null) {
                headers[i] = header.toString(headerLocale);
                showHeaders |= (headers[i] != null);
            }
        }
        char horizontalLine = 0;
        String separator = columnSeparator;
        switch (borderWidth) {
            case 1: horizontalLine = '─'; separator += "│ "; break;
            case 2: horizontalLine = '═'; separator += "║ "; break;
        }
        final TableAppender table = new TableAppender(toAppendTo, separator);
        final Vocabulary resources = Vocabulary.getResources(headerLocale);
        /*
         * If there is a header for at least one statistics, write the full headers row.
         */
        if (horizontalLine != 0) {
            table.nextLine(horizontalLine);
        }
        if (showHeaders) {
            table.nextColumn();
            for (final String header : headers) {
                if (header != null) {
                    table.append(header);
                    table.setCellAlignment(TableAppender.ALIGN_CENTER);
                }
                table.nextColumn();
            }
            table.append(lineSeparator);
            if (horizontalLine != 0) {
                table.nextLine(horizontalLine);
            }
        }
        /*
         * Initialize the NumberFormat for formatting integers without scientific notation.
         * This is necessary since the format may have been modified by a previous execution
         * of this method.
         */
        final Format format = getFormat(Double.class);
        if (format instanceof DecimalFormat) {
            ((DecimalFormat) format).applyPattern("#0"); // Also disable scientific notation.
        } else if (format instanceof NumberFormat) {
            setFractionDigits((NumberFormat) format, 0);
        }
        /*
         * Iterates over the rows to format (count, minimum, maximum, mean, RMS, standard deviation),
         * then iterate over columns (statistics on sample values, on the first derivatives, etc.)
         * The NumberFormat configuration may be different for each column, but we can skip many
         * reconfiguration in the common case where there is only one column.
         */
        boolean needsConfigure = false;
        for (int i=0; i<KEYS.length; i++) {
            switch (i) {
                case 1: if (!showNaNCount) continue; else break;
                // Case 0 and 1 use the above configuration for integers.
                // Case 2 unconditionally needs a reconfiguration for floating point values.
                // Case 3 and others need reconfiguration only if there is more than one column.
                case 2: needsConfigure = true; break;
                case 3: needsConfigure = (stats[0].differences() != null); break;
            }
            table.setCellAlignment(TableAppender.ALIGN_LEFT);
            table.append(resources.getString(KEYS[i])).append(':');
            for (final Statistics s : stats) {
                final Number value;
                switch (i) {
                    case 0:  value = s.count();    break;
                    case 1:  value = s.countNaN(); break;
                    case 2:  value = s.minimum();  break;
                    case 3:  value = s.maximum();  break;
                    case 4:  value = s.mean();     break;
                    case 5:  value = s.rms();      break;
                    case 6:  value = s.standardDeviation(allPopulation); break;
                    default: throw new AssertionError(i);
                }
                if (needsConfigure) {
                    configure(format, s);
                }
                table.append(beforeFill);
                table.nextColumn(fillCharacter);
                table.append(format.format(value));
                table.setCellAlignment(TableAppender.ALIGN_RIGHT);
            }
            table.append(lineSeparator);
        }
        if (horizontalLine != 0) {
            table.nextLine(horizontalLine);
        }
        /*
         * TableAppender needs to be explicitly flushed in order to format the values.
         */
        table.flush();
    }

    /**
     * The resource keys of the rows to formats. Array index must be consistent with the
     * switch statements inside the {@link #format(Statistics[], Appendable)} method
     * (we define this static field close to the format methods for this purpose).
     */
    private static final short[] KEYS = {
        Vocabulary.Keys.NumberOfValues,
        Vocabulary.Keys.NumberOfNaN,
        Vocabulary.Keys.MinimumValue,
        Vocabulary.Keys.MaximumValue,
        Vocabulary.Keys.MeanValue,
        Vocabulary.Keys.RootMeanSquare,
        Vocabulary.Keys.StandardDeviation
    };

    /**
     * Configures the given formatter for writing a set of data described by the given statistics.
     * This method configures the formatter using heuristic rules based on the range of values and
     * their standard deviation. It can be used for reasonable default formatting when the user
     * didn't specify an explicit one.
     *
     * @param  format The formatter to configure.
     * @param  stats  The statistics for which to configure the formatter.
     */
    private void configure(final Format format, final Statistics stats) {
        final double minimum  = stats.minimum();
        final double maximum  = stats.maximum();
        final double extremum = max(abs(minimum), abs(maximum));
        if ((extremum >= 1E+10 || extremum <= 1E-4) && format instanceof DecimalFormat) {
            /*
             * The above threshold is high so that geocentric and projected coordinates in metres
             * are not formatted with scientific notation (a threshold of 1E+7 is not enough).
             * The number of decimal digits in the pattern is arbitrary.
             */
            ((DecimalFormat) format).applyPattern("0.00000E00");
        } else {
            /*
             * Computes a representative range of values. We take 2 standard deviations away
             * from the mean. Assuming that data have a gaussian distribution, this is 97.7%
             * of data. If the data have a uniform distribution, then this is 100% of data.
             */
            double delta;
            final double mean = stats.mean();
            delta = 2 * stats.standardDeviation(true); // 'true' is for avoiding NaN when count == 1.
            delta = min(maximum, mean+delta) - max(minimum, mean-delta); // Range of 97.7% of values.
            delta = max(delta/stats.count(), ulp(extremum)); // Mean delta for uniform distribution, not finer than 'double' accuracy.
            if (format instanceof NumberFormat) {
                setFractionDigits((NumberFormat) format, max(0, ADDITIONAL_DIGITS
                        + DecimalFunctions.fractionDigitsForDelta(delta, false)));
            } else {
                // A future version could configure DateFormat here.
            }
        }
    }

    /**
     * Convenience method for setting the minimum and maximum fraction digits of the given format.
     */
    private static void setFractionDigits(final NumberFormat format, final int digits) {
        format.setMinimumFractionDigits(digits);
        format.setMaximumFractionDigits(digits);
    }
}<|MERGE_RESOLUTION|>--- conflicted
+++ resolved
@@ -121,33 +121,7 @@
     }
 
     /**
-<<<<<<< HEAD
-     * Returns the kind of objects formatted by this class.
-=======
-     * Returns the locale for the given category. This method implements the following mapping:
-     *
-     * <ul>
-     *   <li>{@link java.util.Locale.Category#DISPLAY} — the {@code headerLocale} given at construction time.</li>
-     *   <li>{@link java.util.Locale.Category#FORMAT} — the {@code locale} given at construction time,
-     *       used for all values below the header row.</li>
-     * </ul>
-     *
-     * @param  category The category for which a locale is desired.
-     * @return The locale for the given category (never {@code null}).
-     *
-     * @since 0.4
-     */
-    @Override
-    public Locale getLocale(final Locale.Category category) {
-        if (category == Locale.Category.DISPLAY) {
-            return headerLocale;
-        }
-        return super.getLocale(category);
-    }
-
-    /**
      * Returns the type of objects formatted by this class.
->>>>>>> 0078c775
      *
      * @return {@code Statistics.class}
      */
