/*
 * Licensed to the Apache Software Foundation (ASF) under one or more
 * contributor license agreements.  See the NOTICE file distributed with
 * this work for additional information regarding copyright ownership.
 * The ASF licenses this file to You under the Apache License, Version 2.0
 * (the "License"); you may not use this file except in compliance with
 * the License.  You may obtain a copy of the License at
 *
 *     http://www.apache.org/licenses/LICENSE-2.0
 *
 * Unless required by applicable law or agreed to in writing, software
 * distributed under the License is distributed on an "AS IS" BASIS,
 * WITHOUT WARRANTIES OR CONDITIONS OF ANY KIND, either express or implied.
 * See the License for the specific language governing permissions and
 * limitations under the License.
 */
package org.apache.sis.util.resources;

import java.net.URL;
import java.io.BufferedInputStream;
import java.io.DataInputStream;
import java.io.IOException;
import java.text.MessageFormat;
import java.util.Map;
import java.util.Enumeration;
import java.util.Locale;
import java.util.MissingResourceException;
import java.util.NoSuchElementException;
import java.util.ResourceBundle;
import java.util.logging.Level;
import java.util.logging.LogRecord;
import java.lang.reflect.Modifier;
import javax.measure.unit.Unit;
import org.opengis.util.CodeList;
import org.opengis.util.InternationalString;
import org.apache.sis.util.Debug;
import org.apache.sis.util.Classes;
import org.apache.sis.util.Localized;
import org.apache.sis.util.Exceptions;
import org.apache.sis.util.CharSequences;
import org.apache.sis.util.iso.Types;
import org.apache.sis.util.logging.Logging;
import org.apache.sis.internal.system.Loggers;
import org.apache.sis.internal.util.PatchedUnitFormat;

// Related to JDK7
import org.apache.sis.internal.jdk7.JDK7;


/**
 * {@link ResourceBundle} implementation accepting integers instead of strings for resource keys.
 * Using integers allow implementations to avoid adding large string constants into their
 * {@code .class} files and runtime images. Developers still have meaningful labels in their
 * code (e.g. {@code MismatchedDimension}) through a set of constants defined in {@code Keys}
 * inner classes, with the side-effect of compile-time safety. Because integer constants are
 * inlined right into class files at compile time, the declarative classes is not loaded at run time.
 *
 * <p>Localized resources are fetched by calls to {@link #getString(short)}.
 * Arguments can optionally be provided by calls to {@link #getString(short, Object) getString(short, Object, ...)}.
 * If arguments are present, then the string will be formatted using {@link MessageFormat},
 * completed by some special cases handled by this class. Roughly speaking:</p>
 *
 * <ul>
 *   <li>{@link Number}, {@link java.util.Date}, {@link CodeList} and {@link InternationalString} instances
 *       are localized using the current {@code ResourceBundle} locale.</li>
 *   <li>Long {@link CharSequence} instances are shortened by {@link CharSequences#shortSentence(CharSequence, int)}.</li>
 *   <li>{@link Class} and {@link Throwable} instances are summarized.</li>
 * </ul>
 *
 * <div class="section">Thread safety</div>
 * The same {@code IndexedResourceBundle} instance can be safely used by many threads without synchronization
 * on the part of the caller. Subclasses should make sure that any overridden methods remain safe to call from
 * multiple threads.
 *
 * @author  Martin Desruisseaux (IRD, Geomatys)
 * @since   0.3
 * @version 0.7
 * @module
 */
public class IndexedResourceBundle extends ResourceBundle implements Localized {
    /**
     * Key used in properties map for localizing some aspects of the operation being executed.
     * The {@code getResources(Map<?,?>)} methods defined in some sub-classes will look for this property.
     *
     * @see org.apache.sis.referencing.AbstractIdentifiedObject#LOCALE_KEY
     */
    public static final String LOCALE_KEY = "locale";

    /**
     * Maximum string length for text inserted into another text. This parameter is used by {@link #toArray(Object)}.
     * Resource strings are never cut to this length. However, text replacing {@code "{0}"} in a string like
     * {@code "Parameter name is {0}"} will be cut to this length.
     */
    private static final int MAX_STRING_LENGTH = 200;

    /**
     * The path of the binary file containing resources, or {@code null} if there is no resources
     * or if the resources have already been loaded. The resources may be a file or an entry in a
     * JAR file.
     */
    private URL resources;

    /**
     * The array of resources. Keys are an array index. For example, the value for key "14" is
     * {@code values[14]}. This array will be loaded only when first needed. We should not load
     * it at construction time, because some {@code ResourceBundle} objects will never ask for
     * values. This is particularly the case for parent resources of {@code Resources_fr_CA},
     * {@code Resources_en}, {@code Resources_de}, etc., which will only be used if a key has
     * not been found in the child resources.
     *
     * @see #ensureLoaded(String)
     */
    @SuppressWarnings("VolatileArrayField")     // Okay because we set this field only after the array has been fully constructed.
    private volatile String[] values;

    /**
     * The object to use for formatting messages. This object
     * will be constructed only when first needed.
     */
    private transient MessageFormat format;

    /**
     * The key of the last resource requested. If the same resource is requested multiple times,
     * knowing its key allows us to avoid invoking the costly {@link MessageFormat#applyPattern}
     * method.
     */
    private transient short lastKey;

    /**
     * Constructs a new resource bundle loading data from the given UTF file.
     *
     * @param resources The path of the binary file containing resources, or {@code null} if
     *        there is no resources. The resources may be a file or an entry in a JAR file.
     */
    protected IndexedResourceBundle(final URL resources) {
        this.resources = resources;
    }

    /**
     * Returns a resource bundle of the specified class.
     *
     * @param  <T>     The resource bundle class.
     * @param  base    The resource bundle class.
     * @param  locale  The locale, or {@code null} for the default locale.
     * @return Resources in the given locale.
     * @throws MissingResourceException if resources can't be found.
     *
     * @see Vocabulary#getResources(Locale)
     * @see Errors#getResources(Locale)
     */
    protected static <T extends IndexedResourceBundle> T getBundle(Class<T> base, Locale locale)
            throws MissingResourceException
    {
        if (locale == null) {
            locale = Locale.getDefault();
        }
        // No caching; we rely on the one implemented in ResourceBundle.
        return base.cast(getBundle(base.getName(), locale, base.getClassLoader(), Loader.INSTANCE));
    }

    /**
     * Returns a handler for the constants declared in the inner {@code Keys} class.
     * Subclasses defined in the {@code org.apache.sis.util.resources} package
     * override this method for efficiency. However the default implementation
     * should work for other cases (we don't want to expose too much internal API).
     *
     * @return A handler for the constants declared in the inner {@code Keys} class.
     */
    KeyConstants getKeyConstants() {
        Class<?> keysClass = KeyConstants.class;
        for (final Class<?> inner : getClass().getClasses()) {
            if ("Keys".equals(inner.getSimpleName())) {
                keysClass = inner;
                break;
            }
        }
        return new KeyConstants(keysClass);
    }

    /**
     * Returns an enumeration of the keys.
     *
     * @return All keys in this resource bundle.
     */
    @Override
    public final Enumeration<String> getKeys() {
        return new KeyEnum(getKeyConstants().getKeyNames());
    }

    /**
     * The keys as an enumeration. This enumeration needs to skip null values, which
     * may occur if the resource bundle is incomplete for that particular locale.
     */
    private static final class KeyEnum implements Enumeration<String> {
        /** The keys to return.          */ private final String[] keys;
        /** Index of next key to return. */ private int next;

        /** Creates a new enum for the given array of keys. */
        KeyEnum(final String[] keys) {
            this.keys = keys;
        }

        /** Returns {@code true} if there is at least one more non-null key. */
        @Override public boolean hasMoreElements() {
            while (next < keys.length) {
                if (keys[next] != null) {
                    return true;
                }
                next++;
            }
            return false;
        }

        /** Returns the next key. */
        @Override public String nextElement() {
            while (next < keys.length) {
                final String key = keys[next++];
                if (key != null) {
                    return key;
                }
            }
            throw new NoSuchElementException();
        }
    }

    /**
     * Lists resources to the specified stream. If a resource has more than one line, only
     * the first line will be written. This method is used mostly for debugging purposes.
     *
     * @param  out The destination stream.
     * @throws IOException if an output operation failed.
     */
    @Debug
    public final void list(final Appendable out) throws IOException {
        int keyLength = 0;
        final String[] keys = getKeyConstants().getKeyNames();
        for (final String key : keys) {
            if (key != null) {
                keyLength = Math.max(keyLength, key.length());
            }
        }
        final String lineSeparator = JDK7.lineSeparator();
        final String[] values = ensureLoaded(null);
        for (int i=0; i<values.length; i++) {
            final String key   = keys  [i];
            final String value = values[i];
            if (key != null && value != null) {
                int indexCR = value.indexOf('\r'); if (indexCR < 0) indexCR = value.length();
                int indexLF = value.indexOf('\n'); if (indexLF < 0) indexLF = value.length();
                final String number = String.valueOf(i);
                out.append(CharSequences.spaces(5 - number.length()))
                   .append(number)
                   .append(": ")
                   .append(key)
                   .append(CharSequences.spaces(keyLength - key.length()))
                   .append(" = ")
                   .append(value, 0, Math.min(indexCR, indexLF))
                   .append(lineSeparator);
            }
        }
    }

    /**
     * Ensures that resource values are loaded. If they are not, loads them immediately.
     *
     * @param  key Key for the requested resource, or {@code null} if all resources
     *         are requested. This key is used mostly for constructing messages.
     * @return The resources.
     * @throws MissingResourceException if this method failed to load resources.
     */
    private String[] ensureLoaded(final String key) throws MissingResourceException {
        String[] values = this.values;
        if (values == null) synchronized (this) {
            values = this.values;
            if (values == null) {
                /*
                 * If there is no explicit resources for this instance, inherit the resources
                 * from the parent. Note that this IndexedResourceBundle instance may still
                 * differ from its parent in the way dates and numbers are formatted.
                 */
                if (resources == null) {
                    // If we get a NullPointerException or ClassCastException here,
                    // it would be a bug in the way we create the chain of parents.
                    values = ((IndexedResourceBundle) parent).ensureLoaded(key);
                } else {
                    /*
                     * Prepares a log record.  We will wait for successful loading before
                     * posting this record.  If loading fails, the record will be changed
                     * into an error record. Note that the message must be logged outside
                     * the synchronized block, otherwise there is dead locks!
                     */
                    final Locale    locale     = getLocale(); // Sometime null with IBM's JDK.
                    final String    baseName   = getClass().getCanonicalName();
                    final String    methodName = (key != null) ? "getObject" : "getKeys";
                    final LogRecord record     = new LogRecord(Level.FINER, "Loaded resources for {0} from bundle \"{1}\".");
                    record.setLoggerName(Loggers.LOCALIZATION);
                    /*
                     * Loads resources from the UTF file.
                     */
                    try {
                        DataInputStream input = new DataInputStream(new BufferedInputStream(resources.openStream()));
                        values = new String[input.readInt()];
                        for (int i=0; i<values.length; i++) {
                            values[i] = input.readUTF();
                            if (values[i].isEmpty()) {
                                values[i] = null;
                            }
                        }
                        input.close();
                    } catch (IOException exception) {
                        record.setLevel  (Level.WARNING);
                        record.setMessage(exception.getMessage()); // For administrator, use system locale.
                        record.setThrown (exception);
                        Logging.log(IndexedResourceBundle.class, methodName, record);
                        final MissingResourceException error = new MissingResourceException(
                                Exceptions.getLocalizedMessage(exception, locale), // For users, use requested locale.
                                baseName, key);
                        error.initCause(exception);
                        throw error;
                    }
                    /*
                     * Now, logs the message. This message is provided only in English.
                     * Note that Locale.getDisplayName() may return different string on
                     * different Java implementation, but it doesn't matter here since
                     * we use the result only for logging purpose.
                     */
                    String language = null;
                    if (locale != null) {
                        language = locale.getDisplayName(Locale.US);
                    }
                    if (language == null || language.isEmpty()) {
                        language = "<root>";
                    }
                    record.setParameters(new String[] {language, baseName});
                    Logging.log(IndexedResourceBundle.class, methodName, record);
                    resources = null; // Not needed anymore, let GC do its job.
                }
                this.values = values;
            }
        }
        return values;
    }

    /**
     * Gets an object for the given key from this resource bundle.
     * Returns null if this resource bundle does not contain an
     * object for the given key.
     *
     * @param  key the key for the desired object
     * @throws NullPointerException if {@code key} is {@code null}
     * @return the object for the given key, or null
     */
    @Override
    protected final Object handleGetObject(final String key) {
        // Synchronization performed by 'ensureLoaded'
        final String[] values = ensureLoaded(key);
        short keyID;
        try {
            keyID = Short.parseShort(key);
        } catch (NumberFormatException exception) {
            /*
             * Maybe the full key name has been specified instead. We do that for localized
             * LogRecords, for easier debugging if the message has not been properly formatted.
             */
            try {
                keyID = getKeyConstants().getKeyValue(key);
            } catch (Exception e) {
                Logging.recoverableException(Logging.getLogger(Loggers.LOCALIZATION), getClass(), "handleGetObject", e);
                return null; // This is okay as of 'handleGetObject' contract.
            }
        }
        return (keyID >= 0 && keyID < values.length) ? values[keyID] : null;
    }

    /**
     * Returns {@code arguments} as an array, and convert some types that are not recognized
     * by {@link MessageFormat}. If {@code arguments} is already an array, then that array or
     * a copy of that array will be returned. If {@code arguments} is not an array, it will be
     * placed in an array of length 1.
     *
     * <p>All the array elements will be checked for {@link CharSequence}, {@link InternationalString},
     * {@link CodeList}, {@link Throwable} or {@link Class} instances.
     * All {@code InternationalString} instances will be localized according this resource bundle locale.
     * Any characters sequences of length greater than {@link #MAX_STRING_LENGTH} will be shortened using
     * the {@link CharSequences#shortSentence(CharSequence, int)} method.</p>
     *
     * <div class="note"><b>Note:</b>
     * If more cases are added, remember to update class and package javadoc.</div>
     *
     * @param  arguments The object to check.
     * @return {@code arguments} as an array, eventually with some elements replaced.
     */
    private Object[] toArray(final Object arguments) {
        Object[] array;
        if (arguments instanceof Object[]) {
            array = (Object[]) arguments;
        } else {
            array = new Object[] {arguments};
        }
        for (int i=0; i<array.length; i++) {
            final Object element = array[i];
            Object replacement = element;
            if (element instanceof CharSequence) {
                CharSequence text = (CharSequence) element;
                if (text instanceof InternationalString) {
                    text = ((InternationalString) element).toString(getLocale());
                }
                replacement = CharSequences.shortSentence(text, MAX_STRING_LENGTH);
            } else if (element instanceof Throwable) {
                String message = Exceptions.getLocalizedMessage((Throwable) element, getLocale());
                if (message == null) {
                    message = Classes.getShortClassName(element);
                }
                replacement = message;
            } else if (element instanceof Class<?>) {
                replacement = Classes.getShortName(getPublicType((Class<?>) element));
<<<<<<< HEAD
            } else if (element instanceof CodeList<?>) {
                replacement = Types.getCodeTitle((CodeList<?>) element).toString(getLocale());
=======
            } else if (element instanceof ControlledVocabulary) {
                replacement = Types.getCodeTitle((ControlledVocabulary) element).toString(getLocale());
            } else if (element instanceof Unit<?>) {
                replacement = PatchedUnitFormat.toString((Unit<?>) element);
>>>>>>> 29dc36b3
            }
            // No need to check for Numbers or Dates instances, since they are
            // properly formatted in the ResourceBundle locale by MessageFormat.
            if (replacement != element) {
                if (array == arguments) {
                    array = array.clone();                  // Protect the user-provided array from change.
                }
                array[i] = replacement;
            }
        }
        return array;
    }

    /**
     * If the given class is not public, returns the first public interface or the first public super-class.
     * This is for avoiding confusing the user with private class in message like "Value can not be instance
     * of XYZ". In the worst case (nothing public other than {@code Object}), returns {@code Object.class}.
     */
    private static Class<?> getPublicType(Class<?> c) {
        while (!Modifier.isPublic(c.getModifiers())) {
            for (final Class<?> type : c.getInterfaces()) {
                if (Modifier.isPublic(type.getModifiers())) {
                    return type;
                }
            }
            c = c.getSuperclass();
        }
        return c;
    }

    /**
     * Gets a string for the given key and appends "…" to it.
     * This method is typically used for creating menu items.
     *
     * @param  key The key for the desired string.
     * @return The string for the given key.
     * @throws MissingResourceException If no object for the given key can be found.
     */
    public final String getMenuLabel(final short key) throws MissingResourceException {
        return getString(key) + '…';
    }

    /**
     * Gets a string for the given key and appends ":" to it.
     * A space may or may not be added before ":", depending on the locale.
     * No space is added after the string; it is up to the caller to add such space if needed.
     *
     * @param  key The key for the desired string.
     * @return The string for the given key.
     * @throws MissingResourceException If no object for the given key can be found.
     */
    public final String getLabel(final short key) throws MissingResourceException {
        String label = getString(key);
        if (Locale.FRENCH.getLanguage().equals(getLocale().getLanguage())) {
            label += "\u00A0:";
        } else {
            label += ':';
        }
        return label;
    }

    /**
     * Gets a string for the given key from this resource bundle or one of its parents.
     *
     * @param  key The key for the desired string.
     * @return The string for the given key.
     * @throws MissingResourceException If no object for the given key can be found.
     */
    public final String getString(final short key) throws MissingResourceException {
        return getString(String.valueOf(key));
    }

    /**
     * Gets a string for the given key and formats it with the specified argument. The message is
     * formatted using {@link MessageFormat}. Calling this method is approximately equivalent to
     * calling:
     *
     * {@preformat java
     *     String pattern = getString(key);
     *     Format f = new MessageFormat(pattern);
     *     return f.format(arg0);
     * }
     *
     * If {@code arg0} is not already an array, it will be placed into an array of length 1. Using
     * {@link MessageFormat}, all occurrences of "{0}", "{1}", "{2}" in the resource string will be
     * replaced by {@code arg0[0]}, {@code arg0[1]}, {@code arg0[2]}, etc.
     *
     * @param  key The key for the desired string.
     * @param  arg0 A single object or an array of objects to be formatted and substituted.
     * @return The string for the given key.
     * @throws MissingResourceException If no object for the given key can be found.
     *
     * @see #getString(String)
     * @see #getString(short,Object,Object)
     * @see #getString(short,Object,Object,Object)
     * @see MessageFormat
     */
    public final String getString(final short key, final Object arg0) throws MissingResourceException {
        final String pattern = getString(key);
        final Object[] arguments = toArray(arg0);
        synchronized (this) {
            if (format == null) {
                /*
                 * Constructs a new MessageFormat for formatting the arguments.
                 */
                format = new MessageFormat(pattern, getLocale());
                lastKey = key;
            } else if (key != lastKey) {
                /*
                 * Method MessageFormat.applyPattern(...) is costly! We will avoid
                 * calling it again if the format already has the right pattern.
                 */
                format.applyPattern(pattern);
                lastKey = key;
            }
            try {
                return format.format(arguments);
            } catch (RuntimeException e) {
                /*
                 * Safety against badly implemented toString() method
                 * in libraries that we don't control.
                 */
                return "[Unformattable message: " + e + ']';
            }
        }
    }

    /**
     * Gets a string for the given key and replaces all occurrences of "{0}",
     * "{1}", with values of {@code arg0}, {@code arg1}, etc.
     *
     * @param  key The key for the desired string.
     * @param  arg0 Value to substitute for "{0}".
     * @param  arg1 Value to substitute for "{1}".
     * @return The formatted string for the given key.
     * @throws MissingResourceException If no object for the given key can be found.
     */
    public final String getString(final short  key,
                                  final Object arg0,
                                  final Object arg1) throws MissingResourceException
    {
        return getString(key, new Object[] {arg0, arg1});
    }

    /**
     * Gets a string for the given key and replaces all occurrences of "{0}",
     * "{1}", with values of {@code arg0}, {@code arg1}, etc.
     *
     * @param  key The key for the desired string.
     * @param  arg0 Value to substitute for "{0}".
     * @param  arg1 Value to substitute for "{1}".
     * @param  arg2 Value to substitute for "{2}".
     * @return The formatted string for the given key.
     * @throws MissingResourceException If no object for the given key can be found.
     */
    public final String getString(final short  key,
                                  final Object arg0,
                                  final Object arg1,
                                  final Object arg2) throws MissingResourceException
    {
        return getString(key, new Object[] {arg0, arg1, arg2});
    }

    /**
     * Gets a string for the given key and replaces all occurrences of "{0}",
     * "{1}", with values of {@code arg0}, {@code arg1}, etc.
     *
     * @param  key The key for the desired string.
     * @param  arg0 Value to substitute for "{0}".
     * @param  arg1 Value to substitute for "{1}".
     * @param  arg2 Value to substitute for "{2}".
     * @param  arg3 Value to substitute for "{3}".
     * @return The formatted string for the given key.
     * @throws MissingResourceException If no object for the given key can be found.
     */
    public final String getString(final short  key,
                                  final Object arg0,
                                  final Object arg1,
                                  final Object arg2,
                                  final Object arg3) throws MissingResourceException
    {
        return getString(key, new Object[] {arg0, arg1, arg2, arg3});
    }

    /**
     * Gets a string for the given key and replaces all occurrences of "{0}",
     * "{1}", with values of {@code arg0}, {@code arg1}, etc.
     *
     * @param  key The key for the desired string.
     * @param  arg0 Value to substitute for "{0}".
     * @param  arg1 Value to substitute for "{1}".
     * @param  arg2 Value to substitute for "{2}".
     * @param  arg3 Value to substitute for "{3}".
     * @param  arg4 Value to substitute for "{4}".
     * @return The formatted string for the given key.
     * @throws MissingResourceException If no object for the given key can be found.
     */
    public final String getString(final short  key,
                                  final Object arg0,
                                  final Object arg1,
                                  final Object arg2,
                                  final Object arg3,
                                  final Object arg4) throws MissingResourceException
    {
        return getString(key, new Object[] {arg0, arg1, arg2, arg3, arg4});
    }

    /**
     * Gets a localized log record.
     *
     * @param  level The log record level.
     * @param  key   The resource key.
     * @return The log record.
     */
    public final LogRecord getLogRecord(final Level level, final short key) {
        final LogRecord record = new LogRecord(level, getKeyConstants().getKeyName(key));
        record.setResourceBundleName(getClass().getName());
        record.setResourceBundle(this);
        return record;
    }

    /**
     * Gets a localized log record.
     *
     * @param  level The log record level.
     * @param  key   The resource key.
     * @param  arg0  The parameter for the log message, which may be an array.
     * @return The log record.
     */
    public final LogRecord getLogRecord(final Level level, final short key,
                                        final Object arg0)
    {
        final LogRecord record = getLogRecord(level, key);
        record.setParameters(toArray(arg0));
        return record;
    }

    /**
     * Gets a localized log record.
     *
     * @param  level The log record level.
     * @param  key   The resource key.
     * @param  arg0  The first parameter.
     * @param  arg1  The second parameter.
     * @return The log record.
     */
    public final LogRecord getLogRecord(final Level level, final short key,
                                        final Object arg0,
                                        final Object arg1)
    {
        return getLogRecord(level, key, new Object[] {arg0, arg1});
    }

    /**
     * Gets a localized log record.
     *
     * @param  level The log record level.
     * @param  key   The resource key.
     * @param  arg0  The first parameter.
     * @param  arg1  The second parameter.
     * @param  arg2  The third parameter.
     * @return The log record.
     */
    public final LogRecord getLogRecord(final Level level, final short key,
                                        final Object arg0,
                                        final Object arg1,
                                        final Object arg2)
    {
        return getLogRecord(level, key, new Object[] {arg0, arg1, arg2});
    }

    /**
     * Gets a localized log record.
     *
     * @param  level The log record level.
     * @param  key   The resource key.
     * @param  arg0  The first parameter.
     * @param  arg1  The second parameter.
     * @param  arg2  The third parameter.
     * @param  arg3  The fourth parameter.
     * @return The log record.
     */
    public final LogRecord getLogRecord(final Level level, final short key,
                                        final Object arg0,
                                        final Object arg1,
                                        final Object arg2,
                                        final Object arg3)
    {
        return getLogRecord(level, key, new Object[] {arg0, arg1, arg2, arg3});
    }

    /**
     * Returns the locale specified in the given map, or {@code null} if none.
     * Value of unexpected type are ignored.
     *
     * @param  properties The map of properties, or {@code null} if none.
     * @return The locale found in the given map, or {@code null} if none.
     *
     * @since 0.4
     */
    static Locale getLocale(final Map<?,?> properties) {
        if (properties != null) {
            final Object candidate = properties.get(LOCALE_KEY);
            if (candidate instanceof Locale) {
                return (Locale) candidate;
            }
        }
        return null;
    }

    /**
     * Returns a string representation of this object.
     * This method is for debugging purposes only.
     *
     * @return A string representation of this resources bundle.
     */
    @Debug
    @Override
    public synchronized String toString() {
        return getClass().getSimpleName() + '[' + getLocale() + ']';
    }
}<|MERGE_RESOLUTION|>--- conflicted
+++ resolved
@@ -414,15 +414,10 @@
                 replacement = message;
             } else if (element instanceof Class<?>) {
                 replacement = Classes.getShortName(getPublicType((Class<?>) element));
-<<<<<<< HEAD
             } else if (element instanceof CodeList<?>) {
                 replacement = Types.getCodeTitle((CodeList<?>) element).toString(getLocale());
-=======
-            } else if (element instanceof ControlledVocabulary) {
-                replacement = Types.getCodeTitle((ControlledVocabulary) element).toString(getLocale());
             } else if (element instanceof Unit<?>) {
                 replacement = PatchedUnitFormat.toString((Unit<?>) element);
->>>>>>> 29dc36b3
             }
             // No need to check for Numbers or Dates instances, since they are
             // properly formatted in the ResourceBundle locale by MessageFormat.
