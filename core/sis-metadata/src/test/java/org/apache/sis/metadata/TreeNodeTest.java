/*
 * Licensed to the Apache Software Foundation (ASF) under one or more
 * contributor license agreements.  See the NOTICE file distributed with
 * this work for additional information regarding copyright ownership.
 * The ASF licenses this file to You under the Apache License, Version 2.0
 * (the "License"); you may not use this file except in compliance with
 * the License.  You may obtain a copy of the License at
 *
 *     http://www.apache.org/licenses/LICENSE-2.0
 *
 * Unless required by applicable law or agreed to in writing, software
 * distributed under the License is distributed on an "AS IS" BASIS,
 * WITHOUT WARRANTIES OR CONDITIONS OF ANY KIND, either express or implied.
 * See the License for the specific language governing permissions and
 * limitations under the License.
 */
package org.apache.sis.metadata;

import java.util.Arrays;
import java.util.Locale;
import org.opengis.metadata.citation.Address;
import org.opengis.metadata.citation.Contact;
import org.opengis.metadata.citation.Citation;
<<<<<<< HEAD
=======
import org.opengis.metadata.citation.Party;
>>>>>>> fcd6c5d6
import org.opengis.metadata.citation.ResponsibleParty;
import org.opengis.metadata.citation.PresentationForm;
import org.opengis.metadata.citation.Role;
import org.opengis.util.InternationalString;
import org.apache.sis.metadata.iso.citation.DefaultAddress;
import org.apache.sis.metadata.iso.citation.DefaultContact;
import org.apache.sis.metadata.iso.citation.DefaultCitation;
import org.apache.sis.metadata.iso.citation.DefaultResponsibleParty;
import org.apache.sis.metadata.iso.citation.DefaultOrganisation;
import org.apache.sis.metadata.iso.citation.DefaultIndividual;
import org.apache.sis.metadata.iso.citation.AbstractParty;
import org.apache.sis.util.collection.TableColumn;
import org.apache.sis.util.collection.TreeTable;
import org.apache.sis.test.DependsOnMethod;
import org.apache.sis.test.DependsOn;
import org.apache.sis.test.TestCase;
import org.junit.Test;

import static org.apache.sis.test.MetadataAssert.*;
import static java.util.Collections.singleton;


/**
 * Tests the {@link TreeNode} class.
 * Unless otherwise specified, all tests use the {@link MetadataStandard#ISO_19115} constant.
 *
 * @author  Martin Desruisseaux (Geomatys)
 * @version 0.8
 * @since   0.3
 * @module
 */
@DependsOn(TreeNodeChildrenTest.class)
public final strictfp class TreeNodeTest extends TestCase {
    /**
     * Creates a metadata hierarchy to be used for the tests.
     * This method creates the following metadata:
     *
     * {@preformat text
     *   Citation
     *     ├─Title…………………………………………………………………………………………… Some title
     *     ├─Alternate title (1 of 2)………………………………………… First alternate title
     *     ├─Alternate title (2 of 2)………………………………………… Second alternate title
     *     ├─Edition……………………………………………………………………………………… Some edition
     *     ├─Cited responsible party (1 of 2)
     *     │   └─Organisation
     *     │      ├─Name…………………………………………………………………………… Some organisation
     *     │      └─Role…………………………………………………………………………… Distributor
     *     ├─Cited responsible party (2 of 2)
     *     │   └─Individual
     *     │      ├─Name…………………………………………………………………………… Some person of contact
     *     │      ├─Contact info
     *     │      │   └─Address
     *     │      │       └─Electronic mail address…… Some email
     *     │      └─Role…………………………………………………………………………… Point of contact
     *     ├─Presentation form (1 of 2)…………………………………… Map digital
     *     ├─Presentation form (2 of 2)…………………………………… map hardcopy
     *     └─Other citation details……………………………………………… Some other details
     * }
     */
    static DefaultCitation metadataWithHierarchy() {
        final DefaultCitation citation = TreeNodeChildrenTest.metadataWithMultiOccurrences();
        AbstractParty party = new DefaultOrganisation("Some organisation", null, null, null);
        DefaultResponsibleParty responsibility = new DefaultResponsibleParty(Role.DISTRIBUTOR);
        responsibility.setParties(singleton(party));
        assertTrue(citation.getCitedResponsibleParties().add(responsibility));

        // Add a second responsible party with deeper hierarchy.
        final DefaultContact contact = new DefaultContact();
        final DefaultAddress address = new DefaultAddress();
        address.setElectronicMailAddresses(singleton("Some email"));
        contact.setAddresses(singleton(address));
        party = new DefaultIndividual("Some person of contact", null, contact);
        responsibility = new DefaultResponsibleParty(Role.POINT_OF_CONTACT);
        responsibility.setParties(singleton(party));
        assertTrue(citation.getCitedResponsibleParties().add(responsibility));
        return citation;
    }

    /**
     * The policy to be given to {@link TreeTableView} constructor.
     */
    private ValueExistencePolicy valuePolicy = ValueExistencePolicy.NON_EMPTY;

    /**
     * Creates a node to be tested for the given metadata object and value policy.
     */
    private <T extends AbstractMetadata> TreeNode create(final T metadata, final Class<? super T> baseType) {
        final MetadataStandard  standard = MetadataStandard.ISO_19115;
        final TreeTableView table = new TreeTableView(standard, metadata, baseType, valuePolicy);
        return (TreeNode) table.getRoot();
    }

    /**
     * Tests the properties of the root node.
     */
    @Test
    public void testRootNode() {
        final DefaultCitation citation = TreeNodeChildrenTest.metadataWithoutCollections();
        final TreeNode node = create(citation, Citation.class);
        assertEquals("getName()",        "Citation",     node.getName());
        assertEquals("getIdentifier()",  "CI_Citation",  node.getIdentifier());
        assertEquals("baseType",         Citation.class, node.baseType);
        assertSame  ("getUserObject()",  citation,       node.getUserObject());
        assertFalse ("isWritable()",                     node.isWritable());
        assertNull  ("getParent()",                      node.getParent());
        assertFalse ("isLeaf()",                         node.isLeaf());

        final TreeNodeChildren children = (TreeNodeChildren) node.getChildren();
        assertEquals("children.titleProperty", -1, children.titleProperty);
        assertSame  ("children.metadata", citation, children.metadata);
        assertFalse ("children.isEmpty()", node.getChildren().isEmpty());
        assertSame  ("children.parent", node, children.iterator().next().getParent());
    }

    /**
     * Tests {@link TreeNode#getName()} on a metadata with only one entry in collections.
     * Those names shall <em>not</em> contain numbering like <cite>"(1 of 2)"</cite>.
     */
    @Test
    @DependsOnMethod("testRootNode")            // Because tested more basic methods than 'getValue(TableColumn)'.
    public void testGetNameForSingleton() {
        final DefaultCitation citation = TreeNodeChildrenTest.metadataWithSingletonInCollections();
        assertColumnContentEquals(create(citation, Citation.class), TableColumn.NAME,
            "Citation",
              "Title",
              "Alternate title",
              "Edition",
              "Presentation form",
              "Other citation details");
    }

    /**
     * Tests {@link TreeNode#getName()} on a metadata with more than one entry in collections.
     * Those names <em>shall</em> contain numbering like <cite>"(1 of 2)"</cite>.
     */
    @Test
    @DependsOnMethod("testGetNameForSingleton")
    public void testGetNameForMultiOccurrences() {
        final DefaultCitation citation = TreeNodeChildrenTest.metadataWithMultiOccurrences();
        assertColumnContentEquals(create(citation, Citation.class), TableColumn.NAME,
            "Citation",
              "Title",
              "Alternate title (1 of 2)",
              "Alternate title (2 of 2)",
              "Edition",
              "Presentation form (1 of 2)",
              "Presentation form (2 of 2)",
              "Other citation details");
    }

    /**
     * Compares the result of the given getter method invoked on all nodes of {@link #metadataWithHierarchy()}.
     * In the particular case of the {@link TableColumn#NAME}, international strings are replaced by unlocalized
     * strings before comparisons.
     *
     * <p>If {@link #valuePolicy} is {@link ValueExistencePolicy#COMPACT}, then this method removes the elements at
     * indices 0, 6 and 10 (if {@code offset} = 0) or 1, 7 and 11 (if {@code offset} = 1) from the {@code expected}
     * array before to perform the comparison (note: actual indices vary according branches).</p>
     *
     * @param  offset    0 if compact mode excludes the parent, or 1 if compact mode exclude the first child.
     * @param  column    the column from which to get a value.
     * @param  expected  the expected values. The first value is the result of the getter method
     *                   applied on the given node, and all other values are the result of the
     *                   getter method applied on the children, in iteration order.
     */
    private void assertCitationContentEquals(final int offset, final TableColumn<?> column, final Object... expected) {
        if (valuePolicy == ValueExistencePolicy.COMPACT) {
            assertEquals(19, expected.length);
            System.arraycopy(expected, 11+offset, expected, 10+offset,  8-offset);    // Compact the "Individual" element.
            System.arraycopy(expected,  7+offset, expected,  6+offset, 11-offset);    // Compact the "Organisation" element.
            System.arraycopy(expected,  1+offset, expected,    offset, 16-offset);    // Compact the "Title" element.
            Arrays.fill(expected, 16, 19, null);
        }
        assertColumnContentEquals(create(metadataWithHierarchy(), Citation.class), column, expected);
    }

    /**
     * Tests {@link TreeNode#getName()} on a metadata with a deeper hierarchy.
     */
    @Test
    @DependsOnMethod("testGetNameForMultiOccurrences")
    public void testGetNameForHierarchy() {
        assertCitationContentEquals(1, TableColumn.NAME,
            "Citation",
              "Title",
              "Alternate title (1 of 2)",
              "Alternate title (2 of 2)",
              "Edition",
              "Cited responsible party (1 of 2)",
<<<<<<< HEAD
                "Role",
                "Party",
=======
                "Organisation",
>>>>>>> fcd6c5d6
                  "Name",                               // In COMPACT mode, this value is associated to "Organisation" node.
                "Role",
<<<<<<< HEAD
                "Party",
=======
              "Cited responsible party (2 of 2)",
                "Individual",
>>>>>>> fcd6c5d6
                  "Name",                               // In COMPACT mode, this value is associated to "Individual" node.
                  "Contact info",
                    "Address",
                      "Electronic mail address",
                "Role",
              "Presentation form (1 of 2)",
              "Presentation form (2 of 2)",
              "Other citation details");
    }

    /**
     * Tests {@link TreeNode#getIdentifier()} on a metadata with a hierarchy.
     * Those names shall <em>not</em> contain numbering like <cite>"(1 of 2)"</cite>, even if the same
     * identifiers are repeated. Those identifiers are not intended to be unique in a list of children.
     * The repetition of the same identifier means that they shall be part of a collection.
     */
    @Test
    @DependsOnMethod("testGetNameForMultiOccurrences")     // Because similar to names, which were tested progressively.
    public void testGetIdentifier() {
        assertCitationContentEquals(1, TableColumn.IDENTIFIER,
            "CI_Citation",
              "title",
              "alternateTitle",
              "alternateTitle",
              "edition",
              "citedResponsibleParty",
                "party",
                  "name",                               // In COMPACT mode, this value is associated to "party" node.
                "role",
              "citedResponsibleParty",
                "party",
                  "name",                               // In COMPACT mode, this value is associated to "party" node.
                  "contactInfo",
                    "address",
                      "electronicMailAddress",
                "role",
              "presentationForm",
              "presentationForm",
              "otherCitationDetails");
    }

    /**
     * Tests {@link TreeNode#getIndex()} on a metadata with a hierarchy.
     */
    @Test
    @DependsOnMethod("testGetIdentifier")
    public void testGetIndex() {
        final Integer ZERO = 0;
        final Integer ONE  = 1;
        skipCountCheck = true;                              // Because of the null value at the end of following array.
        assertCitationContentEquals(1, TableColumn.INDEX,
            null,           // CI_Citation
              null,         // title
              ZERO,         // alternateTitle
              ONE,          // alternateTitle
              null,         // edition
              ZERO,         // citedResponsibleParty
                ZERO,       // party (organisation)
                  null,     // name                         — in COMPACT mode, this value is associated to "party" node.
                null,       // role
              ONE,          // citedResponsibleParty
                ZERO,       // party (individual)
                  null,     // name                         — in COMPACT mode, this value is associated to "party" node.
                  ZERO,     // contactInfo
                    ZERO,   // address
                      ZERO, // electronicMailAddress
                null,       // role
              ZERO,         // presentationForm
              ONE,          // presentationForm
              null);        // otherCitationDetails
    }

    /**
     * Tests getting the value of {@link TableColumn#TYPE} on a metadata with a hierarchy.
     */
    @Test
    @DependsOnMethod("testGetIdentifier")       // Because if identifiers are wrong, we are looking at wrong properties.
    public void testGetElementType() {
        assertCitationContentEquals(0, TableColumn.TYPE,
            Citation.class,
              InternationalString.class,
              InternationalString.class,
              InternationalString.class,
              InternationalString.class,
              ResponsibleParty.class,
<<<<<<< HEAD
                Role.class,
                AbstractParty.class,                    // In COMPACT mode, value with be the one of "name" node instead.
                  InternationalString.class,            // Name
              ResponsibleParty.class,
                Role.class,
                AbstractParty.class,                    // In COMPACT mode, value with be the one of "name" node instead.
=======
                Party.class,                            // In COMPACT mode, value with be the one of "name" node instead.
                  InternationalString.class,            // Name
                Role.class,
              ResponsibleParty.class,
                Party.class,                            // In COMPACT mode, value with be the one of "name" node instead.
>>>>>>> fcd6c5d6
                  InternationalString.class,            // Name
                  Contact.class,
                    Address.class,
                      String.class,
                Role.class,
              PresentationForm.class,
              PresentationForm.class,
              InternationalString.class);
    }

    /**
     * Tests {@link TreeNode#getValue(TableColumn)} for the value column.
     */
    @Test
    @DependsOnMethod("testGetIdentifier")       // Because if identifiers are wrong, we are looking at wrong properties.
    public void testGetValue() {
        assertCitationContentEquals(0, TableColumn.VALUE,
            null,                               // Citation
              "Some title",
              "First alternate title",
              "Second alternate title",
              "Some edition",
              null,                             // ResponsibleParty
                null,                           // Party (organisation)
                  "Some organisation",
                Role.DISTRIBUTOR,
              null,                             // ResponsibleParty
                null,                           // Party (individual)
                  "Some person of contact",
                  null,                         // Contact
                    null,                       // Address
                      "Some email",
                Role.POINT_OF_CONTACT,
              PresentationForm.MAP_DIGITAL,
              PresentationForm.MAP_HARDCOPY,
              "Some other details");
    }

    /**
     * Tests {@link TreeNode#newChild()}.
     */
    @Test
    @DependsOnMethod("testGetValue")
    public void testNewChild() {
        final DefaultCitation citation = metadataWithHierarchy();
        final TreeNode node = create(citation, Citation.class);
        /*
         * Ensure that we can not overwrite existing nodes.
         */
        TreeTable.Node child = node.newChild();
        child.setValue(TableColumn.IDENTIFIER, "title");
        try {
            child.setValue(TableColumn.VALUE, "A new title");
            fail("Attemps to overwrite an existing value shall fail.");
        } catch (IllegalStateException e) {
            assertTrue(e.getMessage().contains("title"));
        }
        /*
         * Clear the title and try again. This time, it shall work.
         */
        citation.setTitle(null);
        child = node.newChild();
        child.setValue(TableColumn.IDENTIFIER, "title");
        child.setValue(TableColumn.VALUE, "A new title");
        assertTitleEquals("citation", "A new title", citation);
        assertSame(citation.getTitle(), child.getValue(TableColumn.VALUE));
        /*
         * Try adding a new element in a collection.
         * Note that the code below imply a conversion from String to InternationalString.
         */
        child = node.newChild();
        child.setValue(TableColumn.IDENTIFIER, "alternateTitle");
        child.setValue(TableColumn.VALUE, "Third alternate title");
        assertEquals(3, citation.getAlternateTitles().size());
        assertEquals("Third alternate title", child.getValue(TableColumn.VALUE).toString());
    }

    /**
     * For disabling the check of child nodes count.
     * This hack is specific to the branch using GeoAPI 3.0 (not needed on the branch using GeoAPI 4.0).
     */
    private boolean skipCountCheck;

    /**
     * Compares the result of the given getter method invoked on the given node, then invoked
     * on all children of that given. In the particular case of the {@link TableColumn#NAME},
     * international strings are replaced by unlocalized strings before comparisons.
     *
     * @param  node      the node for which to test the children.
     * @param  column    the column from which to get a value.
     * @param  expected  the expected values. The first value is the result of the getter method
     *                   applied on the given node, and all other values are the result of the
     *                   getter method applied on the children, in iteration order.
     */
    private void assertColumnContentEquals(final TreeNode node,
            final TableColumn<?> column, final Object... expected)
    {
        int count = expected.length;
        if (valuePolicy == ValueExistencePolicy.COMPACT) {
            while (expected[count-1] == null) count--;
        }
        if (skipCountCheck) return;
        assertEquals("Missing values in the tested metadata.", count,
                assertColumnContentEquals(node, column, expected, 0));
    }

    /**
     * Implementation of the above {@code assertGetterReturns}, to be invoked recursively.
     *
     * @return number of nodes found in the given metadata tree.
     */
    private static int assertColumnContentEquals(final TreeTable.Node node, final TableColumn<?> column,
            final Object[] expected, int index)
    {
        final Object actual = node.getValue(column);
        Object unlocalized = actual;
        if (unlocalized instanceof InternationalString) {
            unlocalized = ((InternationalString) unlocalized).toString(Locale.ROOT);
        }
        assertEquals("values[" + index + ']', expected[index++], unlocalized);
        for (final TreeTable.Node child : node.getChildren()) {
            index = assertColumnContentEquals(child, column, expected, index);
        }
        assertSame("Value shall be stable.", actual, node.getValue(column));
        return index;
    }

    /**
     * Same tests but using {@link ValueExistencePolicy#COMPACT}.
     *
     * @see <a href="https://issues.apache.org/jira/browse/SIS-298">SIS-298</a>
     */
    @Test
    @DependsOnMethod({"testGetNameForHierarchy", "testGetIdentifier", "testGetIndex", "testGetElementType", "testGetValue"})
    public void testCompactPolicy() {
        valuePolicy = ValueExistencePolicy.COMPACT;
        testGetNameForHierarchy();
        testGetIdentifier();
        testGetIndex();
        testGetElementType();
        testGetValue();
    }
}<|MERGE_RESOLUTION|>--- conflicted
+++ resolved
@@ -21,10 +21,6 @@
 import org.opengis.metadata.citation.Address;
 import org.opengis.metadata.citation.Contact;
 import org.opengis.metadata.citation.Citation;
-<<<<<<< HEAD
-=======
-import org.opengis.metadata.citation.Party;
->>>>>>> fcd6c5d6
 import org.opengis.metadata.citation.ResponsibleParty;
 import org.opengis.metadata.citation.PresentationForm;
 import org.opengis.metadata.citation.Role;
@@ -193,8 +189,8 @@
     private void assertCitationContentEquals(final int offset, final TableColumn<?> column, final Object... expected) {
         if (valuePolicy == ValueExistencePolicy.COMPACT) {
             assertEquals(19, expected.length);
-            System.arraycopy(expected, 11+offset, expected, 10+offset,  8-offset);    // Compact the "Individual" element.
-            System.arraycopy(expected,  7+offset, expected,  6+offset, 11-offset);    // Compact the "Organisation" element.
+            System.arraycopy(expected, 12+offset, expected, 11+offset,  7-offset);    // Compact the "Individual" element.
+            System.arraycopy(expected,  8+offset, expected,  7+offset, 10-offset);    // Compact the "Organisation" element.
             System.arraycopy(expected,  1+offset, expected,    offset, 16-offset);    // Compact the "Title" element.
             Arrays.fill(expected, 16, 19, null);
         }
@@ -214,25 +210,16 @@
               "Alternate title (2 of 2)",
               "Edition",
               "Cited responsible party (1 of 2)",
-<<<<<<< HEAD
                 "Role",
                 "Party",
-=======
-                "Organisation",
->>>>>>> fcd6c5d6
                   "Name",                               // In COMPACT mode, this value is associated to "Organisation" node.
+              "Cited responsible party (2 of 2)",
                 "Role",
-<<<<<<< HEAD
                 "Party",
-=======
-              "Cited responsible party (2 of 2)",
-                "Individual",
->>>>>>> fcd6c5d6
                   "Name",                               // In COMPACT mode, this value is associated to "Individual" node.
                   "Contact info",
                     "Address",
                       "Electronic mail address",
-                "Role",
               "Presentation form (1 of 2)",
               "Presentation form (2 of 2)",
               "Other citation details");
@@ -254,16 +241,16 @@
               "alternateTitle",
               "edition",
               "citedResponsibleParty",
+                "role",
                 "party",
                   "name",                               // In COMPACT mode, this value is associated to "party" node.
+              "citedResponsibleParty",
                 "role",
-              "citedResponsibleParty",
                 "party",
                   "name",                               // In COMPACT mode, this value is associated to "party" node.
                   "contactInfo",
                     "address",
                       "electronicMailAddress",
-                "role",
               "presentationForm",
               "presentationForm",
               "otherCitationDetails");
@@ -285,16 +272,16 @@
               ONE,          // alternateTitle
               null,         // edition
               ZERO,         // citedResponsibleParty
+                null,       // role
                 ZERO,       // party (organisation)
                   null,     // name                         — in COMPACT mode, this value is associated to "party" node.
+              ONE,          // citedResponsibleParty
                 null,       // role
-              ONE,          // citedResponsibleParty
                 ZERO,       // party (individual)
                   null,     // name                         — in COMPACT mode, this value is associated to "party" node.
                   ZERO,     // contactInfo
                     ZERO,   // address
                       ZERO, // electronicMailAddress
-                null,       // role
               ZERO,         // presentationForm
               ONE,          // presentationForm
               null);        // otherCitationDetails
@@ -313,25 +300,16 @@
               InternationalString.class,
               InternationalString.class,
               ResponsibleParty.class,
-<<<<<<< HEAD
                 Role.class,
                 AbstractParty.class,                    // In COMPACT mode, value with be the one of "name" node instead.
                   InternationalString.class,            // Name
               ResponsibleParty.class,
                 Role.class,
                 AbstractParty.class,                    // In COMPACT mode, value with be the one of "name" node instead.
-=======
-                Party.class,                            // In COMPACT mode, value with be the one of "name" node instead.
-                  InternationalString.class,            // Name
-                Role.class,
-              ResponsibleParty.class,
-                Party.class,                            // In COMPACT mode, value with be the one of "name" node instead.
->>>>>>> fcd6c5d6
                   InternationalString.class,            // Name
                   Contact.class,
                     Address.class,
                       String.class,
-                Role.class,
               PresentationForm.class,
               PresentationForm.class,
               InternationalString.class);
@@ -350,16 +328,16 @@
               "Second alternate title",
               "Some edition",
               null,                             // ResponsibleParty
+                Role.DISTRIBUTOR,
                 null,                           // Party (organisation)
                   "Some organisation",
-                Role.DISTRIBUTOR,
               null,                             // ResponsibleParty
+                Role.POINT_OF_CONTACT,
                 null,                           // Party (individual)
                   "Some person of contact",
                   null,                         // Contact
                     null,                       // Address
                       "Some email",
-                Role.POINT_OF_CONTACT,
               PresentationForm.MAP_DIGITAL,
               PresentationForm.MAP_HARDCOPY,
               "Some other details");
