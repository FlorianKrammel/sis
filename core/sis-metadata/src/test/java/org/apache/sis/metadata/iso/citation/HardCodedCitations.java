/*
 * Licensed to the Apache Software Foundation (ASF) under one or more
 * contributor license agreements.  See the NOTICE file distributed with
 * this work for additional information regarding copyright ownership.
 * The ASF licenses this file to You under the Apache License, Version 2.0
 * (the "License"); you may not use this file except in compliance with
 * the License.  You may obtain a copy of the License at
 *
 *     http://www.apache.org/licenses/LICENSE-2.0
 *
 * Unless required by applicable law or agreed to in writing, software
 * distributed under the License is distributed on an "AS IS" BASIS,
 * WITHOUT WARRANTIES OR CONDITIONS OF ANY KIND, either express or implied.
 * See the License for the specific language governing permissions and
 * limitations under the License.
 */
package org.apache.sis.metadata.iso.citation;

import java.net.URI;
import org.opengis.metadata.citation.Role;
import org.opengis.metadata.citation.Citation;
import org.opengis.metadata.citation.OnLineFunction;
import org.opengis.metadata.citation.PresentationForm;
import org.apache.sis.metadata.iso.DefaultIdentifier;
import org.apache.sis.metadata.iso.ImmutableIdentifier;
import org.apache.sis.util.iso.SimpleInternationalString;
import org.apache.sis.internal.util.Constants;
import org.apache.sis.util.Static;


/**
 * Hard-coded citation constants used for testing purpose only.
 * We use those hard-coded constants instead than the ones defined in the
 * {@link org.apache.sis.metadata.iso.citation.Citations} class in order
 * to protect the test suite against any change in the definition of the
 * above-cited public constants.
 *
 * @author  Martin Desruisseaux (Geomatys)
 * @since   0.3
 * @version 0.6
 * @module
 */
public final strictfp class HardCodedCitations extends Static {
    /**
     * The ISO 19111 standard.
     */
    public static final DefaultCitation ISO_19111;
    static {
        final DefaultCitation c = new DefaultCitation("Spatial referencing by coordinates");
        c.getAlternateTitles().add(new SimpleInternationalString("ISO 19111"));
        c.getIdentifiers().add(new ImmutableIdentifier(null, "ISO", "19111"));
        c.getPresentationForms().add(PresentationForm.DOCUMENT_DIGITAL);
        c.freeze();
        ISO_19111 = c;
    }

    /**
     * The ISO 19115 standard.
     */
    public static final DefaultCitation ISO_19115;
    static {
        final DefaultCitation c = new DefaultCitation("ISO 19115");
        c.getPresentationForms().add(PresentationForm.DOCUMENT_DIGITAL);
        c.freeze();
        ISO_19115 = c;
    }

    /**
     * The <a href="http://www.epsg.org">EPSG Geodetic Parameter Dataset</a> authority.
     * This citation contains the "EPSG" {@linkplain Citation#getIdentifiers() identifier}.
     *
     * <p>String representation:</p>
     *
     * {@preformat text
     *   Citation
     *     ├─Title………………………………………………………… EPSG Geodetic Parameter Dataset
     *     ├─Identifier
     *     │   └─Code………………………………………………… EPSG
     *     ├─Cited responsible party
     *     │   ├─Party
     *     │   │   ├─Name……………………………………… International Association of Oil & Gas Producers
     *     │   │   └─Contact info
     *     │   │       └─Online resource
     *     │   │           ├─Linkage………… http://www.epsg.org
     *     │   │           └─Function……… Information
     *     │   └─Role………………………………………………… Principal investigator
     *     └─Presentation form………………………… Table digital
     * }
     */
    public static final DefaultCitation EPSG;
    static {
        final DefaultOnlineResource r = new DefaultOnlineResource(URI.create("http://www.epsg.org"));
        r.setFunction(OnLineFunction.INFORMATION);

<<<<<<< HEAD
        final DefaultResponsibleParty p = new DefaultResponsibleParty(Role.PRINCIPAL_INVESTIGATOR);
        p.setParties(singleton(new DefaultOrganisation(IOGP.getTitle(), null, null, new DefaultContact(r))));
=======
        final DefaultResponsibility p = new DefaultResponsibility(Role.PRINCIPAL_INVESTIGATOR, null,
                new DefaultOrganisation("International Association of Oil & Gas Producers", null, null, new DefaultContact(r)));
>>>>>>> 10ed1cd1

        final DefaultCitation c = new DefaultCitation("EPSG Geodetic Parameter Dataset");
        c.getPresentationForms().add(PresentationForm.TABLE_DIGITAL);
        c.getIdentifiers().add(new DefaultIdentifier(Constants.EPSG));
        c.getCitedResponsibleParties().add(p);
        c.freeze();
        EPSG = c;
    }

    /**
     * Codespace for objects specific to <a href="http://sis.apache.org">Apache SIS</a>.
     */
    public static final DefaultCitation SIS;
    static {
        final DefaultCitation c = new DefaultCitation(Constants.SIS);
        c.freeze();
        SIS = c;
    }

    /**
     * Do not allow instantiation of this class.
     */
    private HardCodedCitations() {
    }
}<|MERGE_RESOLUTION|>--- conflicted
+++ resolved
@@ -26,6 +26,8 @@
 import org.apache.sis.util.iso.SimpleInternationalString;
 import org.apache.sis.internal.util.Constants;
 import org.apache.sis.util.Static;
+
+import static java.util.Collections.singleton;
 
 
 /**
@@ -92,13 +94,9 @@
         final DefaultOnlineResource r = new DefaultOnlineResource(URI.create("http://www.epsg.org"));
         r.setFunction(OnLineFunction.INFORMATION);
 
-<<<<<<< HEAD
         final DefaultResponsibleParty p = new DefaultResponsibleParty(Role.PRINCIPAL_INVESTIGATOR);
-        p.setParties(singleton(new DefaultOrganisation(IOGP.getTitle(), null, null, new DefaultContact(r))));
-=======
-        final DefaultResponsibility p = new DefaultResponsibility(Role.PRINCIPAL_INVESTIGATOR, null,
-                new DefaultOrganisation("International Association of Oil & Gas Producers", null, null, new DefaultContact(r)));
->>>>>>> 10ed1cd1
+        p.setParties(singleton(new DefaultOrganisation("International Association of Oil & Gas Producers",
+                null, null, new DefaultContact(r))));
 
         final DefaultCitation c = new DefaultCitation("EPSG Geodetic Parameter Dataset");
         c.getPresentationForms().add(PresentationForm.TABLE_DIGITAL);
