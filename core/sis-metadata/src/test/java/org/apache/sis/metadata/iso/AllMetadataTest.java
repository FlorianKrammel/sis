--- conflicted
+++ resolved
@@ -17,7 +17,7 @@
 package org.apache.sis.metadata.iso;
 
 import java.lang.reflect.Modifier;
-import org.opengis.util.Enumerated;
+import org.opengis.util.CodeList;
 import org.opengis.annotation.UML;
 import org.opengis.annotation.Specification;
 import org.opengis.metadata.content.FeatureCatalogueDescription;
@@ -59,7 +59,6 @@
      */
     public AllMetadataTest() {
         super(MetadataStandard.ISO_19115,
-            org.opengis.annotation.Obligation.class,
             org.opengis.metadata.ApplicationSchemaInformation.class,
             org.opengis.metadata.Datatype.class,
             org.opengis.metadata.ExtendedElementInformation.class,
@@ -67,11 +66,6 @@
             org.opengis.metadata.Identifier.class,
             org.opengis.metadata.Metadata.class,
             org.opengis.metadata.MetadataExtensionInformation.class,
-<<<<<<< HEAD
-//          org.opengis.metadata.Obligation.class, // Excluded CodeList because it doesn't use the usual kind of adapter.
-=======
-            org.opengis.metadata.MetadataScope.class,
->>>>>>> 9f4bcf74
             org.opengis.metadata.PortrayalCatalogueReference.class,
             org.opengis.metadata.acquisition.AcquisitionInformation.class,
             org.opengis.metadata.acquisition.Context.class,
@@ -330,12 +324,7 @@
             identifier = "MD_Scope";          // New name in ISO 19115:2014
         }
         final String classname = "org.apache.sis.internal.jaxb." +
-<<<<<<< HEAD
               (CodeList.class.isAssignableFrom(type) ? "code" : "metadata") + '.' + identifier;
-=======
-              (Enumerated.class.isAssignableFrom(type) ? "code" : "metadata") +
-              '.' + type.getAnnotation(UML.class).identifier();
->>>>>>> 9f4bcf74
         final Class<?> wrapper = Class.forName(classname);
         assertTrue("Expected a final class for " + wrapper.getName(), Modifier.isFinal(wrapper.getModifiers()));
         return wrapper;
