/*
 * Licensed to the Apache Software Foundation (ASF) under one or more
 * contributor license agreements.  See the NOTICE file distributed with
 * this work for additional information regarding copyright ownership.
 * The ASF licenses this file to You under the Apache License, Version 2.0
 * (the "License"); you may not use this file except in compliance with
 * the License.  You may obtain a copy of the License at
 *
 *     http://www.apache.org/licenses/LICENSE-2.0
 *
 * Unless required by applicable law or agreed to in writing, software
 * distributed under the License is distributed on an "AS IS" BASIS,
 * WITHOUT WARRANTIES OR CONDITIONS OF ANY KIND, either express or implied.
 * See the License for the specific language governing permissions and
 * limitations under the License.
 */
package org.apache.sis.metadata.iso.lineage;

import java.util.Collection;
import java.util.Collections;
import javax.xml.bind.annotation.XmlElement;
import javax.xml.bind.annotation.XmlRootElement;
import javax.xml.bind.annotation.XmlSeeAlso;
import javax.xml.bind.annotation.XmlType;
import javax.xml.bind.annotation.adapters.XmlJavaTypeAdapter;
import org.opengis.util.InternationalString;
import org.opengis.metadata.Identifier;
import org.opengis.metadata.citation.Citation;
import org.opengis.metadata.extent.Extent;
import org.opengis.metadata.lineage.NominalResolution;
import org.opengis.metadata.lineage.Source;
import org.opengis.metadata.lineage.ProcessStep;
import org.opengis.metadata.identification.Resolution;
import org.opengis.metadata.identification.RepresentativeFraction;
import org.opengis.metadata.quality.Scope;
import org.opengis.referencing.ReferenceSystem;
import org.apache.sis.metadata.TitleProperty;
import org.apache.sis.metadata.iso.ISOMetadata;
import org.apache.sis.metadata.iso.maintenance.DefaultScope;
import org.apache.sis.metadata.iso.identification.DefaultResolution;
import org.apache.sis.internal.jaxb.metadata.RS_ReferenceSystem;
import org.apache.sis.internal.jaxb.metadata.MD_Resolution;
import org.apache.sis.internal.jaxb.metadata.MD_Scope;
import org.apache.sis.internal.jaxb.FilterByVersion;
import org.apache.sis.internal.xml.LegacyNamespaces;
import org.apache.sis.internal.metadata.Dependencies;
import org.apache.sis.util.iso.Types;

// Branch-specific imports
import org.opengis.annotation.UML;
import static org.opengis.annotation.Obligation.OPTIONAL;
import static org.opengis.annotation.Obligation.CONDITIONAL;
import static org.opengis.annotation.Specification.ISO_19115;


/**
 * Information about the source data used in creating the data specified by the scope.
 * The following properties are mandatory or conditional (i.e. mandatory under some circumstances)
 * in a well-formed metadata according ISO 19115:
 *
 * <div class="preformat">{@code LI_Source}
 * {@code   ├─description……………………………………………} Detailed description of the level of the source data.
 * {@code   └─scope……………………………………………………………} Type and / or extent of the source.
 * {@code       ├─level…………………………………………………} Hierarchical level of the data specified by the scope.
 * {@code       └─levelDescription……………………} Detailed description about the level of the data specified by the scope.
 * {@code           ├─attributeInstances……} Attribute instances to which the information applies.
 * {@code           ├─attributes…………………………} Attributes to which the information applies.
 * {@code           ├─dataset…………………………………} Dataset to which the information applies.
 * {@code           ├─featureInstances…………} Feature instances to which the information applies.
 * {@code           ├─features………………………………} Features to which the information applies.
 * {@code           └─other………………………………………} Class of information that does not fall into the other categories to which the information applies.</div>
 *
 * According ISO 19115, at least one of {@linkplain #getDescription() description} and
 * {@linkplain #getSourceExtents() source extents} shall be provided.
 *
 * <div class="section">Limitations</div>
 * <ul>
 *   <li>Instances of this class are not synchronized for multi-threading.
 *       Synchronization, if needed, is caller's responsibility.</li>
 *   <li>Serialized objects of this class are not guaranteed to be compatible with future Apache SIS releases.
 *       Serialization support is appropriate for short term storage or RMI between applications running the
 *       same version of Apache SIS. For long term storage, use {@link org.apache.sis.xml.XML} instead.</li>
 * </ul>
 *
 * @author  Martin Desruisseaux (IRD, Geomatys)
 * @author  Touraïvane (IRD)
 * @author  Cédric Briançon (Geomatys)
 * @author  Rémi Maréchal (Geomatys)
 * @author  Cullen Rombach (Image Matters)
 * @version 1.0
 * @since   0.3
 * @module
 */
@TitleProperty(name = "description")
@XmlType(name = "LI_Source_Type", propOrder = {
    "description",
    "scaleDenominator",             // Legacy ISO 19115:2003
    "sourceSpatialResolution",      // New in ISO 19115:2014
    "sourceReferenceSystem",        // New in ISO 19115:2014
    "sourceCitation",
    "sources",                      // New in ISO 19115:2014 (actually "sourceMetadata")
    "sourceExtents",                // Legacy ISO 19115:2003
    "scope",                        // New in ISO 19115:2014
    "sourceSteps",
    "processedLevel",               // ISO 19115-2 extension
    "resolution"                    // ISO 19115-2 extension
})
@XmlRootElement(name = "LI_Source")
@XmlSeeAlso(org.apache.sis.internal.jaxb.gmi.LE_Source.class)
public class DefaultSource extends ISOMetadata implements Source {
    /**
     * Serial number for inter-operability with different versions.
     */
    private static final long serialVersionUID = -8444238043227180224L;

    /**
     * Detailed description of the level of the source data.
     */
    private InternationalString description;

    /**
     * Spatial resolution expressed as a scale factor, an angle or a level of detail.
     */
    private Resolution sourceSpatialResolution;

    /**
     * Spatial reference system used by the source data.
     */
    private ReferenceSystem sourceReferenceSystem;

    /**
     * Recommended reference to be used for the source data.
     */
    private Citation sourceCitation;

    /**
     * Reference to metadata for the source.
     */
    private Collection<Citation> sourceMetadata;

    /**
     * Type and / or extent of the source.
     */
    private Scope scope;

    /**
     * Information about an event in the creation process for the source data.
     */
    private Collection<ProcessStep> sourceSteps;

    /**
     * Processing level of the source data.
     */
    private Identifier processedLevel;

    /**
     * Distance between consistent parts (centre, left side, right side) of two adjacent pixels.
     */
    private NominalResolution resolution;

    /**
     * Creates an initially empty source.
     */
    public DefaultSource() {
    }

    /**
     * Creates a source initialized with the given description.
     *
     * @param description  a detailed description of the level of the source data, or {@code null}.
     */
    public DefaultSource(final CharSequence description) {
        this.description = Types.toInternationalString(description);
    }

    /**
     * Constructs a new instance initialized with the values from the specified metadata object.
     * This is a <cite>shallow</cite> copy constructor, since the other metadata contained in the
     * given object are not recursively copied.
     *
     * @param  object  the metadata to copy values from, or {@code null} if none.
     *
     * @see #castOrCopy(Source)
     */
    public DefaultSource(final Source object) {
        super(object);
        if (object != null) {
            description             = object.getDescription();
            sourceReferenceSystem   = object.getSourceReferenceSystem();
            sourceCitation          = object.getSourceCitation();
            sourceSteps             = copyCollection(object.getSourceSteps(), ProcessStep.class);
            processedLevel          = object.getProcessedLevel();
            resolution              = object.getResolution();
            if (object instanceof DefaultSource) {
                sourceSpatialResolution = ((DefaultSource) object).getSourceSpatialResolution();
                sourceMetadata          = copyCollection(((DefaultSource) object).getSourceMetadata(), Citation.class);
                scope                   = ((DefaultSource) object).getScope();
            } else {
                setScaleDenominator(object.getScaleDenominator());
                setSourceExtents(object.getSourceExtents());
            }
        }
    }

    /**
     * Returns a SIS metadata implementation with the values of the given arbitrary implementation.
     * This method performs the first applicable action in the following choices:
     *
     * <ul>
     *   <li>If the given object is {@code null}, then this method returns {@code null}.</li>
     *   <li>Otherwise if the given object is already an instance of
     *       {@code DefaultSource}, then it is returned unchanged.</li>
     *   <li>Otherwise a new {@code DefaultSource} instance is created using the
     *       {@linkplain #DefaultSource(Source) copy constructor}
     *       and returned. Note that this is a <cite>shallow</cite> copy operation, since the other
     *       metadata contained in the given object are not recursively copied.</li>
     * </ul>
     *
     * @param  object  the object to get as a SIS implementation, or {@code null} if none.
     * @return a SIS implementation containing the values of the given object (may be the
     *         given object itself), or {@code null} if the argument was null.
     */
    public static DefaultSource castOrCopy(final Source object) {
        if (object == null || object instanceof DefaultSource) {
            return (DefaultSource) object;
        }
        return new DefaultSource(object);
    }

    /**
     * Returns a detailed description of the level of the source data.
     *
     * @return description of the level of the source data, or {@code null}.
     */
    @Override
    @XmlElement(name = "description")
    public InternationalString getDescription() {
        return description;
    }

    /**
     * Sets a detailed description of the level of the source data.
     *
     * @param  newValue  the new description.
     */
    public void setDescription(final InternationalString newValue) {
        checkWritePermission();
        description = newValue;
    }

    /**
     * Returns the spatial resolution expressed as a scale factor, an angle or a level of detail.
     *
     * @return spatial resolution expressed as a scale factor, an angle or a level of detail, or {@code null} if none.
     *
     * @since 0.5
     */
    @XmlElement(name = "sourceSpatialResolution")
    @XmlJavaTypeAdapter(MD_Resolution.Since2014.class)
    @UML(identifier="sourceSpatialResolution", obligation=OPTIONAL, specification=ISO_19115)
    public Resolution getSourceSpatialResolution() {
        return sourceSpatialResolution;
    }

    /**
     * Sets the spatial resolution expressed as a scale factor, an angle or a level of detail.
     *
     * @param  newValue  the new spatial resolution.
     *
     * @since 0.5
     */
    public void setSourceSpatialResolution(final Resolution newValue) {
        checkWritePermission();
        sourceSpatialResolution = newValue;
    }

    /**
     * Returns the denominator of the representative fraction on a source map.
     * This method fetches the value from the
     * {@linkplain #getSourceSpatialResolution() source spatial resolution}.
     *
     * @return representative fraction on a source map, or {@code null}.
     *
     * @deprecated As of ISO 19115:2014, moved to {@link DefaultResolution#getEquivalentScale()}.
     */
    @Override
    @Deprecated
    @Dependencies("getSourceSpatialResolution")
    @XmlElement(name = "scaleDenominator", namespace = LegacyNamespaces.GMD)
    public RepresentativeFraction getScaleDenominator() {
        if (FilterByVersion.LEGACY_METADATA.accept()) {
            final Resolution resolution = getSourceSpatialResolution();
            if (resolution != null) {
                return resolution.getEquivalentScale();
            }
        }
        return null;
    }

    /**
     * Sets the denominator of the representative fraction on a source map.
     * This method stores the value in the
     * {@linkplain #setSourceSpatialResolution(Resolution) source spatial resolution}.
     *
     * @param  newValue  the new scale denominator.
     *
     * @deprecated As of ISO 19115:2014, moved to {@link DefaultResolution#setEquivalentScale(RepresentativeFraction)}.
     */
    @Deprecated
    public void setScaleDenominator(final RepresentativeFraction newValue)  {
        checkWritePermission();
        Resolution resolution = null;
        if (newValue != null) {
            resolution = sourceSpatialResolution;
            if (resolution instanceof DefaultResolution) {
                ((DefaultResolution) resolution).setEquivalentScale(newValue);
            } else {
                resolution = new DefaultResolution(newValue);
            }
        }
        /*
         * Invoke the non-deprecated setter method only if the reference changed,
         * for consistency with other deprecated setter methods in metadata module.
         */
        if (resolution != sourceSpatialResolution) {
            setSourceSpatialResolution(resolution);
        }
    }

    /**
     * Returns the spatial reference system used by the source data.
     *
     * @return spatial reference system used by the source data, or {@code null}.
     */
    @Override
    @XmlElement(name = "sourceReferenceSystem")
    @XmlJavaTypeAdapter(RS_ReferenceSystem.Since2014.class)
    public ReferenceSystem getSourceReferenceSystem()  {
        return sourceReferenceSystem;
    }

    /**
     * Sets the spatial reference system used by the source data.
     *
     * @param  newValue  the new reference system.
     */
    public void setSourceReferenceSystem(final ReferenceSystem newValue) {
        checkWritePermission();
        sourceReferenceSystem = newValue;
    }

    /**
     * Returns the recommended reference to be used for the source data.
     *
     * @return recommended reference to be used for the source data, or {@code null}.
     */
    @Override
    @XmlElement(name = "sourceCitation")
    public Citation getSourceCitation() {
        return sourceCitation;
    }

    /**
     * Sets the recommended reference to be used for the source data.
     *
     * @param  newValue  the new source citation.
     */
    public void setSourceCitation(final Citation newValue) {
        checkWritePermission();
        sourceCitation = newValue;
    }

    /**
     * Returns the references to metadata for the source.
     *
     * @return references to metadata for the source.
     *
     * @since 0.5
     */
    // @XmlElement at the end of this class.
    @UML(identifier="sourceMetadata", obligation=OPTIONAL, specification=ISO_19115)
    public Collection<Citation> getSourceMetadata() {
        return sourceMetadata = nonNullCollection(sourceMetadata, Citation.class);
    }

    /**
     * Sets the references to metadata for the source.
     *
     * @param  newValues  the new references.
     *
     * @since 0.5
     */
    public void setSourceMetadata(final Collection<? extends Citation> newValues) {
        sourceMetadata = writeCollection(newValues, sourceMetadata, Citation.class);
    }

    /**
     * Return the type and / or extent of the source.
     * This information should be provided if the {@linkplain #getDescription() description} is not provided.
     *
     * @return type and / or extent of the source, or {@code null} if none.
     *
     * @since 0.5
     */
    @XmlElement(name = "scope")
    @XmlJavaTypeAdapter(MD_Scope.Since2014.class)
    @UML(identifier="scope", obligation=CONDITIONAL, specification=ISO_19115)
    public Scope getScope() {
        return scope;
    }

    /**
     * Sets the type and / or extent of the source.
     *
     * @param  newValue  the new type and / or extent of the source.
     *
     * @since 0.5
     */
    public void setScope(final Scope newValue){
        checkWritePermission();
        scope = newValue;
    }

    /**
     * Returns the information about the spatial, vertical and temporal extent of the source data.
     * This method fetches the values from the {@linkplain #getScope() scope}.
     *
     * @return information about the extent of the source data.
     *
     * @deprecated As of ISO 19115:2014, moved to {@link DefaultScope#getExtents()}.
     */
    @Override
    @Deprecated
    @Dependencies("getScope")
    @XmlElement(name = "sourceExtent", namespace = LegacyNamespaces.GMD)
    public Collection<Extent> getSourceExtents() {
        if (FilterByVersion.LEGACY_METADATA.accept()) {
            Scope scope = getScope();
<<<<<<< HEAD
            if (!(scope instanceof DefaultScope)) {
                if (isModifiable()) {
                    scope = new DefaultScope(scope);
                    this.scope = scope;
                } else {
                    return Collections.singleton(scope.getExtent());
=======
            if (scope != null) {
                if (!(scope instanceof DefaultScope)) {
                    if (super.state() != State.FINAL) {
                        scope = new DefaultScope(scope);
                        this.scope = scope;
                    } else {
                        return Collections.unmodifiableCollection(scope.getExtents());
                    }
>>>>>>> 585bdddc
                }
            }
        }
        return null;
    }

    /**
     * Information about the spatial, vertical and temporal extent of the source data.
     * This method stores the values in the {@linkplain #setScope(Scope) scope}.
     *
     * @param  newValues  the new source extents.
     *
     * @deprecated As of ISO 19115:2014, moved to {@link DefaultScope#setExtents(Collection)}.
     */
    @Deprecated
    public void setSourceExtents(final Collection<? extends Extent> newValues) {
        checkWritePermission();
        Scope scope = this.scope;
        if (!(scope instanceof DefaultScope)) {
            scope = new DefaultScope(scope);
            setScope(scope);
        }
        ((DefaultScope) scope).setExtents(newValues);
    }

    /**
     * Returns information about process steps in which this source was used.
     *
     * @return information about process steps in which this source was used.
     */
    @Override
    @XmlElement(name = "sourceStep")
    public Collection<ProcessStep> getSourceSteps() {
        return sourceSteps = nonNullCollection(sourceSteps, ProcessStep.class);
    }

    /**
     * Sets information about process steps in which this source was used.
     *
     * @param  newValues  the new process steps.
     */
    public void setSourceSteps(final Collection<? extends ProcessStep> newValues) {
        sourceSteps = writeCollection(newValues, sourceSteps, ProcessStep.class);
    }

    /**
     * Returns the processing level of the source data. {@code null} if unspecified.
     *
     * @return processing level of the source data, or {@code null}.
     */
    @Override
    @XmlElement(name = "processedLevel")
    public Identifier getProcessedLevel() {
        return processedLevel;
    }

    /**
     * Sets the processing level of the source data.
     *
     * @param  newValue  the new processed level value.
     */
    public void setProcessedLevel(final Identifier newValue) {
        checkWritePermission();
        processedLevel = newValue;
    }

    /**
     * Returns the distance between consistent parts (centre, left side, right side) of two adjacent pixels.
     *
     * @return distance between consistent parts of two adjacent pixels, or {@code null}.
     */
    @Override
    @XmlElement(name = "resolution")
    public NominalResolution getResolution() {
        return resolution;
    }

    /**
     * Sets the distance between consistent parts (centre, left side, right side) of two adjacent pixels.
     *
     * @param  newValue  the new nominal resolution value.
     */
    public void setResolution(final NominalResolution newValue) {
        checkWritePermission();
        resolution = newValue;
    }




    //////////////////////////////////////////////////////////////////////////////////////////////////
    ////////                                                                                  ////////
    ////////                               XML support with JAXB                              ////////
    ////////                                                                                  ////////
    ////////        The following methods are invoked by JAXB using reflection (even if       ////////
    ////////        they are private) or are helpers for other methods invoked by JAXB.       ////////
    ////////        Those methods can be safely removed if Geographic Markup Language         ////////
    ////////        (GML) support is not needed.                                              ////////
    ////////                                                                                  ////////
    //////////////////////////////////////////////////////////////////////////////////////////////////

    /**
     * Invoked by JAXB at both marshalling and unmarshalling time.
     * This attribute has been added by ISO 19115:2014 standard.
     * If (and only if) marshalling an older standard version, we omit this attribute.
     */
    @XmlElement(name = "sourceMetadata")
    private Collection<Citation> getSources() {
        return FilterByVersion.CURRENT_METADATA.accept() ? getSourceMetadata() : null;
    }
}<|MERGE_RESOLUTION|>--- conflicted
+++ resolved
@@ -436,24 +436,16 @@
     public Collection<Extent> getSourceExtents() {
         if (FilterByVersion.LEGACY_METADATA.accept()) {
             Scope scope = getScope();
-<<<<<<< HEAD
-            if (!(scope instanceof DefaultScope)) {
-                if (isModifiable()) {
-                    scope = new DefaultScope(scope);
-                    this.scope = scope;
-                } else {
-                    return Collections.singleton(scope.getExtent());
-=======
             if (scope != null) {
                 if (!(scope instanceof DefaultScope)) {
                     if (super.state() != State.FINAL) {
                         scope = new DefaultScope(scope);
                         this.scope = scope;
                     } else {
-                        return Collections.unmodifiableCollection(scope.getExtents());
+                        return Collections.singleton(scope.getExtent());
                     }
->>>>>>> 585bdddc
                 }
+                return ((DefaultScope) scope).getExtents();
             }
         }
         return null;
