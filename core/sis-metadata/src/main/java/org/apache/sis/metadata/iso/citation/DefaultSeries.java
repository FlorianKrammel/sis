--- conflicted
+++ resolved
@@ -39,13 +39,8 @@
  *
  * @author  Martin Desruisseaux (IRD, Geomatys)
  * @author  Cédric Briançon (Geomatys)
-<<<<<<< HEAD
- * @since   0.3
- * @version 0.3
-=======
  * @version 0.5
  * @since   0.3
->>>>>>> e3b4f005
  * @module
  */
 @SuppressWarnings("CloneableClassWithoutClone")                 // ModifiableMetadata needs shallow clones.
