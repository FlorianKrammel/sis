--- conflicted
+++ resolved
@@ -70,6 +70,9 @@
 import org.apache.sis.util.Classes;
 import org.apache.sis.util.iso.Types;
 
+// Branch-dependent imports
+import org.apache.sis.internal.jdk8.JDK8;
+
 
 /**
  * A connection to a metadata database in read-only mode. It can be either the database
@@ -367,7 +370,11 @@
         this.tableColumns = new HashMap<>();
         this.pool         = new WeakValueHashMap<>(CacheKey.class);
         this.listeners    = new WarningListeners<>(this);
-        this.lastUsed     = ThreadLocal.withInitial(LookupInfo::new);
+        this.lastUsed     = new ThreadLocal<LookupInfo>() {
+            @Override protected LookupInfo initialValue() {
+                return new LookupInfo();
+            }
+        };
     }
 
     /**
@@ -862,7 +869,7 @@
                  * Note that the usage of 'result' must stay inside this synchronized block
                  * because we can not assume that JDBC connections are thread-safe.
                  */
-                CachedStatement result = take(type, Byte.toUnsignedInt(toSearch.preferredIndex));
+                CachedStatement result = take(type, JDK8.toUnsignedInt(toSearch.preferredIndex));
                 if (result == null) {
                     final SQLBuilder helper = helper();
                     final String query = helper.clear().append("SELECT * FROM ")
@@ -877,7 +884,7 @@
                     value = array.getArray();
                     array.free();
                 }
-                toSearch.preferredIndex = (byte) recycle(result, Byte.toUnsignedInt(toSearch.preferredIndex));
+                toSearch.preferredIndex = (byte) recycle(result, JDK8.toUnsignedInt(toSearch.preferredIndex));
             }
         }
         /*
@@ -911,19 +918,7 @@
          */
         if (value == null) {
             if (wantCollection) {
-<<<<<<< HEAD
-                if (Set.class.isAssignableFrom(returnType)) {
-                    if (SortedSet.class.isAssignableFrom(returnType)) {
-                        return CollectionsExt.emptySortedSet();
-                    } else {
-                        return Collections.EMPTY_SET;
-                    }
-                } else {
-                    return Collections.EMPTY_LIST;
-                }
-=======
                 return CollectionsExt.empty(returnType);
->>>>>>> 6496e531
             }
         } else {
             if (isMetadata) {
