/*
 * Licensed to the Apache Software Foundation (ASF) under one or more
 * contributor license agreements.  See the NOTICE file distributed with
 * this work for additional information regarding copyright ownership.
 * The ASF licenses this file to You under the Apache License, Version 2.0
 * (the "License"); you may not use this file except in compliance with
 * the License.  You may obtain a copy of the License at
 *
 *     http://www.apache.org/licenses/LICENSE-2.0
 *
 * Unless required by applicable law or agreed to in writing, software
 * distributed under the License is distributed on an "AS IS" BASIS,
 * WITHOUT WARRANTIES OR CONDITIONS OF ANY KIND, either express or implied.
 * See the License for the specific language governing permissions and
 * limitations under the License.
 */
package org.apache.sis.metadata;

import java.util.Set;
import java.util.Map;
import java.util.LinkedHashSet;
import java.util.Collection;
import java.util.Iterator;
import java.util.concurrent.ConcurrentMap;
import java.util.concurrent.ConcurrentHashMap;
import java.io.IOException;
import java.io.Serializable;
import java.io.ObjectInputStream;
import java.lang.reflect.Field;
import org.opengis.metadata.Identifier;
import org.opengis.metadata.citation.Citation;
import org.opengis.metadata.ExtendedElementInformation;
import org.apache.sis.util.Debug;
import org.apache.sis.util.Classes;
import org.apache.sis.util.ComparisonMode;
import org.apache.sis.util.collection.TreeTable;
import org.apache.sis.util.collection.CheckedContainer;
import org.apache.sis.internal.system.Modules;
import org.apache.sis.internal.system.Semaphores;
import org.apache.sis.internal.system.SystemListener;
import org.apache.sis.internal.simple.SimpleCitation;

import static org.apache.sis.util.ArgumentChecks.ensureNonNull;
import static org.apache.sis.util.ArgumentChecks.ensureNonNullElement;

// Branch-specific imports
import org.apache.sis.internal.jdk8.JDK8;
import org.apache.sis.internal.jdk8.BiFunction;


/**
 * Enumeration of some metadata standards. A standard is defined by a set of Java interfaces
 * in a specific package or sub-packages. For example the {@linkplain #ISO_19115 ISO 19115}
 * standard is defined by <a href="http://www.geoapi.org">GeoAPI</a> interfaces in the
 * {@link org.opengis.metadata} package and sub-packages.
 *
 * <p>This class provides some methods operating on metadata instances through
 * {@linkplain java.lang.reflect Java reflection}. The following rules are assumed:</p>
 *
 * <ul>
 *   <li>Metadata properties are defined by the collection of following getter methods found
 *       <strong>in the interface</strong>, ignoring implementation methods:
 *       <ul>
 *         <li>{@code get*()} methods with arbitrary return type;</li>
 *         <li>or {@code is*()} methods with boolean return type.</li>
 *       </ul></li>
 *   <li>All properties are <cite>readable</cite>.</li>
 *   <li>A property is also <cite>writable</cite> if a {@code set*(…)} method is defined
 *       <strong>in the implementation class</strong> for the corresponding getter method.
 *       The setter method doesn't need to be defined in the interface.</li>
 * </ul>
 *
 * An instance of {@code MetadataStandard} is associated to every {@link AbstractMetadata} objects.
 * The {@code AbstractMetadata} base class usually form the basis of ISO 19115 implementations but
 * can also be used for other standards.
 *
 * <div class="section">Defining new {@code MetadataStandard} instances</div>
 * Users should use the pre-defined constants when applicable.
 * However if new instances need to be defined, then there is a choice:
 *
 * <ul>
 *   <li>For <em>read-only</em> metadata, {@code MetadataStandard} can be instantiated directly.
 *       Only getter methods will be used and all operations that modify the metadata properties
 *       will throw an {@link UnmodifiableMetadataException}.</li>
 *   <li>For <em>read/write</em> metadata, the {@link #getImplementation(Class)}
 *       method must be overridden in a {@code MetadataStandard} subclass.</li>
 * </ul>
 *
 * <div class="section">Thread safety</div>
 * The same {@code MetadataStandard} instance can be safely used by many threads without synchronization
 * on the part of the caller. Subclasses shall make sure that any overridden methods remain safe to call
 * from multiple threads, because the same {@code MetadataStandard} instances are typically referenced
 * by a large amount of {@link ModifiableMetadata}.
 *
 * @author  Martin Desruisseaux (Geomatys)
 * @since   0.3
 * @version 0.8
 * @module
 *
 * @see AbstractMetadata
 */
public class MetadataStandard implements Serializable {
    /**
     * For cross-version compatibility.
     */
    private static final long serialVersionUID = 7549790450195184843L;

    /**
     * {@code true} if implementations can alter the API defined in the interfaces by
     * adding or removing properties. If {@code true}, then {@link PropertyAccessor}
     * will check for {@link Deprecated} and {@link org.opengis.annotation.UML}
     * annotations in the implementation classes in addition to the interfaces.
     *
     * <p>A value of {@code true} is useful when Apache SIS implements a newer standard
     * than GeoAPI, but have a slight performance cost at construction time. Performance
     * after construction should be the same.</p>
     */
    static final boolean IMPLEMENTATION_CAN_ALTER_API = false;

    /**
     * Metadata instances defined in this class. The current implementation does not yet
     * contains the user-defined instances. However this may be something we will need to
     * do in the future.
     */
    private static final MetadataStandard[] INSTANCES;

    /**
     * An instance working on ISO 19111 standard as defined by GeoAPI interfaces
     * in the {@link org.opengis.referencing} package and sub-packages.
     */
    public static final MetadataStandard ISO_19111;

    /**
     * An instance working on ISO 19115 standard as defined by GeoAPI interfaces
     * in the {@link org.opengis.metadata} package and sub-packages.
     */
    public static final MetadataStandard ISO_19115;

    /**
     * An instance working on ISO 19123 standard as defined by GeoAPI interfaces
     * in the {@link org.opengis.coverage} package and sub-packages.
     */
    public static final MetadataStandard ISO_19123;
    static {
        final String[] acronyms = {"CoordinateSystem", "CS", "CoordinateReferenceSystem", "CRS"};

        // If new StandardImplementation instances are added below, please update StandardImplementation.readResolve().
        ISO_19115 = new StandardImplementation("ISO 19115", "org.opengis.metadata.", "org.apache.sis.metadata.iso.", null, null);
        ISO_19111 = new StandardImplementation("ISO 19111", "org.opengis.referencing.", "org.apache.sis.referencing.", acronyms, new MetadataStandard[] {ISO_19115});
        ISO_19123 = new MetadataStandard      ("ISO 19123", "org.opengis.coverage.", new MetadataStandard[] {ISO_19111});
        INSTANCES = new MetadataStandard[] {
            ISO_19111,
            ISO_19115,
            ISO_19123
        };
        SystemListener.add(new SystemListener(Modules.METADATA) {
            @Override protected void classpathChanged() {
                clearCache();
            }
        });
    }

    /**
     * Bibliographical reference to the international standard.
     *
     * @see #getCitation()
     */
    final Citation citation;

    /**
     * The root package for metadata interfaces. Must have a trailing {@code '.'}.
     */
    final String interfacePackage;

    /**
     * The dependencies, or {@code null} if none.
     *
     * Note: the {@code null} value is for serialization compatibility.
     */
    private final MetadataStandard[] dependencies;

    /**
     * Accessors for the specified implementation classes.
     * The only legal value types are:
     *
     * <ul>
     *   <li>{@link MetadataStandard} if type is handled by {@linkplain #dependencies} rather than this standard.</li>
     *   <li>{@link Class} if we found the interface for the type but did not yet created the {@link PropertyAccessor}.</li>
     *   <li>{@link PropertyAccessor} otherwise.</li>
     * </ul>
     */
    private final transient ConcurrentMap<CacheKey,Object> accessors;      // written by reflection on deserialization.

    /**
     * Creates a new instance working on implementation of interfaces defined in the specified package.
     *
     * <div class="note"><b>Example:</b>: For the ISO 19115 standard reflected by GeoAPI interfaces,
     * {@code interfacePackage} shall be the {@link org.opengis.metadata} package.</div>
     *
     * @param  citation          bibliographical reference to the international standard.
     * @param  interfacePackage  the root package for metadata interfaces.
     * @param  dependencies      the dependencies to other metadata standards.
     */
    public MetadataStandard(final Citation citation, final Package interfacePackage, MetadataStandard... dependencies) {
        ensureNonNull("citation",         citation);
        ensureNonNull("interfacePackage", interfacePackage);
        ensureNonNull("dependencies",     dependencies);
        this.citation         = citation;
        this.interfacePackage = interfacePackage.getName() + '.';
        this.accessors        = new ConcurrentHashMap<>();                          // Also defined in readObject(…)
        if (dependencies.length == 0) {
            this.dependencies = null;
        } else {
            this.dependencies = dependencies = dependencies.clone();
            for (int i=0; i<dependencies.length; i++) {
                ensureNonNullElement("dependencies", i, dependencies[i]);
            }
        }
    }

    /**
     * Creates a new instance working on implementation of interfaces defined in the
     * specified package. This constructor is used only for the pre-defined constants.
     *
     * @param  citation          bibliographical reference to the international standard.
     * @param  interfacePackage  the root package for metadata interfaces.
     * @param  dependencies      the dependencies to other metadata standards, or {@code null} if none.
     */
    MetadataStandard(final String citation, final String interfacePackage, final MetadataStandard[] dependencies) {
        this.citation         = new SimpleCitation(citation);
        this.interfacePackage = interfacePackage;
        this.accessors        = new ConcurrentHashMap<>();
        this.dependencies     = dependencies;               // No clone, since this constructor is for internal use only.
    }

    /**
     * Returns {@code true} if class or interface of the given name is supported by this standard.
     * This method verifies if the class is a member of the package given at construction time or
     * a sub-package. This method does not verify if the type is supported by a dependency.
     *
     * @param  classname  the name of the type to verify.
     * @return {@code true} if the given type is supported by this standard.
     */
    final boolean isSupported(final String classname) {
        return classname.startsWith(interfacePackage);
    }

    /**
     * Returns the metadata standard for the given class. The argument given to this method can be
     * either an interface defined by the standard, or a class implementing such interface. If the
     * class implements more than one interface, then the first interface recognized by this method,
     * in declaration order, will be retained.
     *
     * <p>The current implementation recognizes only the standards defined by the public static
     * constants defined in this class. A future SIS version may recognize user-defined constants.</p>
     *
     * @param  type  the metadata standard interface, or an implementation class.
     * @return the metadata standard for the given type, or {@code null} if not found.
     */
    public static MetadataStandard forClass(final Class<?> type) {
        String classname = type.getName();
        for (final MetadataStandard candidate : INSTANCES) {
            if (candidate.isSupported(classname)) {
                return candidate;
            }
        }
        for (final Class<?> interf : Classes.getAllInterfaces(type)) {
            classname = interf.getName();
            for (final MetadataStandard candidate : INSTANCES) {
                if (candidate.isSupported(classname)) {
                    return candidate;
                }
            }
        }
        return null;
    }

    /**
     * Clears the cache of accessors. This method is invoked when the classpath changed,
     * in order to discard the references to classes that may need to be unloaded.
     */
    static void clearCache() {
        for (final MetadataStandard standard : INSTANCES) {
            standard.accessors.clear();
        }
    }

    /**
     * Returns a bibliographical reference to the international standard.
     * The default implementation return the citation given at construction time.
     *
     * @return bibliographical reference to the international standard.
     */
    public Citation getCitation() {
        return citation;
    }

    /**
     * Returns the accessor for the specified implementation class, or {@code null} if none.
     * The given class shall not be the standard interface, unless the metadata is read-only.
     * More specifically, the given {@code type} shall be one of the following:
     *
     * <ul>
     *   <li>The value of {@code metadata.getClass()};</li>
     *   <li>The value of {@link #getImplementation(Class)} after check for non-null value.</li>
     * </ul>
     *
     * @param  implementation  the implementation class.
     * @param  mandatory  whether this method shall throw an exception or return {@code null}
     *         if no accessor is found for the given implementation class.
     * @return the accessor for the given implementation, or {@code null} if the given class does not
     *         implement a metadata interface of the expected package and {@code mandatory} is {@code false}.
     * @throws ClassCastException if the specified class does not implement a metadata interface
     *         of the expected package and {@code mandatory} is {@code true}.
     */
    final PropertyAccessor getAccessor(final CacheKey key, final boolean mandatory) {
        /*
         * Check for accessors created by previous calls to this method.
         * Values are added to this cache but never cleared.
         */
        final Object value = accessors.get(key);
        if (value instanceof PropertyAccessor) {
            return (PropertyAccessor) value;
        }
        /*
         * Check if we started some computation that we can finish. A partial computation exists
         * when we already found the Class<?> for the interface, but didn't created the accessor.
         */
        final Class<?> type;
        if (value instanceof Class<?>) {
            type = (Class<?>) value;                            // Stored result of previous call to findInterface(…).
            assert type == findInterface(key) : key;
        } else if (key.isValid()) {
            /*
             * Nothing was computed, we need to start from scratch. The first step is to find
             * the interface implemented by the given class. If we can not find an interface,
             * we will delegate to the dependencies and store the result for avoiding redoing
             * this search next time.
             */
            type = findInterface(key);
            if (type == null) {
                if (dependencies != null) {
                    for (final MetadataStandard dependency : dependencies) {
                        final PropertyAccessor accessor = dependency.getAccessor(key, false);
                        if (accessor != null) {
                            accessors.put(key, accessor);               // Ok to overwrite existing instance here.
                            return accessor;
                        }
                    }
                }
                if (mandatory) {
                    throw new ClassCastException(key.unrecognized());
                }
                return null;
            }
        } else {
            throw new ClassCastException(key.invalid());
        }
        /*
         * Found the interface for which to create an accessor. Creates the accessor now, unless an accessor
         * has been created concurrently in another thread in which case the later will be returned.
         */
<<<<<<< HEAD
        return (PropertyAccessor) JDK8.compute(accessors, implementation, new BiFunction<Class<?>, Object, Object>() {
            @Override public Object apply(final Class<?> k, final Object v) {
                if (v instanceof PropertyAccessor) {
                    return v;
                }
                final PropertyAccessor accessor;
                if (SpecialCases.isSpecialCase(type)) {
                    accessor = new SpecialCases(citation, type, implementation);
                } else {
                    accessor = new PropertyAccessor(citation, type, implementation);
                }
                return accessor;
=======
        return (PropertyAccessor) accessors.compute(key, (k, v) -> {
            if (v instanceof PropertyAccessor) {
                return v;
            }
            final PropertyAccessor accessor;
            if (SpecialCases.isSpecialCase(type)) {
                accessor = new SpecialCases(citation, type, key.type);
            } else {
                accessor = new PropertyAccessor(citation, type, key.type);
>>>>>>> a7d1098f
            }
        });
    }

    /**
     * Returns {@code true} if the given type is assignable to a type from this standard or one of its dependencies.
     * If this method returns {@code true}, then invoking {@link #getInterface(Class)} is guaranteed to succeed
     * without throwing an exception.
     *
     * @param  type  the implementation class (can be {@code null}).
     * @return {@code true} if the given class is an interface of this standard,
     *         or implements an interface of this standard.
     */
    public boolean isMetadata(final Class<?> type) {
        return (type != null) && isMetadata(new CacheKey(type));
    }

    /**
     * Implementation of {@link #isMetadata(Class)} with the possibility to specify the property type.
     * We do not provide the additional functionality of this method in public API on the assumption
     * that if the user know the base metadata type implemented by the value, then (s)he already know
     * that the value is a metadata instance.
     *
     * @see #getInterface(CacheKey)
     */
    private boolean isMetadata(final CacheKey key) {
        assert key.isValid() : key;
        if (accessors.containsKey(key)) {
            return true;
        }
        if (dependencies != null) {
            for (final MetadataStandard dependency : dependencies) {
                if (dependency.isMetadata(key)) {
                    accessors.putIfAbsent(key, dependency);
                    return true;
                }
            }
        }
        /*
         * At this point, all cached values (including those in dependencies) have been checked.
         * Performs the 'findInterface' computation only in last resort. Current implementation
         * does not store negative results in order to avoid filling the cache with unrelated classes.
         */
        final Class<?> standardType = findInterface(key);
        if (standardType != null) {
            accessors.putIfAbsent(key, standardType);
            return true;
        }
        return false;
    }

    /**
     * Returns {@code true} if the given implementation class, normally rejected by {@link #findInterface(CacheKey)},
     * should be accepted as a pseudo-interface. We use this undocumented feature when Apache SIS experiments a new
     * API which is not yet published in GeoAPI. This happen for example when upgrading Apache SIS public API from
     * the ISO 19115:2003 standard to the ISO 19115:2014 version, but GeoAPI interfaces are still the old version.
     * In such case, API that would normally be present in GeoAPI interfaces are temporarily available only in
     * Apache SIS implementation classes.
     */
    boolean isPendingAPI(final Class<?> type) {
        return false;
    }

    /**
     * Returns the metadata interface implemented by the specified implementation.
     * Only one metadata interface can be implemented. If the given type is already
     * an interface from the standard, then it is returned directly.
     *
     * <p>If the given class is the return value of a property, then the type of that property should be specified
     * in the {@code key.propertyType} argument. This information allows this method to take in account only types
     * that are assignable to {@code propertyType}, so we can handle classes that implement many metadata interfaces.
     * For example the {@link org.apache.sis.internal.simple} package have various examples of implementing more than
     * one interface for convenience.</p>
     *
     * <p>This method ignores dependencies. Fallback on metadata standard dependencies shall be done by the caller.</p>
     *
     * @param  key  the standard interface or the implementation class.
     * @return the single interface, or {@code null} if none where found.
     */
    private Class<?> findInterface(final CacheKey key) {
        assert key.isValid() : key;
        if (key.type.isInterface()) {
            if (isSupported(key.type.getName())) {
                return key.type;
            }
        } else {
            /*
             * Gets every interfaces from the supplied package in declaration order,
             * including the ones declared in the super-class.
             */
            final Set<Class<?>> interfaces = new LinkedHashSet<>();
            for (Class<?> t=key.type; t!=null; t=t.getSuperclass()) {
                getInterfaces(t, key.propertyType, interfaces);
            }
            /*
             * If we found more than one interface, removes the
             * ones that are sub-interfaces of the other.
             */
            for (final Iterator<Class<?>> it=interfaces.iterator(); it.hasNext();) {
                final Class<?> candidate = it.next();
                for (final Class<?> child : interfaces) {
                    if (candidate != child && candidate.isAssignableFrom(child)) {
                        it.remove();
                        break;
                    }
                }
            }
            final Iterator<Class<?>> it = interfaces.iterator();
            if (it.hasNext()) {
                final Class<?> candidate = it.next();
                if (!it.hasNext()) {
                    return candidate;
                }
                // Found more than one interface; we don't know which one to pick.
                // Returns 'null' for now; the caller will thrown an exception.
            } else if (IMPLEMENTATION_CAN_ALTER_API && isPendingAPI(key.type)) {
                /*
                 * Found no interface. According to our method contract we should return null.
                 * However we make an exception if the implementation class has a UML annotation.
                 * The reason is that when upgrading  API  from ISO 19115:2003 to ISO 19115:2014,
                 * implementations are provided in Apache SIS before the corresponding interfaces
                 * are published on GeoAPI. The reason why GeoAPI is slower to upgrade is that we
                 * have to go through a voting process inside the Open Geospatial Consortium (OGC).
                 * So we use those implementation classes as a temporary substitute for the interfaces.
                 */
                return key.type;
            }
        }
        return null;
    }

    /**
     * Puts every interfaces for the given type in the specified collection.
     * This method invokes itself recursively for scanning parent interfaces.
     *
     * <p>If the given class is the return value of a property, then the type of that property should be specified
     * in the {@code propertyType} argument. This information allows this method to take in account only the types
     * that are assignable to {@code propertyType}, so we can handle classes that implement many metadata interfaces.
     * For example the {@link org.apache.sis.internal.simple} package have various examples of implementing more than
     * one interface for convenience.</p>
     *
     * @see Classes#getAllInterfaces(Class)
     */
    private void getInterfaces(final Class<?> type, final Class<?> propertyType, final Collection<Class<?>> interfaces) {
        for (final Class<?> candidate : type.getInterfaces()) {
            if (propertyType.isAssignableFrom(candidate)) {
                if (isSupported(candidate.getName())) {
                    interfaces.add(candidate);
                }
                getInterfaces(candidate, propertyType, interfaces);
            }
        }
    }

    /**
     * Returns the metadata interface implemented by the specified implementation class.
     * If the given type is already an interface from this standard, then it is returned
     * unchanged.
     *
     * <div class="note"><b>Note:</b>
     * The word "interface" may be taken in a looser sense than the usual Java sense because
     * if the given type is defined in this standard package, then it is returned unchanged.
     * The standard package is usually made of interfaces and code lists only, but this is
     * not verified by this method.</div>
     *
     * @param  <T>   the compile-time {@code type}.
     * @param  type  the implementation class.
     * @return the interface implemented by the given implementation class.
     * @throws ClassCastException if the specified implementation class does not implement an interface of this standard.
     *
     * @see AbstractMetadata#getInterface()
     */
    public <T> Class<? super T> getInterface(final Class<T> type) throws ClassCastException {
        ensureNonNull("type", type);
        return getInterface(new CacheKey(type));
    }

    /**
     * Implementation of {@link #getInterface(Class)} with the possibility to specify the property type.
     * We do not provide the additional functionality of this method in public API on the assumption that
     * users who want to invoke a {@code getInterface(…)} method does not know what that interface is.
     * In Apache SIS case, we invoke this method when we almost know what the interface is but want to
     * check if the actual value is a subtype.
     *
     * @see #isMetadata(CacheKey)
     */
    @SuppressWarnings("unchecked")
    final <T> Class<? super T> getInterface(final CacheKey key) throws ClassCastException {
        final Class<?> interf;
        final Object value = accessors.get(key);
        if (value instanceof PropertyAccessor) {
            interf = ((PropertyAccessor) value).type;
        } else if (value instanceof Class<?>) {
            interf = (Class<?>) value;
        } else if (value instanceof MetadataStandard) {
            interf = ((MetadataStandard) value).getInterface(key);
        } else if (key.isValid()) {
            interf = findInterface(key);
            if (interf != null) {
                accessors.putIfAbsent(key, interf);
            } else {
                if (dependencies != null) {
                    for (final MetadataStandard dependency : dependencies) {
                        if (dependency.isMetadata(key)) {
                            accessors.putIfAbsent(key, dependency);
                            return dependency.getInterface(key);
                        }
                    }
                }
                throw new ClassCastException(key.unrecognized());
            }
        } else {
            throw new ClassCastException(key.invalid());
        }
        assert interf.isAssignableFrom(key.type) : key;
        return (Class<? super T>) interf;
    }

    /**
     * Returns the implementation class for the given interface, or {@code null} if none.
     * The default implementation returns {@code null} if every cases. Subclasses shall
     * override this method in order to map GeoAPI interfaces to their implementation.
     *
     * @param  <T>   the compile-time {@code type}.
     * @param  type  the interface, typically from the {@code org.opengis.metadata} package.
     * @return the implementation class, or {@code null} if none.
     */
    public <T> Class<? extends T> getImplementation(final Class<T> type) {
        return null;
    }

    /**
     * Returns the names of all properties defined in the given metadata type.
     * The property names appears both as keys and as values, but may be written differently.
     * The names may be {@linkplain KeyNamePolicy#UML_IDENTIFIER standard identifiers} (e.g.
     * as defined by ISO 19115), {@linkplain KeyNamePolicy#JAVABEANS_PROPERTY JavaBeans names},
     * {@linkplain KeyNamePolicy#METHOD_NAME method names} or {@linkplain KeyNamePolicy#SENTENCE
     * sentences} (usually in English).
     *
     * <div class="note"><b>Example:</b>
     * The following code prints <code>"alternateTitle<u>s</u>"</code> (note the plural):
     *
     * {@preformat java
     *   MetadataStandard standard = MetadataStandard.ISO_19115;
     *   Map<String, String> names = standard.asNameMap(Citation.class, UML_IDENTIFIER, JAVABEANS_PROPERTY);
     *   String value = names.get("alternateTitle");
     *   System.out.println(value);                   // alternateTitles
     * }
     * </div>
     *
     * The {@code keyPolicy} argument specify only the string representation of keys returned by the iterators.
     * No matter the key name policy, the {@code key} argument given to any {@link Map} method can be any of the
     * above-cited forms of property names.
     *
     * @param  type         the interface or implementation class of a metadata.
     * @param  keyPolicy    determines the string representation of map keys.
     * @param  valuePolicy  determines the string representation of map values.
     * @return the names of all properties defined by the given metadata type.
     * @throws ClassCastException if the specified interface or implementation class does
     *         not extend or implement a metadata interface of the expected package.
     */
    public Map<String,String> asNameMap(Class<?> type, final KeyNamePolicy keyPolicy,
            final KeyNamePolicy valuePolicy) throws ClassCastException
    {
        ensureNonNull("type",        type);
        ensureNonNull("keyPolicy",   keyPolicy);
        ensureNonNull("valuePolicy", valuePolicy);
        final Class<?> implementation = getImplementation(type);
        if (implementation != null) {
            type = implementation;
        }
        return new NameMap(getAccessor(new CacheKey(type), true), keyPolicy, valuePolicy);
    }

    /**
     * Returns the type of all properties, or their declaring type, defined in the given
     * metadata type. The keys in the returned map are the same than the keys in the above
     * {@linkplain #asNameMap name map}. The values are determined by the {@code valuePolicy}
     * argument, which can be {@linkplain TypeValuePolicy#ELEMENT_TYPE element type} or the
     * {@linkplain TypeValuePolicy#DECLARING_INTERFACE declaring interface} among others.
     *
     * <p><b>Example:</b> the following code prints the
     * {@link org.opengis.util.InternationalString} class name:</p>
     *
     * {@preformat java
     *   MetadataStandard  standard = MetadataStandard.ISO_19115;
     *   Map<String,Class<?>> types = standard.asTypeMap(Citation.class, UML_IDENTIFIER, ELEMENT_TYPE);
     *   Class<?> value = types.get("alternateTitle");
     *   System.out.println(value);                       // class org.opengis.util.InternationalString
     * }
     *
     * @param  type         the interface or implementation class of a metadata.
     * @param  keyPolicy    determines the string representation of map keys.
     * @param  valuePolicy  whether the values shall be property types, the element types
     *         (same as property types except for collections) or the declaring interface or class.
     * @return the types or declaring type of all properties defined in the given metadata type.
     * @throws ClassCastException if the specified interface or implementation class does
     *         not extend or implement a metadata interface of the expected package.
     */
    public Map<String,Class<?>> asTypeMap(Class<?> type, final KeyNamePolicy keyPolicy,
            final TypeValuePolicy valuePolicy) throws ClassCastException
    {
        ensureNonNull("type",        type);
        ensureNonNull("keyPolicy",   keyPolicy);
        ensureNonNull("valuePolicy", valuePolicy);
        final Class<?> implementation = getImplementation(type);
        if (implementation != null) {
            type = implementation;
        }
        return new TypeMap(getAccessor(new CacheKey(type), true), keyPolicy, valuePolicy);
    }

    /**
     * Returns information about all properties defined in the given metadata type.
     * The keys in the returned map are the same than the keys in the above
     * {@linkplain #asNameMap name map}. The values contain information inferred from
     * the ISO names, the {@link org.opengis.annotation.Obligation} enumeration and the
     * {@link org.apache.sis.measure.ValueRange} annotations.
     *
     * <p>In the particular case of Apache SIS implementation, all values in the information map
     * additionally implement the following interfaces:</p>
     * <ul>
     *   <li>{@link Identifier} with the following properties:
     *     <ul>
     *       <li>The {@linkplain Identifier#getAuthority() authority} is this metadata standard {@linkplain #getCitation() citation}.</li>
     *       <li>The {@linkplain Identifier#getCodeSpace() codespace} is the standard name of the interface that contain the property.</li>
     *       <li>The {@linkplain Identifier#getCode() code} is the standard name of the property.</li>
     *     </ul>
     *   </li>
     *   <li>{@link CheckedContainer} with the following properties:
     *     <ul>
     *       <li>The {@linkplain CheckedContainer#getElementType() element type} is the type of property values
     *           as defined by {@link TypeValuePolicy#ELEMENT_TYPE}.</li>
     *     </ul>
     *   </li>
     * </ul>
     *
     * <div class="note"><b>Note:</b>
     * The rational for implementing {@code CheckedContainer} is to consider each {@code ExtendedElementInformation}
     * instance as the set of all possible values for the property. If the information had a {@code contains(E)} method,
     * it would return {@code true} if the given value is valid for that property.</div>
     *
     * In addition, for each map entry the value returned by {@link ExtendedElementInformation#getDomainValue()}
     * may optionally be an instance of any of the following classes:
     *
     * <ul>
     *   <li>{@link org.apache.sis.measure.NumberRange} if the valid values are constrained to some specific range.</li>
     * </ul>
     *
     * @param  type       the metadata interface or implementation class.
     * @param  keyPolicy  determines the string representation of map keys.
     * @return information about all properties defined in the given metadata type.
     * @throws ClassCastException if the given type does not implement a metadata interface of the expected package.
     *
     * @see org.apache.sis.metadata.iso.DefaultExtendedElementInformation
     */
    public Map<String,ExtendedElementInformation> asInformationMap(Class<?> type,
            final KeyNamePolicy keyPolicy) throws ClassCastException
    {
        ensureNonNull("type",     type);
        ensureNonNull("keyNames", keyPolicy);
        final Class<?> implementation = getImplementation(type);
        if (implementation != null) {
            type = implementation;
        }
        return new InformationMap(getAccessor(new CacheKey(type), true), keyPolicy);
    }

    /**
     * Returns a view of the specified metadata object as a {@link Map}.
     * The map is backed by the metadata object using Java reflection, so changes in the
     * underlying metadata object are immediately reflected in the map and conversely.
     *
     * <p>The map content is determined by the arguments: {@code metadata} determines the set of
     * keys, {@code keyPolicy} determines their {@code String} representations of those keys and
     * {@code valuePolicy} determines whether entries having a null value or an empty collection
     * shall be included in the map.</p>
     *
     * <div class="section">Supported operations</div>
     * The map supports the {@link Map#put(Object, Object) put(…)} and {@link Map#remove(Object)
     * remove(…)} operations if the underlying metadata object contains setter methods.
     * The {@code remove(…)} method is implemented by a call to {@code put(…, null)}.
     * Note that whether the entry appears as effectively removed from the map or just cleared
     * (i.e. associated to a null value) depends on the {@code valuePolicy} argument.
     *
     * <div class="section">Keys and values</div>
     * The keys are case-insensitive and can be either the JavaBeans property name, the getter method name
     * or the {@linkplain org.opengis.annotation.UML#identifier() UML identifier}. The value given to a call
     * to the {@code put(…)} method shall be an instance of the type expected by the corresponding setter method,
     * or an instance of a type {@linkplain org.apache.sis.util.ObjectConverters#find(Class, Class) convertible}
     * to the expected type.
     *
     * <div class="section">Multi-values entries</div>
     * Calls to {@code put(…)} replace the previous value, with one noticeable exception: if the metadata
     * property associated to the given key is a {@link java.util.Collection} but the given value is a single
     * element (not a collection), then the given value is {@linkplain java.util.Collection#add(Object) added}
     * to the existing collection. In other words, the returned map behaves as a <cite>multi-values map</cite>
     * for the properties that allow multiple values. If the intend is to unconditionally discard all previous
     * values, then make sure that the given value is a collection when the associated metadata property expects
     * such collection.
     *
     * <div class="section">Disambiguating instances that implement more than one metadata interface</div>
     * It is some time convenient to implement more than one interface by the same class.
     * For example an implementation interested only in extents defined by geographic bounding boxes could implement
     * {@link org.opengis.metadata.extent.Extent} and {@link org.opengis.metadata.extent.GeographicBoundingBox}
     * by the same class. In such case, it is necessary to tell to this method which one of those two interfaces
     * shall be reflected in the returned map. This information can be provided by the {@code baseType} argument.
     * That argument needs to be non-null only in situations where an ambiguity can arise; {@code baseType} can be null
     * if the given metadata implements only one interface recognized by this {@code MetadataStandard} instance.
     *
     * @param  metadata     the metadata object to view as a map.
     * @param  baseType     base type of the metadata of interest, or {@code null} if unspecified.
     * @param  keyPolicy    determines the string representation of map keys.
     * @param  valuePolicy  whether the entries having null value or empty collection shall be included in the map.
     * @return a map view over the metadata object.
     * @throws ClassCastException if the metadata object does not implement a metadata interface of the expected package.
     *
     * @see AbstractMetadata#asMap()
     *
     * @since 0.8
     */
    public Map<String,Object> asValueMap(final Object metadata, final Class<?> baseType,
            final KeyNamePolicy keyPolicy, final ValueExistencePolicy valuePolicy) throws ClassCastException
    {
        ensureNonNull("metadata",    metadata);
        ensureNonNull("keyPolicy",   keyPolicy);
        ensureNonNull("valuePolicy", valuePolicy);
        return new ValueMap(metadata, getAccessor(new CacheKey(metadata.getClass(), baseType), true), keyPolicy, valuePolicy);
    }

    /**
     * @deprecated Replaced by {@link #asValueMap(Object, Class, KeyNamePolicy, ValueExistencePolicy)}
     * (i.e. a {@code Class} argument has been inserted after the metadata value).
     *
     * @param  metadata     the metadata object to view as a map.
     * @param  keyPolicy    determines the string representation of map keys.
     * @param  valuePolicy  whether the entries having null value or empty collection shall be included in the map.
     * @return a map view over the metadata object.
     * @throws ClassCastException if the metadata object does not implement a metadata interface of the expected package.
     */
    @Deprecated
    public Map<String,Object> asValueMap(final Object metadata, final KeyNamePolicy keyPolicy,
            final ValueExistencePolicy valuePolicy) throws ClassCastException
    {
        return asValueMap(metadata, null, keyPolicy, valuePolicy);
    }

    /**
     * Returns the specified metadata object as a tree table.
     * The tree table is backed by the metadata object using Java reflection, so changes in the
     * underlying metadata object are immediately reflected in the tree table and conversely.
     *
     * <p>The returned {@code TreeTable} instance contains the following columns:</p>
     * <ul class="verbose">
     *   <li>{@link org.apache.sis.util.collection.TableColumn#IDENTIFIER}<br>
     *       The {@linkplain org.opengis.annotation.UML#identifier() UML identifier} if any,
     *       or the Java Beans property name otherwise, of a metadata property. For example
     *       in a tree table view of {@link org.apache.sis.metadata.iso.citation.DefaultCitation},
     *       there is a node having the {@code "title"} identifier.</li>
     *
     *   <li>{@link org.apache.sis.util.collection.TableColumn#INDEX}<br>
     *       If the metadata property is a collection, then the zero-based index of the element in that collection.
     *       Otherwise {@code null}. For example in a tree table view of {@code DefaultCitation}, if the
     *       {@code "alternateTitle"} collection contains two elements, then there is a node with index 0
     *       for the first element and an other node with index 1 for the second element.
     *
     *       <div class="note"><b>Note:</b>
     *       The {@code (IDENTIFIER, INDEX)} pair can be used as a primary key for uniquely identifying a node
     *       in a list of children. That uniqueness is guaranteed only for the children of a given node;
     *       the same keys may appear in the children of any other nodes.</div></li>
     *
     *   <li>{@link org.apache.sis.util.collection.TableColumn#NAME}<br>
     *       A human-readable name for the node, derived from the identifier and the index.
     *       This is the column shown in the default {@link #toString()} implementation and
     *       may be localizable.</li>
     *
     *   <li>{@link org.apache.sis.util.collection.TableColumn#TYPE}<br>
     *       The base type of the value (usually an interface).</li>
     *
     *   <li>{@link org.apache.sis.util.collection.TableColumn#VALUE}<br>
     *       The metadata value for the node. Values in this column are writable if the underlying
     *       metadata class have a setter method for the property represented by the node.</li>
     * </ul>
     *
     * <div class="section">Write operations</div>
     * Only the {@code VALUE} column may be writable, with one exception: newly created children need
     * to have their {@code IDENTIFIER} set before any other operation. For example the following code
     * adds a title to a citation:
     *
     * {@preformat java
     *     TreeTable.Node node = ...; // The node for a DefaultCitation.
     *     TreeTable.Node child = node.newChild();
     *     child.setValue(TableColumn.IDENTIFIER, "title");
     *     child.setValue(TableColumn.VALUE, "Le petit prince");
     *     // Nothing else to do - the child node has been added.
     * }
     *
     * Nodes can be removed by invoking the {@link java.util.Iterator#remove()} method on the
     * {@linkplain org.apache.sis.util.collection.TreeTable.Node#getChildren() children} iterator.
     * Note that whether the child appears as effectively removed from the node or just cleared
     * (i.e. associated to a null value) depends on the {@code valuePolicy} argument.
     *
     * <div class="section">Disambiguating instances that implement more than one metadata interface</div>
     * If the given {@code metadata} instance implements more than one interface recognized by this
     * {@code MetadataStandard}, then the {@code baseType} argument need to be non-null in order to
     * specify which interface to reflect in the tree.
     *
     * @param  metadata     the metadata object to view as a tree table.
     * @param  baseType     base type of the metadata of interest, or {@code null} if unspecified.
     * @param  valuePolicy  whether the property having null value or empty collection shall be included in the tree.
     * @return a tree table representation of the specified metadata.
     * @throws ClassCastException if the metadata object does not implement a metadata interface of the expected package.
     *
     * @see AbstractMetadata#asTreeTable()
     *
     * @since 0.8
     */
    public TreeTable asTreeTable(final Object metadata, Class<?> baseType, final ValueExistencePolicy valuePolicy)
            throws ClassCastException
    {
        ensureNonNull("metadata",    metadata);
        ensureNonNull("valuePolicy", valuePolicy);
        if (baseType == null) {
            baseType = getInterface(metadata.getClass());
        }
        return new TreeTableView(this, metadata, baseType, valuePolicy);
    }

    /**
     * @deprecated Replaced by {@link #asTreeTable(Object, Class, ValueExistencePolicy)}
     * (i.e. a {@code Class} argument has been inserted after the metadata value).
     *
     * @param  metadata     the metadata object to view as a tree table.
     * @param  valuePolicy  whether the property having null value or empty collection shall be included in the tree.
     * @return a tree table representation of the specified metadata.
     * @throws ClassCastException if the metadata object does not implement a metadata interface of the expected package.
     */
    @Deprecated
    public TreeTable asTreeTable(final Object metadata, final ValueExistencePolicy valuePolicy) throws ClassCastException {
        return asTreeTable(metadata, null, valuePolicy);
    }

    /**
     * Replaces every properties in the specified metadata by their
     * {@linkplain ModifiableMetadata#unmodifiable() unmodifiable variant}.
     *
     * @throws ClassCastException if the specified implementation class do
     *         not implements a metadata interface of the expected package.
     *
     * @see ModifiableMetadata#freeze()
     */
    final void freeze(final Object metadata) throws ClassCastException {
        getAccessor(new CacheKey(metadata.getClass()), true).freeze(metadata);
    }

    /**
     * Compares the two specified metadata objects.
     * The two metadata arguments shall be implementations of a metadata interface defined by
     * this {@code MetadataStandard}, otherwise an exception will be thrown. However the two
     * arguments do not need to be the same implementation class.
     *
     * <div class="section">Shallow or deep comparisons</div>
     * This method implements a <cite>shallow</cite> comparison in that properties are compared by
     * invoking their {@code properties.equals(…)} method without <em>explicit</em> recursive call
     * to this {@code standard.equals(…)} method for children metadata. However the comparison will
     * do <em>implicit</em> recursive calls if the {@code properties.equals(…)} implementations
     * delegate their work to this {@code standard.equals(…)} method, as {@link AbstractMetadata} does.
     * In the later case, the final result is a deep comparison.
     *
     * @param  metadata1  the first metadata object to compare.
     * @param  metadata2  the second metadata object to compare.
     * @param  mode       the strictness level of the comparison.
     * @return {@code true} if the given metadata objects are equals.
     * @throws ClassCastException if at least one metadata object does not
     *         implement a metadata interface of the expected package.
     *
     * @see AbstractMetadata#equals(Object, ComparisonMode)
     */
    public boolean equals(final Object metadata1, final Object metadata2,
            final ComparisonMode mode) throws ClassCastException
    {
        if (metadata1 == metadata2) {
            return true;
        }
        if (metadata1 == null || metadata2 == null) {
            return false;
        }
        final Class<?> type1 = metadata1.getClass();
        final Class<?> type2 = metadata2.getClass();
        if (type1 != type2 && mode == ComparisonMode.STRICT) {
            return false;
        }
        final PropertyAccessor accessor = getAccessor(new CacheKey(type1), true);
        if (type1 != type2 && (!accessor.type.isAssignableFrom(type2)
                || accessor.type != getAccessor(new CacheKey(type2), false).type))
        {
            /*
             * Note: the check for (accessor.type != getAccessor(…).type) would have been enough, but checking
             * for isAssignableFrom(…) first can avoid the (relatively costly) creation of new PropertyAccessor.
             */
            return false;
        }
        /*
         * At this point, we have to perform the actual property-by-property comparison.
         * Cycle may exist in metadata tree, so we have to keep trace of pair in process
         * of being compared for avoiding infinite recursivity.
         */
        final ObjectPair pair = new ObjectPair(metadata1, metadata2);
        final Set<ObjectPair> inProgress = ObjectPair.CURRENT.get();
        if (inProgress.add(pair)) {
            /*
             * The NULL_COLLECTION semaphore prevents creation of new empty collections by getter methods
             * (a consequence of lazy instantiation). The intend is to avoid creation of unnecessary objects
             * for all unused properties. Users should not see behavioral difference, except if they override
             * some getters with an implementation invoking other getters. However in such cases, users would
             * have been exposed to null values at XML marshalling time anyway.
             */
            final boolean allowNull = Semaphores.queryAndSet(Semaphores.NULL_COLLECTION);
            try {
                return accessor.equals(metadata1, metadata2, mode);
            } finally {
                inProgress.remove(pair);
                if (!allowNull) {
                    Semaphores.clear(Semaphores.NULL_COLLECTION);
                }
            }
        } else {
            /*
             * If we get here, a cycle has been found. Returns 'true' in order to allow the caller to continue
             * comparing other properties. It is okay because someone else is comparing those two same objects,
             * and that later comparison will do the actual check for property values.
             */
            return true;
        }
    }

    /**
     * Computes a hash code for the specified metadata. The hash code is defined as the sum
     * of hash code values of all non-empty properties, plus the hash code of the interface.
     * This is a similar contract than {@link java.util.Set#hashCode()} (except for the interface)
     * and ensures that the hash code value is insensitive to the ordering of properties.
     *
     * @param  metadata  the metadata object to compute hash code.
     * @return a hash code value for the specified metadata, or 0 if the given metadata is null.
     * @throws ClassCastException if the metadata object does not implement a metadata interface of the expected package.
     *
     * @see AbstractMetadata#hashCode()
     */
    public int hashCode(final Object metadata) throws ClassCastException {
        if (metadata != null) {
            final Map<Object,Object> inProgress = RecursivityGuard.HASH_CODES.get();
            if (inProgress.put(metadata, Boolean.TRUE) == null) {
                // See comment in 'equals(…) about NULL_COLLECTION semaphore purpose.
                final boolean allowNull = Semaphores.queryAndSet(Semaphores.NULL_COLLECTION);
                try {
                    return getAccessor(new CacheKey(metadata.getClass()), true).hashCode(metadata);
                } finally {
                    inProgress.remove(metadata);
                    if (!allowNull) {
                        Semaphores.clear(Semaphores.NULL_COLLECTION);
                    }
                }
            }
            /*
             * If we get there, a cycle has been found. We can not compute a hash code value for that metadata.
             * However it should not be a problem since this metadata is part of a bigger metadata object, and
             * that enclosing object has other properties for computing its hash code. We just need the result
             * to be consistent, wich should be the case if properties ordering is always the same.
             */
        }
        return 0;
    }

    /**
     * Returns a string representation of this metadata standard.
     * This is for debugging purpose only and may change in any future version.
     */
    @Debug
    @Override
    public String toString() {
        return Classes.getShortClassName(this) + '[' + citation.getTitle() + ']';
    }

    /**
     * Assigns a {@link ConcurrentMap} instance to the given field.
     * Used on deserialization only.
     */
    final void setMapForField(final Class<?> classe, final String name) {
        try {
            final Field field = classe.getDeclaredField(name);
            field.setAccessible(true);
            field.set(this, new ConcurrentHashMap<>());
        } catch (ReflectiveOperationException e) {
            throw new AssertionError(e);                // Should never happen (tested by MetadataStandardTest).
        }
    }

    /**
     * Invoked during deserialization for restoring the transient fields.
     *
     * @param  in  the input stream from which to deserialize a metadata standard.
     * @throws IOException if an I/O error occurred while reading or if the stream contains invalid data.
     * @throws ClassNotFoundException if the class serialized on the stream is not on the classpath.
     */
    private void readObject(final ObjectInputStream in) throws IOException, ClassNotFoundException {
        in.defaultReadObject();
        setMapForField(MetadataStandard.class, "accessors");
    }
}<|MERGE_RESOLUTION|>--- conflicted
+++ resolved
@@ -360,30 +360,18 @@
          * Found the interface for which to create an accessor. Creates the accessor now, unless an accessor
          * has been created concurrently in another thread in which case the later will be returned.
          */
-<<<<<<< HEAD
-        return (PropertyAccessor) JDK8.compute(accessors, implementation, new BiFunction<Class<?>, Object, Object>() {
-            @Override public Object apply(final Class<?> k, final Object v) {
+        return (PropertyAccessor) JDK8.compute(accessors, key, new BiFunction<CacheKey, Object, Object>() {
+            @Override public Object apply(final CacheKey k, final Object v) {
                 if (v instanceof PropertyAccessor) {
                     return v;
                 }
                 final PropertyAccessor accessor;
                 if (SpecialCases.isSpecialCase(type)) {
-                    accessor = new SpecialCases(citation, type, implementation);
+                    accessor = new SpecialCases(citation, type, key.type);
                 } else {
-                    accessor = new PropertyAccessor(citation, type, implementation);
+                    accessor = new PropertyAccessor(citation, type, key.type);
                 }
                 return accessor;
-=======
-        return (PropertyAccessor) accessors.compute(key, (k, v) -> {
-            if (v instanceof PropertyAccessor) {
-                return v;
-            }
-            final PropertyAccessor accessor;
-            if (SpecialCases.isSpecialCase(type)) {
-                accessor = new SpecialCases(citation, type, key.type);
-            } else {
-                accessor = new PropertyAccessor(citation, type, key.type);
->>>>>>> a7d1098f
             }
         });
     }
