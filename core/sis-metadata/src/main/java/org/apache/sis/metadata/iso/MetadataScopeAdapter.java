--- conflicted
+++ resolved
@@ -63,13 +63,7 @@
              * But if the metadata is not modifiable, then we will need to clone it and replaces the element in
              * the collection.
              */
-<<<<<<< HEAD
-            if (!scope.isModifiable()) {
-=======
-            if (!(scope instanceof DefaultMetadataScope) ||
-                    ((DefaultMetadataScope) scope).state() == DefaultMetadataScope.State.FINAL)
-            {
->>>>>>> 585bdddc
+            if (scope.state() == DefaultMetadataScope.State.FINAL) {
                 scope = new DefaultMetadataScope(scope);
                 if (elements instanceof List<?>) {
                     ((List<DefaultMetadataScope>) elements).set(n, scope);
