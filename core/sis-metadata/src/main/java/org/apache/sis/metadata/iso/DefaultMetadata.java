--- conflicted
+++ resolved
@@ -579,9 +579,8 @@
     @Override
     @Deprecated
     @XmlElement(name = "characterSet")
-<<<<<<< HEAD
     public final CharacterSet getCharacterSet() {
-        final Charset cs = LegacyPropertyAdapter.getSingleton(characterSets,
+        final Charset cs = LegacyPropertyAdapter.getSingleton(getCharacterSets(),
                 Charset.class, null, DefaultMetadata.class, "getCharacterSet");
         if (cs == null) {
             return null;
@@ -595,10 +594,6 @@
             }
         }
         return CharacterSet.valueOf(name);
-=======
-    public Charset getCharacterSet() {
-        return LegacyPropertyAdapter.getSingleton(getCharacterSets(), Charset.class, null, DefaultMetadata.class, "getCharacterSet");
->>>>>>> f415d6af
     }
 
     /**
@@ -616,13 +611,8 @@
      * @deprecated As of GeoAPI 3.1, replaced by {@link #setCharacterSets(Collection)}.
      */
     @Deprecated
-<<<<<<< HEAD
     public final void setCharacterSet(final CharacterSet newValue) {
         setCharacterSets(LegacyPropertyAdapter.asCollection((newValue != null) ? newValue.toCharset() : null));
-=======
-    public void setCharacterSet(final Charset newValue) {
-        setCharacterSets(LegacyPropertyAdapter.asCollection(newValue));
->>>>>>> f415d6af
     }
 
     /**
