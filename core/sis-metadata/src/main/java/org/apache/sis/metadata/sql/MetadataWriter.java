/*
 * Licensed to the Apache Software Foundation (ASF) under one or more
 * contributor license agreements.  See the NOTICE file distributed with
 * this work for additional information regarding copyright ownership.
 * The ASF licenses this file to You under the Apache License, Version 2.0
 * (the "License"); you may not use this file except in compliance with
 * the License.  You may obtain a copy of the License at
 *
 *     http://www.apache.org/licenses/LICENSE-2.0
 *
 * Unless required by applicable law or agreed to in writing, software
 * distributed under the License is distributed on an "AS IS" BASIS,
 * WITHOUT WARRANTIES OR CONDITIONS OF ANY KIND, either express or implied.
 * See the License for the specific language governing permissions and
 * limitations under the License.
 */
package org.apache.sis.metadata.sql;

import java.util.Map;
import java.util.Set;
import java.util.Iterator;
import java.util.HashMap;
import java.util.LinkedHashMap;
import java.util.IdentityHashMap;
import java.util.Collection;
import java.util.Collections;
import java.util.StringTokenizer;
import java.util.logging.Level;
import java.sql.Statement;
import java.sql.Connection;
import java.sql.ResultSet;
import java.sql.SQLException;
import javax.sql.DataSource;
import java.lang.reflect.Modifier;

import org.opengis.util.CodeList;
import org.opengis.metadata.Identifier;
import org.opengis.metadata.citation.Citation;
import org.opengis.util.FactoryException;

import org.apache.sis.util.Exceptions;
import org.apache.sis.util.ArgumentChecks;
import org.apache.sis.util.resources.Errors;
import org.apache.sis.util.resources.Messages;
import org.apache.sis.util.iso.DefaultNameSpace;
import org.apache.sis.util.iso.Types;
import org.apache.sis.util.collection.Containers;
import org.apache.sis.metadata.MetadataStandard;
import org.apache.sis.metadata.KeyNamePolicy;
import org.apache.sis.metadata.TypeValuePolicy;
import org.apache.sis.metadata.ValueExistencePolicy;
import org.apache.sis.metadata.TitleProperty;
import org.apache.sis.metadata.iso.citation.Citations;
import org.apache.sis.internal.metadata.sql.SQLBuilder;
import org.apache.sis.xml.IdentifiedObject;

// Branch-dependent imports
import org.opengis.referencing.ReferenceIdentifier;


/**
 * A connection to a metadata database with write capabilities. The database must have a schema of the given name,
 * which can be initially empty. Tables and columns are created as needed when the {@link #add(Object)} method is
 * invoked.
 *
 * <p>No more than one instance of {@code MetadataWriter} should be used for the same database.
 * However multiple instances of {@code MetadataSource} can be used concurrently with a single
 * {@code MetadataWriter} instance on the same database.</p>
 *
 * <div class="section">Properties</div>
 * The constructor expects three Java arguments (the {@linkplain MetadataStandard metadata standard},
 * the {@linkplain DataSource data source} and the database schema) completed by an arbitrary amount
 * of optional arguments given as a map of properties.
 * The following keys are recognized by {@code MetadataSource} and all other entries are ignored:
 *
 * <table class="sis">
 *   <caption>Optional properties at construction time</caption>
 *   <tr>
 *     <th>Key</th>
 *     <th>Value type</th>
 *     <th>Description</th>
 *   </tr><tr>
 *     <td>{@code "catalog"}</td>
 *     <td>{@link String}</td>
 *     <td>The database catalog where the metadata schema is stored.</td>
 *   </tr><tr>
 *     <td>{@code "classloader"}</td>
 *     <td>{@link ClassLoader}</td>
 *     <td>The class loader to use for creating {@link java.lang.reflect.Proxy} instances.</td>
 *   </tr><tr>
 *     <td>{@code "maxStatements"}</td>
 *     <td>{@link Integer}</td>
 *     <td>Maximal number of {@link java.sql.PreparedStatement}s that can be kept simultaneously open.</td>
 *   </tr><tr>
 *     <td>{@code "maximumIdentifierLength"}</td>
 *     <td>{@link Integer}</td>
 *     <td>The maximal number of characters allowed for primary keys.
 *         This is the value given to the {@code VARCHAR} type when creating new {@code "ID"} columns.</td>
 *   </tr><tr>
 *     <td>{@code "maximumValueLength"}</td>
 *     <td>{@link Integer}</td>
 *     <td>Maximal number of characters allowed in text columns. This is the parameter given to the {@code VARCHAR}
 *         type when creating new columns. Attempts to insert a text longer than this limit will typically throws
 *         a {@link SQLException}, but the exact behavior is database-dependent.</td>
 *   </tr><tr>
 *       <td>{@code "columnCreationPolicy"}</td>
 *       <td>{@link ValueExistencePolicy}</td>
 *       <td>Whether columns should be created only for non-empty attributes ({@link ValueExistencePolicy#NON_EMPTY
 *           NON_EMPTY}, the default) or for all attributes ({@link ValueExistencePolicy#ALL ALL})</td>
 *   </tr>
 * </table>
 *
 * @author  Martin Desruisseaux (Geomatys)
 * @version 1.0
 * @since   0.8
 * @module
 */
public class MetadataWriter extends MetadataSource {
    /**
     * The name of the column for code list.
     */
    private static final String CODE_COLUMN = "CODE";

    /**
     * Minimum value allowed for {@link #maximumIdentifierLength}.
     */
    private static final int MINIMAL_LIMIT = 5;

    /**
     * Maximal length for the identifier. This applies also to code list values.
     */
    private final int maximumIdentifierLength;

    /**
     * Maximal length of values.
     */
    private final int maximumValueLength;

    /**
     * Whether the tables should contain a column for every attribute, or only for non-null
     * and non-empty attributes. The default is {@link ValueExistencePolicy#NON_EMPTY NON-EMPTY}.
     */
    private final ValueExistencePolicy columnCreationPolicy;

    /**
     * Creates a new metadata writer.
     *
     * @param  standard    the metadata standard to implement.
     * @param  dataSource  the source for getting a connection to the database.
     * @param  schema      the database schema were metadata tables are stored, or {@code null} if none.
     * @param  properties  additional options, or {@code null} if none. See class javadoc for a description.
     */
    public MetadataWriter(final MetadataStandard standard, final DataSource dataSource, final String schema,
            final Map<String,?> properties)
    {
        super(standard, dataSource, schema, properties);
        Integer maximumIdentifierLength           = Containers.property(properties, "maximumIdentifierLength", Integer.class);
        Integer maximumValueLength                = Containers.property(properties, "maximumValueLength",      Integer.class);
        ValueExistencePolicy columnCreationPolicy = Containers.property(properties, "columnCreationPolicy",    ValueExistencePolicy.class);
        if (maximumIdentifierLength != null) {
            ArgumentChecks.ensureBetween("maximumIdentifierLength", MINIMAL_LIMIT, 100, maximumIdentifierLength);
            this.maximumIdentifierLength = maximumIdentifierLength;
        } else {
            this.maximumIdentifierLength = 24;
        }
        if (maximumValueLength != null) {
            ArgumentChecks.ensureBetween("maximumValueLength", MINIMAL_LIMIT, Short.MAX_VALUE, maximumValueLength);
            this.maximumValueLength = maximumValueLength;
        } else {
            this.maximumValueLength = 1000;
        }
        this.columnCreationPolicy = (columnCreationPolicy != null) ? columnCreationPolicy : ValueExistencePolicy.NON_EMPTY;
    }

    /**
     * Adds the given metadata object to the database, if it does not already exists.
     * If the database already contains a metadata equals to the given one, then the
     * database is left unchanged and the identifier of the existing metadata is returned.
     *
     * @param  metadata  the metadata object to add.
     * @return the identifier (primary key) of the metadata just added,
     *         or the identifier of the existing metadata is one exists.
     * @throws MetadataStoreException if the metadata object does not implement a metadata interface
     *         of the expected package, if an exception occurred while reading or writing the database.
     *         In such case, the database content is left unchanged
     *         (i.e. this method is a <cite>all or nothing</cite> operation).
     */
    public String add(final Object metadata) throws MetadataStoreException {
        String identifier = proxy(metadata);
        if (identifier == null) try {
            synchronized (this) {
                final Connection connection = connection();
                connection.setAutoCommit(false);
                boolean success = false;
                try {
                    try (Statement stmt = connection.createStatement()) {
                        if (metadata instanceof CodeList<?>) {
                            identifier = addCode(stmt, (CodeList<?>) metadata);
                        } else {
                            identifier = add(stmt, metadata, new IdentityHashMap<>(), null);
                        }
                    }
                    success = true;
                } finally {
                    if (success) {
                        connection.commit();
                    } else {
                        connection.rollback();
                    }
                    connection.setAutoCommit(true);
                }
            }
        } catch (ClassCastException e) {
            throw new MetadataStoreException(Errors.format(
                    Errors.Keys.IllegalArgumentClass_2, "metadata", metadata.getClass()));
        } catch (SQLException e) {
            /*
             * Derby sometime wraps SQLException into another SQLException.  For making the stack strace a
             * little bit simpler, keep only the root cause provided that the exception type is compatible.
             */
            throw new MetadataStoreException(e.getLocalizedMessage(), Exceptions.unwrap(e));
        } catch (FactoryException e) {
            throw new MetadataStoreException(e.getLocalizedMessage(), e);
        }
        return identifier;
    }

    /**
     * Implementation of the {@link #add(Object)} method. This method invokes itself recursively,
     * and maintains a map of metadata inserted up to date in order to avoid infinite recursivity.
     *
     * @param  stmt      the statement to use for inserting data.
     * @param  metadata  the metadata object to add.
     * @param  done      the metadata objects already added, mapped to their primary keys.
     * @param  parent    the primary key of the parent, or {@code null} if there is no parent.
     *                   This identifier shall not contain {@linkplain #isReservedChar(int) reserved characters}.
     * @return the identifier (primary key) of the metadata just added.
     * @throws SQLException if an exception occurred while reading or writing the database.
     * @throws ClassCastException if the metadata object does not implement a metadata interface
     *         of the expected package.
     */
    private String add(final Statement stmt, final Object metadata, final Map<Object,String> done,
            final String parent) throws ClassCastException, SQLException, FactoryException
    {
        final SQLBuilder helper = helper();
        /*
         * Take a snapshot of the metadata content. We do that in order to protect ourself against
         * concurrent changes in the metadata object. This protection is needed because we need to
         * perform multiple passes on the same metadata.
         */
        final Map<String,Object> asValueMap = asValueMap(metadata);
        final Map<String,Object> asSingletons = new LinkedHashMap<>();
        for (final Map.Entry<String,Object> entry : asValueMap.entrySet()) {
            asSingletons.put(entry.getKey(), extractFromCollection(entry.getValue()));
        }
        /*
         * Search the database for an existing metadata.
         */
        final Class<?> implementationType = metadata.getClass();
        final Class<?> interfaceType = standard.getInterface(implementationType);
        final String table = getTableName(interfaceType);
        final Set<String> columns = getExistingColumns(table);
        String identifier = search(table, columns, asSingletons, stmt, helper);
        if (identifier != null) {
            if (done.put(metadata, identifier) != null) {
                throw new AssertionError(metadata);
            }
            return identifier;
        }
        /*
         * Trim the null values or empty collections. We perform this operation only after the check
         * for existing entries, in order to take in account null values when checking existing entries.
         */
        if (columnCreationPolicy != ValueExistencePolicy.ALL) {
            for (final Iterator<Object> it = asSingletons.values().iterator(); it.hasNext();) {
                if (it.next() == null) {
                    it.remove();
                }
            }
        }
        /*
         * Process to the table creation if it does not already exists. If the table has parents, they will be
         * created first. The later will work only for database supporting table inheritance, like PostgreSQL.
         * For other kind of database engine, we can not store metadata having parent interfaces.
         */
        Boolean isChildTable = createTable(stmt, interfaceType, table, columns);
        if (isChildTable == null) {
            isChildTable = isChildTable(interfaceType);
        }
        /*
         * Add missing columns if there is any. If columns are added, we will keep trace of foreigner keys in
         * this process but will not create the constraints now because the foreigner tables may not exist yet.
         * They will be created later by recursive calls to this method a little bit below.
         */
        Map<String,Class<?>> colTypes = null, colTables = null;
        final Map<String,FKey> foreigners = new LinkedHashMap<>();
        for (final String column : asSingletons.keySet()) {
            if (!columns.contains(column)) {
                if (colTypes == null) {
                    colTypes  = standard.asTypeMap(implementationType, NAME_POLICY, TypeValuePolicy.ELEMENT_TYPE);
                    colTables = standard.asTypeMap(implementationType, NAME_POLICY, TypeValuePolicy.DECLARING_INTERFACE);
                }
                /*
                 * We have found a column to add. Check if the column actually needs to be added to the parent table
                 * (if such parent exists). In most case, the answer is "no" and 'addTo' is equals to 'table'.
                 */
                String addTo = table;
                if (helper.dialect.isTableInheritanceSupported) {
                    @SuppressWarnings("null")
                    final Class<?> declaring = colTables.get(column);
                    if (!interfaceType.isAssignableFrom(declaring)) {
                        addTo = getTableName(declaring);
                    }
                }
                /*
                 * Determine the column data type. We infer that type from the method return value, not from
                 * actual value of given metadata object, since the value type for the same property may be
                 * different in future calls to this method.
                 */
                int maxLength = maximumValueLength;
                Class<?> rt = colTypes.get(column);
                final boolean isCodeList = CodeList.class.isAssignableFrom(rt);
                if (isCodeList || standard.isMetadata(rt)) {
                    /*
                     * Found a reference to an other metadata. Remind that column for creating a foreign key
                     * constraint later, except if the return type is an abstract CodeList or Enum (in which
                     * case the reference could be to any CodeList or Enum table). Abstract CodeList or Enum
                     * may happen when the concrete class is not yet available in the GeoAPI version that we
                     * are using.
                     */
                    if (!isCodeList || !Modifier.isAbstract(rt.getModifiers())) {
                        if (foreigners.put(column, new FKey(addTo, rt, null)) != null) {
                            throw new AssertionError(column);                           // Should never happen.
                        }
                    }
                    rt = null;                                                          // For forcing VARCHAR type.
                    maxLength = maximumIdentifierLength;
                } else if (rt.isEnum()) {
                    maxLength = maximumIdentifierLength;
                }
                stmt.executeUpdate(helper.createColumn(schema(), addTo, column, rt, maxLength));
                columns.add(column);
            }
        }
        /*
         * Get the identifier for the new metadata. If no identifier is proposed, we will try to recycle
         * the identifier of the parent.  For example in ISO 19115, Contact (which contains phone number,
         * etc.) is associated only to Responsibility. So it make sense to use the Responsibility ID for
         * the contact info.
         */
        identifier = nonEmpty(removeReservedChars(suggestIdentifier(metadata, asValueMap), null));
        if (identifier == null) {
            identifier = parent;
            if (identifier == null) {
                /*
                 * Arbitrarily pickup the first non-metadata attribute.
                 * Fallback on "unknown" if none are found.
                 */
                identifier = "unknown";
                for (final Object value : asSingletons.values()) {
                    if (value != null && !standard.isMetadata(value.getClass())) {
                        identifier = abbreviation(value.toString());
                        break;
                    }
                }
            }
        }
        /*
         * If the record to add is located in a child table, we need to prepend the child table name
         * in the identifier in order to allow MetadataSource to locate the right table to query.
         */
        final int minimalIdentifierLength;
        if (isChildTable) {
            identifier = TableHierarchy.encode(table, identifier);
            minimalIdentifierLength = table.length() + 2;
        } else {
            minimalIdentifierLength = 0;
        }
        /*
         * Check for key collision. We will add a suffix if there is one. Note that the final identifier must be
         * found before we put its value in the map, otherwise cyclic references (if any) will use the wrong value.
         *
         * First, we trim the identifier (primary key) to the maximal length. Then, the loop removes at most four
         * additional characters if the identifier is still too long. After that point, if the identifier still too
         * long, we will let the database driver produces its own SQLException.
         */
        try (IdentifierGenerator idCheck = new IdentifierGenerator(this, schema(), table, ID_COLUMN, helper)) {
            for (int i=0; i<MINIMAL_LIMIT-1; i++) {
                final int maxLength = maximumIdentifierLength - i;
                if (maxLength < minimalIdentifierLength) break;
                if (identifier.length() > maxLength) {
                    identifier = identifier.substring(0, maxLength);
                }
                identifier = idCheck.identifier(identifier);
                if (identifier.length() <= maximumIdentifierLength) {
                    break;
                }
            }
        }
        if (done.put(metadata, identifier) != null) {
            throw new AssertionError(metadata);
        }
        /*
         * Process all dependencies now. This block may invoke this method recursively.
         * Once a dependency has been added to the database, the corresponding value in
         * the 'asMap' HashMap is replaced by the identifier of the dependency we just added.
         */
        Map<String,FKey> referencedTables = null;
        for (final Map.Entry<String,Object> entry : asSingletons.entrySet()) {
            Object value = entry.getValue();
            final Class<?> type = value.getClass();
            if (CodeList.class.isAssignableFrom(type)) {
                value = addCode(stmt, (CodeList<?>) value);
            } else if (type.isEnum()) {
                value = ((Enum<?>) value).name();
            } else if (standard.isMetadata(type)) {
                String dependency = proxy(value);
                if (dependency == null) {
                    dependency = done.get(value);
                    if (dependency == null) {
                        dependency = add(stmt, value, done, identifier);
                        assert done.get(value) == dependency;                       // Really identity comparison.
                        if (!helper.dialect.isIndexInheritanceSupported) {
                            /*
                             * In a classical object-oriented model, the foreigner key constraints declared in the
                             * parent table would take in account the records in the child table and we would have
                             * nothing special to do. However PostgreSQL 9.1 does not yet inherit index. So if we
                             * detect that a column references some records in two different tables, then we must
                             * suppress the foreigner key constraint.
                             */
                            final String column = entry.getKey();
                            final Class<?> targetType = standard.getInterface(value.getClass());
                            FKey fkey = foreigners.get(column);
                            if (fkey != null && !targetType.isAssignableFrom(fkey.tableType)) {
                                /*
                                 * The foreigner key constraint does not yet exist, so we can
                                 * change the target table. Set the target to the child table.
                                 */
                                fkey.tableType = targetType;
                            }
                            if (fkey == null) {
                                /*
                                 * The foreigner key constraint may already exist. Get a list of all foreigner keys for
                                 * the current table, then verify if the existing constraint references the right table.
                                 */
                                if (referencedTables == null) {
                                    referencedTables = new HashMap<>();
                                    try (ResultSet rs = stmt.getConnection().getMetaData().getImportedKeys(catalog, schema(), table)) {
                                        while (rs.next()) {
                                            if ((schema() == null || schema().equals(rs.getString("PKTABLE_SCHEM"))) &&
                                                (catalog  == null || catalog.equals(rs.getString("PKTABLE_CAT"))))
                                            {
                                                referencedTables.put(rs.getString("FKCOLUMN_NAME"),
                                                            new FKey(rs.getString("PKTABLE_NAME"), null,
                                                                     rs.getString("FK_NAME")));
                                            }
                                        }
                                    }
                                }
                                fkey = referencedTables.remove(column);
                                if (fkey != null && !fkey.tableName.equals(getTableName(targetType))) {
                                    /*
                                     * The existing foreigner key constraint doesn't reference the right table.
                                     * We have no other choice than removing it...
                                     */
                                    stmt.executeUpdate(helper.clear().append("ALTER TABLE ")
                                            .appendIdentifier(schema(), table).append(" DROP CONSTRAINT ")
                                            .appendIdentifier(fkey.keyName).toString());
                                    warning(MetadataWriter.class, "add", Messages.getResources(null)
                                            .getLogRecord(Level.WARNING, Messages.Keys.DroppedForeignerKey_1,
                                            table + '.' + column + " ⇒ " + fkey.tableName + '.' + ID_COLUMN));
                                }
                            }
                        }
                    }
                }
                value = dependency;
            }
            entry.setValue(value);
        }
        /*
         * Now that all dependencies have been inserted in the database, we can setup the foreigner key constraints
         * if there is any. Note that we deferred the foreigner key creations not because of the missing rows,
         * but because of missing tables (since new tables may be created in the process of inserting dependencies).
         */
        if (!foreigners.isEmpty()) {
            for (final Map.Entry<String,FKey> entry : foreigners.entrySet()) {
                final FKey fkey = entry.getValue();
                Class<?> rt = fkey.tableType;
                final boolean isCodeList = CodeList.class.isAssignableFrom(rt);
                final String primaryKey;
                if (isCodeList) {
                    primaryKey = CODE_COLUMN;
                } else {
                    primaryKey = ID_COLUMN;
                    rt = standard.getInterface(rt);
                }
                final String column = entry.getKey();
                final String target = getTableName(rt);
                stmt.executeUpdate(helper.createForeignKey(
                        schema(), fkey.tableName, column,       // Source (schema.table.column)
                        target, primaryKey,                     // Target (table.column)
                        !isCodeList));                          // CASCADE if metadata, RESTRICT if CodeList or Enum.
                /*
                 * In a classical object-oriented model, the constraint would be inherited by child tables.
                 * However this is not yet supported as of PostgreSQL 9.6. If inheritance is not supported,
                 * then we have to repeat the constraint creation in child tables.
                 */
                if (!helper.dialect.isIndexInheritanceSupported && !table.equals(fkey.tableName)) {
                    stmt.executeUpdate(helper.createForeignKey(schema(), table, column, target, primaryKey, !isCodeList));
                }
            }
        }
        /*
         * Create the SQL statement which will insert the data.
         */
        helper.clear().append("INSERT INTO ").appendIdentifier(schema(), table).append(" (").appendIdentifier(ID_COLUMN);
        for (final String column : asSingletons.keySet()) {
            helper.append(", ").appendIdentifier(column);
        }
        helper.append(") VALUES (").appendValue(identifier);
        for (final Object value : asSingletons.values()) {
            helper.append(", ").appendValue(value);
        }
        final String sql = helper.append(')').toString();
        if (stmt.executeUpdate(sql) != 1) {
            throw new SQLException(Errors.format(Errors.Keys.DatabaseUpdateFailure_3, 0, table, identifier));
        }
        return identifier;
    }

    /**
     * Information about the source and the target of a foreigner key. This class stores only the table names
     * (indirectly in the case of {@link #tableType}, since the name is derived from the type).
     * The column name are known by other way: either as the map key in the case of the source,
     * or fixed to {@value MetadataWriter#ID_COLUMN} in the case of the target.
     */
    private static final class FKey {
        final String tableName;                 // May be source or target, depending on the context.
        Class<?>     tableType;                 // Always the target table.
        final String keyName;

        FKey(final String tableName, final Class<?> tableType, final String keyName) {
            this.tableName = tableName;
            this.tableType = tableType;
            this.keyName   = keyName;
        }
    }

    /**
     * Returns the parent of the given type. Normally, {@code type} is an interface, in which case the parent types are
     * other interfaces that the given type extends. But in some cases (e.g. when Apache SIS implements a new ISO 19115
     * type not yet defined in GeoAPI), the given type is a class. In such cases we ignore its interface (it usually do
     * not implement any) and look for its parent class.
     */
    private static Class<?>[] getParentTypes(final Class<?> type) {
        return type.isInterface() ? type.getInterfaces() : new Class<?>[] {type.getSuperclass()};
    }

    /**
     * Returns {@code true} if the given metadata type is a subtype of another metadata.
     * If true, then we will need to prefix the identifier by the metadata subtype.
     *
     * @return whether the given metadata is a subtype of another metadata. This method never return {@code null}, but
     *         the result is nevertheless given as a {@code Boolean} wrapper for consistency with {@code createTable(…)}.
     */
    private Boolean isChildTable(final Class<?> type) {
        for (final Class<?> candidate : getParentTypes(type)) {
            if (standard.isMetadata(candidate)) {
                return Boolean.TRUE;
            }
        }
        return Boolean.FALSE;
    }

    /**
     * Creates a table for the given type, if the table does not already exists.
     * This method may call itself recursively for creating parent tables, if they do not exist neither.
     * This method opportunistically computes the same return value than {@link #isChildTable(Class)}.
     *
     * @param  stmt     the statement to use for creating tables.
     * @param  type     the interface class.
     * @param  table    the name of the table (should be consistent with the type).
     * @param  columns  the existing columns, as an empty set if the table does not exist yet.
     * @return the value that {@code isChildTable(type)} would return, or {@code null} if undetermined.
     * @throws SQLException if an error occurred while creating the table.
     */
    private Boolean createTable(final Statement stmt, final Class<?> type, final String table, final Set<String> columns)
            throws SQLException
    {
        Boolean isChildTable = null;
        if (columns.isEmpty()) {
            isChildTable = Boolean.FALSE;
            StringBuilder inherits = null;
            for (final Class<?> candidate : getParentTypes(type)) {
                if (standard.isMetadata(candidate)) {
                    isChildTable = Boolean.TRUE;
                    final SQLBuilder helper = helper();
                    if (helper.dialect.isTableInheritanceSupported) {
                        final String parent = getTableName(candidate);
                        createTable(stmt, candidate, parent, getExistingColumns(parent));
                        if (inherits == null) {
                            helper.clear().append("CREATE TABLE ").appendIdentifier(schema(), table);
                            if (!helper.dialect.isIndexInheritanceSupported) {
                                /*
                                 * In a classical object-oriented model, the new child table would inherit the index from
                                 * its parent table. However this is not yet the case as of PostgreSQL 9.6. If the index is
                                 * not inherited, then we have to repeat the primary key creation in every child tables.
                                 */
                                helper.append("(CONSTRAINT ").appendIdentifier(table + "_pkey")
                                      .append(" PRIMARY KEY (").appendIdentifier(ID_COLUMN).append(")) ");
                            }
                            inherits = new StringBuilder(helper.append(" INHERITS (").toString());
                        } else {
                            inherits.append(", ");
                        }
                        inherits.append(helper.clear().appendIdentifier(schema(), parent));
                    }
                }
            }
            final String sql;
            if (inherits != null) {
                sql = inherits.append(')').toString();
            } else {
                sql = createTable(table, ID_COLUMN);
            }
            stmt.executeUpdate(sql);
            columns.add(ID_COLUMN);
        }
        return isChildTable;
    }

    /**
     * Returns the SQL statement for creating the given table with the given primary key.
     * This method returns a string of the following form:
     *
     * {@preformat sql
     *     CREATE TABLE "schema"."table" (primaryKey VARCHAR(20) NOT NULL PRIMARY KEY)
     * }
     */
    private String createTable(final String table, final String primaryKey) throws SQLException {
        return helper().clear().append("CREATE TABLE ").appendIdentifier(schema(), table)
                .append(" (").appendIdentifier(primaryKey).append(" VARCHAR(").append(maximumIdentifierLength)
                .append(") NOT NULL PRIMARY KEY)").toString();
    }

    /**
     * Adds a code list if it is not already present. This is used only in order to enforce
     * foreigner key constraints in the database. The value of CodeList tables are not used
     * at parsing time.
     */
<<<<<<< HEAD
    private String addCode(final Statement stmt, final CodeList<?> code) throws SQLException {
=======
    private String addCode(final Statement stmt, final ControlledVocabulary code) throws SQLException, FactoryException {
>>>>>>> 585bdddc
        assert Thread.holdsLock(this);
        final String table = getTableName(code.getClass());
        final Set<String> columns = getExistingColumns(table);
        if (columns.isEmpty()) {
            stmt.executeUpdate(createTable(table, CODE_COLUMN));
            columns.add(CODE_COLUMN);
        }
        final String identifier = Types.getCodeName(code);
        final String query = helper().clear().append("SELECT ").appendIdentifier(CODE_COLUMN)
                .append(" FROM ").appendIdentifier(schema(), table).append(" WHERE ")
                .appendIdentifier(CODE_COLUMN).appendCondition(identifier).toString();
        final boolean exists;
        try (ResultSet rs = stmt.executeQuery(query)) {
            exists = rs.next();
        }
        if (!exists) {
            final String sql = helper().clear().append("INSERT INTO ").appendIdentifier(schema(), table)
                    .append(" (").appendIdentifier(CODE_COLUMN).append(") VALUES (").appendValue(identifier)
                    .append(')').toString();
            if (stmt.executeUpdate(sql) != 1) {
                throw new SQLException(Errors.format(Errors.Keys.DatabaseUpdateFailure_3, 0, table, identifier));
            }
        }
        return identifier;
    }

    /**
     * Suggests an identifier (primary key) to be used for the given metadata. This method is invoked automatically
     * when a new metadata is about to be inserted in the database. The default implementation uses heuristic rules
     * for a few "well known" metadata like {@link Identifier} and {@link Citation}. Subclasses can override this
     * method for implementing their own heuristic.
     *
     * <p>This method does not need to care about key collision.
     * The caller will adds some suffix if this is necessary for differentiating otherwise identical identifiers.</p>
     *
     * @param  metadata    the metadata instance for which to suggests an identifier.
     * @param  asValueMap  a view of all metadata properties as a map.
     *                     Keys are {@linkplain KeyNamePolicy#UML_IDENTIFIER UML identifiers}.
     * @return the proposed identifier, or {@code null} if this method does not have any suggestion.
     * @throws SQLException if an access to the database was desired but failed.
     */
    protected String suggestIdentifier(final Object metadata, final Map<String,Object> asValueMap) throws SQLException {
        String identifier = null;
        final Collection<? extends Identifier> identifiers;
        if (metadata instanceof Identifier) {
<<<<<<< HEAD
            identifier = nonEmpty(((Identifier) metadata).getCode());
            if (metadata instanceof ReferenceIdentifier) {
                final String cs = nonEmpty(((ReferenceIdentifier) metadata).getCodeSpace());
                if (cs != null) {
                    identifier = (identifier != null) ? (cs + DefaultNameSpace.DEFAULT_SEPARATOR + identifier) : cs;
                }
=======
            identifiers = Collections.singleton((Identifier) metadata);
        } else if (metadata instanceof IdentifiedObject) {
            identifiers = ((IdentifiedObject) metadata).getIdentifiers();
        } else {
            identifiers = Collections.emptySet();
        }
        for (final Identifier id : identifiers) {
            identifier = nonEmpty(id.getCode());
            if (identifier != null) {
                final String cs = nonEmpty(id.getCodeSpace());
                if (cs != null) {
                    identifier = cs + DefaultNameSpace.DEFAULT_SEPARATOR + identifier;
                }
                break;
>>>>>>> 585bdddc
            }
        }
        if (identifier == null && metadata instanceof Citation) {
            identifier = nonEmpty(Citations.getIdentifier((Citation) metadata));
        }
        if (identifier == null) {
            final TitleProperty tp = metadata.getClass().getAnnotation(TitleProperty.class);
            if (tp != null) {
                final Object value = asValueMap.get(nonEmpty(tp.name()));
                if (value != null) {
                    identifier = nonEmpty(value.toString());
                }
            }
        }
        /*
         * At this point we got a suggested identifier, but it may be quite long.
         * For example it may be a citation title. Try to make an abbreviation.
         */
        if (identifier != null && identifier.length() >= 8) {                   // Arbitrary threshold.
            identifier = abbreviation(identifier);
        }
        return identifier;
    }

    /**
     * Returns an abbreviation of the given identifier, if one is found.
     * The returned identifier is guaranteed to not contain {@linkplain #isReservedChar(int) reserved characters}.
     */
    private static String abbreviation(final String identifier) {
        final StringBuilder buffer = new StringBuilder();
        final StringTokenizer tokens = new StringTokenizer(identifier);
        while (tokens.hasMoreTokens()) {
            final int c = tokens.nextToken().codePointAt(0);
            if (!isReservedChar(c)) {
                buffer.appendCodePoint(c);
            }
        }
        /*
         * If there is not enough characters in the abbreviation, take the given
         * identifier as-is except for the reserved characters which are removed.
         */
        if (buffer.length() >= 3) {
            return buffer.toString();
        }
        buffer.setLength(0);
        return removeReservedChars(identifier, buffer.append(identifier));
    }

    /**
     * Removes the reserved characters in the given identifier.
     * If the given buffer is non-null, then it shall contain a copy of {@code identifier}.
     */
    private static String removeReservedChars(final String identifier, StringBuilder buffer) {
        if (identifier != null) {
            boolean modified = false;
            for (int i=identifier.length(); --i >= 0;) {
                final char c = identifier.charAt(i);
                if (isReservedChar(c)) {
                    if (buffer == null) {
                        buffer = new StringBuilder(identifier);
                    }
                    buffer.deleteCharAt(i);
                    modified = true;
                }
            }
            if (modified) {
                return buffer.toString();
            }
        }
        return identifier;
    }

    /**
     * Returns {@code true} if the given code point is a reserved character.
     */
    private static boolean isReservedChar(final int c) {
        return (c == TableHierarchy.TYPE_OPEN) || (c == TableHierarchy.TYPE_CLOSE);
    }

    /**
     * Trims leading and trailing spaces and returns the given value if non-empty, or {@code null} otherwise.
     */
    private static String nonEmpty(String value) {
        if (value != null) {
            value = value.trim();
            if (value.isEmpty()) {
                value = null;
            }
        }
        return value;
    }
}<|MERGE_RESOLUTION|>--- conflicted
+++ resolved
@@ -649,11 +649,7 @@
      * foreigner key constraints in the database. The value of CodeList tables are not used
      * at parsing time.
      */
-<<<<<<< HEAD
-    private String addCode(final Statement stmt, final CodeList<?> code) throws SQLException {
-=======
-    private String addCode(final Statement stmt, final ControlledVocabulary code) throws SQLException, FactoryException {
->>>>>>> 585bdddc
+    private String addCode(final Statement stmt, final CodeList<?> code) throws SQLException, FactoryException {
         assert Thread.holdsLock(this);
         final String table = getTableName(code.getClass());
         final Set<String> columns = getExistingColumns(table);
@@ -699,14 +695,6 @@
         String identifier = null;
         final Collection<? extends Identifier> identifiers;
         if (metadata instanceof Identifier) {
-<<<<<<< HEAD
-            identifier = nonEmpty(((Identifier) metadata).getCode());
-            if (metadata instanceof ReferenceIdentifier) {
-                final String cs = nonEmpty(((ReferenceIdentifier) metadata).getCodeSpace());
-                if (cs != null) {
-                    identifier = (identifier != null) ? (cs + DefaultNameSpace.DEFAULT_SEPARATOR + identifier) : cs;
-                }
-=======
             identifiers = Collections.singleton((Identifier) metadata);
         } else if (metadata instanceof IdentifiedObject) {
             identifiers = ((IdentifiedObject) metadata).getIdentifiers();
@@ -716,12 +704,13 @@
         for (final Identifier id : identifiers) {
             identifier = nonEmpty(id.getCode());
             if (identifier != null) {
-                final String cs = nonEmpty(id.getCodeSpace());
-                if (cs != null) {
-                    identifier = cs + DefaultNameSpace.DEFAULT_SEPARATOR + identifier;
+                if (id instanceof ReferenceIdentifier) {
+                    final String cs = nonEmpty(((ReferenceIdentifier) id).getCodeSpace());
+                    if (cs != null) {
+                        identifier = cs + DefaultNameSpace.DEFAULT_SEPARATOR + identifier;
+                    }
                 }
                 break;
->>>>>>> 585bdddc
             }
         }
         if (identifier == null && metadata instanceof Citation) {
