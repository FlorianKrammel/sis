/*
 * Licensed to the Apache Software Foundation (ASF) under one or more
 * contributor license agreements.  See the NOTICE file distributed with
 * this work for additional information regarding copyright ownership.
 * The ASF licenses this file to You under the Apache License, Version 2.0
 * (the "License"); you may not use this file except in compliance with
 * the License.  You may obtain a copy of the License at
 *
 *     http://www.apache.org/licenses/LICENSE-2.0
 *
 * Unless required by applicable law or agreed to in writing, software
 * distributed under the License is distributed on an "AS IS" BASIS,
 * WITHOUT WARRANTIES OR CONDITIONS OF ANY KIND, either express or implied.
 * See the License for the specific language governing permissions and
 * limitations under the License.
 */
package org.apache.sis.internal.simple;

import java.nio.charset.Charset;
import java.util.Collection;
import java.util.Collections;
import java.util.Locale;
import java.util.Map;
import org.opengis.metadata.Metadata;
import org.opengis.metadata.MetadataScope;
import org.opengis.metadata.citation.Citation;
import org.opengis.metadata.citation.CitationDate;
import org.opengis.metadata.citation.PresentationForm;
<<<<<<< HEAD
import org.opengis.metadata.citation.ResponsibleParty;
import org.opengis.metadata.citation.Series;
import org.opengis.metadata.constraint.Constraints;
import org.opengis.metadata.content.ContentInformation;
import org.opengis.metadata.distribution.Distribution;
import org.opengis.metadata.distribution.Format;
=======
import org.opengis.metadata.citation.Responsibility;
>>>>>>> efd75370
import org.opengis.metadata.extent.Extent;
import org.opengis.metadata.identification.*;
import org.opengis.metadata.maintenance.ScopeCode;
import org.opengis.metadata.spatial.SpatialRepresentationType;
import org.opengis.util.InternationalString;


/**
 * An empty implementation of ISO 19115 metadata for dataset (not for services).
 * This simple implementation presumes that the metadata describes exactly one dataset,
 * which is described by implementing methods from the {@link DataIdentification} interface.
 * The identification information itself presumes that the dataset is referenced by exactly one citation.
 *
 * <p>Unless specified otherwise, all methods in this class returns {@code null} or an empty collection by default.
 * The exceptions to this rules are the following methods:</p>
 * <ul>
 *   <li>{@link #getMetadataScopes()} returns {@code this}</li>
 *   <li>{@link #getResourceScope()} returns {@link ScopeCode#DATASET}</li>
 *   <li>{@link #getIdentificationInfo()} returns {@code this}</li>
 *   <li>{@link #getCitation()} returns {@code this}</li>
 *   <li>{@link #getSpatialRepresentationTypes()} returns {@link SpatialRepresentationType#VECTOR}</li>
 *   <li>{@link #getTopicCategories()} returns {@link TopicCategory#LOCATION}</li>
 *   <li>{@link #getPresentationForms()} returns {@link PresentationForm#TABLE_DIGITAL}</li>
 * </ul>
 *
 * Subclasses are encouraged to override the following methods (typically with hard-coded values):
 *
 * <ul>
 *   <li>{@link #getSpatialRepresentationTypes()} if the metadata describe gridded data instead than vector data.</li>
 *   <li>{@link #getTopicCategories()} if the data represent something else than locations.</li>
 *   <li>{@link #getResourceFormats()} with a hard-coded value provided by the data store implementation.</li>
 *   <li>{@link #getPresentationForms()} if the data represent something else than tabular data.</li>
 * </ul>
 *
 * @author  Johann Sorel (Geomatys)
 * @version 1.0
 * @since   0.8
 * @module
 */
public class SimpleMetadata implements Metadata, MetadataScope, DataIdentification, Citation {
    /**
     * Creates a new metadata object.
     */
    protected SimpleMetadata() {
    }

    /**
     * Language(s) used for documenting metadata.
     * Also the language(s) used within the data.
     */
    @Override
    public Map<Locale,Charset> getLocalesAndCharsets() {
        return Collections.emptyMap();
    }

    /**
<<<<<<< HEAD
     * @deprecated As of SIS 1.0, replaced by {@link #getLocalesAndCharsets()}.
     */
    @Override
    @Deprecated
    public Collection<Locale> getLanguages() {
        return Collections.emptySet();                  // We use 'Set' because we handle 'Locale' like a CodeList.
    }

    /**
     * @deprecated As of SIS 1.0, replaced by {@link #getLocalesAndCharsets()}.
     */
    @Override
    @Deprecated
    public Locale getLanguage() {
        return null;
    }

    /**
     * @deprecated As of SIS 1.0, replaced by {@link #getLocalesAndCharsets()}.
     */
    @Override
    @Deprecated
    public Collection<Locale> getLocales() {
        return Collections.emptySet();                  // We use 'Set' because we handle 'Locale' like a CodeList.
    }

    /**
     * @deprecated As of SIS 1.0, replaced by {@link #getLocalesAndCharsets()}.
     */
    @Override
    @Deprecated
    public final Collection getCharacterSets() {
        return Collections.emptySet();                  // We use 'Set' because we handle 'Charset' like a CodeList.
    }

    /**
     * @deprecated As of SIS 0.5, replaced by {@link #getCharacterSets()}.
     */
    @Override
    @Deprecated
    public CharacterSet getCharacterSet() {
        return null;
    }

    /**
=======
>>>>>>> efd75370
     * Identification of the parent metadata record.
     */
    @Override
    public Citation getParentMetadata() {
        return null;
    }

    /**
     * The scope or type of resource for which metadata is provided.
     * This method returns {@code this} for allowing call to {@link #getResourceScope()}.
     *
     * @see #getResourceScope()
     * @see #getName()
     */
    @Override
    public Collection<MetadataScope> getMetadataScopes() {
        return Collections.singleton(this);
    }

    /**
     * Code for the metadata scope, fixed to {@link ScopeCode#DATASET} by default. This is part of the information
     * provided by {@link #getMetadataScopes()}. The {@code DATASET} default value is consistent with the fact that
     * {@code SimpleMetadata} implements {@link DataIdentification}.
     */
    @Override
    public ScopeCode getResourceScope() {
        return ScopeCode.DATASET;
    }

    /**
     * Parties responsible for the metadata information.
     */
    @Override
    public Collection<ResponsibleParty> getContacts() {
        return Collections.emptyList();
    }

    /**
     * Date(s) associated with the metadata.
     */
    @Override
    public Collection<CitationDate> getDateInfo() {
        return Collections.emptyList();
    }

    /**
     * Basic information about the resource(s) to which the metadata applies.
     * This method returns {@code this} for allowing call to {@link #getCitation()}.
     * and other methods.
     *
     * @see #getCitation()
     * @see #getAbstract()
     * @see #getPointOfContacts()
     * @see #getSpatialRepresentationTypes()
     * @see #getSpatialResolutions()
     * @see #getTemporalResolutions()
     * @see #getTopicCategories()
     * @see #getExtents()
     * @see #getResourceFormats()
     * @see #getDescriptiveKeywords()
     */
    @Override
    public Collection<DataIdentification> getIdentificationInfo() {
        return Collections.singleton(this);
    }

<<<<<<< HEAD
    /**
     * Information about the feature and coverage characteristics.
     */
    @Override
    public Collection<ContentInformation> getContentInfo() {
        return Collections.emptyList();
    }

    /**
     * Information about the distributor of and options for obtaining the resource(s).
     */
    @Override
    public Distribution getDistributionInfo() {
        return null;
    }

    /**
     * Overall assessment of quality of a resource(s).
     */
    @Override
    public Collection<DataQuality> getDataQualityInfo() {
        return Collections.emptyList();
    }

    /**
     * Information about the catalogue of rules defined for the portrayal of a resource(s).
     */
    @Override
    public Collection<PortrayalCatalogueReference> getPortrayalCatalogueInfo() {
        return Collections.emptyList();
    }

    /**
     * Restrictions on the access and use of metadata.
     */
    @Override
    public Collection<Constraints> getMetadataConstraints() {
        return Collections.emptyList();
    }

    /**
     * Information about the conceptual schema of a dataset.
     */
    @Override
    public Collection<ApplicationSchemaInformation> getApplicationSchemaInfo() {
        return Collections.emptyList();
    }

    /**
     * Information about the acquisition of the data.
     */
    @Override
    public Collection<AcquisitionInformation> getAcquisitionInformation() {
        return Collections.emptyList();
    }

    /**
     * Information about the frequency of metadata updates, and the scope of those updates.
     */
    @Override
    public MaintenanceInformation getMetadataMaintenance() {
        return null;
    }

    /**
     * Information about the provenance, sources and/or the production processes applied to the resource.
     */
    @Override
    public Collection<Lineage> getResourceLineages() {
        return Collections.emptyList();
    }

=======
>>>>>>> efd75370

    /* -------------------------------------------------------------------------------------------------
     * Implementation of the DataIdentification object returned by Metadata.getIdentificationInfo().
     * ------------------------------------------------------------------------------------------------- */

    /**
     * Citation for the resource.
     * This is part of the information returned by {@link #getIdentificationInfo()}.
     * This method returns {@code this} for allowing call to {@link #getTitle()} and other methods.
     */
    @Override
    public Citation getCitation() {
        return this;
    }

    /**
     * Brief narrative summary of the resource.
     * This is part of the information returned by {@link #getIdentificationInfo()}.
     */
    @Override
    public InternationalString getAbstract() {
        return null;
    }

    /**
<<<<<<< HEAD
     * Summary of the intentions with which the resource was developed.
     * This is part of the information returned by {@link #getIdentificationInfo()}.
     */
    @Override
    public InternationalString getPurpose() {
        return null;
    }

    /**
     * Recognition of those who contributed to the resource.
     * This is part of the information returned by {@link #getIdentificationInfo()}.
     */
    @Override
    public Collection<String> getCredits() {
        return Collections.emptyList();
    }

    /**
     * Status of the resource.
     * This is part of the information returned by {@link #getIdentificationInfo()}.
     */
    @Override
    public Collection<Progress> getStatus() {
        return Collections.emptySet();              // We use 'Set' because 'Progress' is a CodeList.
    }

    /**
     * Identification of, and means of communication with, person(s) and organisations associated with the resource(s).
     * This is part of the information returned by {@link #getIdentificationInfo()}.
     */
    @Override
    public Collection<ResponsibleParty> getPointOfContacts() {
        return Collections.emptyList();
    }

    /**
=======
>>>>>>> efd75370
     * Methods used to spatially represent geographic information.
     * This is part of the information returned by {@link #getIdentificationInfo()}.
     * Default implementation returns {@link SpatialRepresentationType#VECTOR}.
     * Subclasses should override this method if they represent gridded data instead than vector data.
     */
    @Override
    public Collection<SpatialRepresentationType> getSpatialRepresentationTypes() {
        return Collections.singleton(SpatialRepresentationType.VECTOR);
    }

    /**
     * Main theme(s) of the resource.
     * This is part of the information returned by {@link #getIdentificationInfo()}.
     * Default implementation returns {@link TopicCategory#LOCATION}.
     * Subclasses should override this method if they represent other kind of data.
     */
    @Override
    public Collection<TopicCategory> getTopicCategories() {
        return Collections.singleton(TopicCategory.LOCATION);
    }

    /**
     * Spatial and temporal extent of the resource.
     * This is part of the information returned by {@link #getIdentificationInfo()}.
     */
    @Override
    public Collection<Extent> getExtents() {
        return Collections.emptyList();
    }


    /* -------------------------------------------------------------------------------------------------
     * Implementation of the Citation object returned by DataIdentification.getCitation().
     * ------------------------------------------------------------------------------------------------- */

    /**
     * Name by which the cited resource is known.
     * This is part of the information returned by {@link #getCitation()}.
     */
    @Override
    public InternationalString getTitle() {
        return null;
    }

    /**
<<<<<<< HEAD
     * Short names or other language names by which the cited information is known.
     * This is part of the information returned by {@link #getCitation()}.
     */
    @Override
    public Collection<InternationalString> getAlternateTitles() {
        return Collections.emptyList();
    }

    /**
     * Reference dates for the cited resource.
     * This is part of the information returned by {@link #getCitation()}.
     */
    @Override
    public Collection<CitationDate> getDates() {
        return Collections.emptyList();
    }

    /**
     * Version of the cited resource.
     * This is part of the information returned by {@link #getCitation()}.
     */
    @Override
    public InternationalString getEdition() {
        return null;
    }

    /**
     * Date of the edition.
     * This is part of the information returned by {@link #getCitation()}.
     */
    @Override
    public Date getEditionDate() {
        return null;
    }

    /**
     * Unique identifier for the resource.
     * This is part of the information returned by {@link #getCitation()}.
     */
    @Override
    public Collection<Identifier> getIdentifiers() {
        return Collections.emptyList();
    }

    /**
     * Role, name, contact and position information for individuals or organisations
     * that are responsible for the resource.
     * This is part of the information returned by {@link #getCitation()}.
     */
    @Override
    public Collection<ResponsibleParty> getCitedResponsibleParties() {
        return Collections.emptyList();
    }

    /**
=======
>>>>>>> efd75370
     * Mode in which the resource is represented.
     * This is part of the information returned by {@link #getCitation()}.
     * Default implementation returns {@link PresentationForm#TABLE_DIGITAL}.
     * Subclasses should override this method if they represent other kind of data.
     */
    @Override
    public Collection<PresentationForm> getPresentationForms() {
        return Collections.singleton(PresentationForm.TABLE_DIGITAL);
    }
<<<<<<< HEAD

    /**
     * Information about the series, or aggregate dataset, of which the dataset is a part.
     * This is part of the information returned by {@link #getCitation()}.
     */
    @Override
    public Series getSeries() {
        return null;
    }

    /**
     * Other information required to complete the citation that is not recorded elsewhere.
     * This is part of the information returned by {@link #getCitation()}.
     */
    @Override
    public InternationalString getOtherCitationDetails() {
        return null;
    }

    /**
     * @deprecated Removed as of ISO 19115:2014.
     */
    @Override
    @Deprecated
    public InternationalString getCollectiveTitle() {
        return null;
    }

    /**
     * International Standard Book Number.
     * This is part of the information returned by {@link #getCitation()}.
     */
    @Override
    public String getISBN() {
        return null;
    }

    /**
     * International Standard Serial Number.
     * This is part of the information returned by {@link #getCitation()}.
     */
    @Override
    public String getISSN() {
        return null;
    }

    /**
     * Online references to the cited resource.
     * This is part of the information returned by {@link #getCitation()}.
     */
    @Override
    public Collection<OnlineResource> getOnlineResources() {
        return Collections.emptyList();
    }

    /**
     * Citation graphics or logo for cited party.
     * This is part of the information returned by {@link #getCitation()}.
     */
    @Override
    public Collection<BrowseGraphic> getGraphics() {
        return Collections.emptyList();
    }
=======
>>>>>>> efd75370
}<|MERGE_RESOLUTION|>--- conflicted
+++ resolved
@@ -26,16 +26,7 @@
 import org.opengis.metadata.citation.Citation;
 import org.opengis.metadata.citation.CitationDate;
 import org.opengis.metadata.citation.PresentationForm;
-<<<<<<< HEAD
 import org.opengis.metadata.citation.ResponsibleParty;
-import org.opengis.metadata.citation.Series;
-import org.opengis.metadata.constraint.Constraints;
-import org.opengis.metadata.content.ContentInformation;
-import org.opengis.metadata.distribution.Distribution;
-import org.opengis.metadata.distribution.Format;
-=======
-import org.opengis.metadata.citation.Responsibility;
->>>>>>> efd75370
 import org.opengis.metadata.extent.Extent;
 import org.opengis.metadata.identification.*;
 import org.opengis.metadata.maintenance.ScopeCode;
@@ -92,54 +83,6 @@
     }
 
     /**
-<<<<<<< HEAD
-     * @deprecated As of SIS 1.0, replaced by {@link #getLocalesAndCharsets()}.
-     */
-    @Override
-    @Deprecated
-    public Collection<Locale> getLanguages() {
-        return Collections.emptySet();                  // We use 'Set' because we handle 'Locale' like a CodeList.
-    }
-
-    /**
-     * @deprecated As of SIS 1.0, replaced by {@link #getLocalesAndCharsets()}.
-     */
-    @Override
-    @Deprecated
-    public Locale getLanguage() {
-        return null;
-    }
-
-    /**
-     * @deprecated As of SIS 1.0, replaced by {@link #getLocalesAndCharsets()}.
-     */
-    @Override
-    @Deprecated
-    public Collection<Locale> getLocales() {
-        return Collections.emptySet();                  // We use 'Set' because we handle 'Locale' like a CodeList.
-    }
-
-    /**
-     * @deprecated As of SIS 1.0, replaced by {@link #getLocalesAndCharsets()}.
-     */
-    @Override
-    @Deprecated
-    public final Collection getCharacterSets() {
-        return Collections.emptySet();                  // We use 'Set' because we handle 'Charset' like a CodeList.
-    }
-
-    /**
-     * @deprecated As of SIS 0.5, replaced by {@link #getCharacterSets()}.
-     */
-    @Override
-    @Deprecated
-    public CharacterSet getCharacterSet() {
-        return null;
-    }
-
-    /**
-=======
->>>>>>> efd75370
      * Identification of the parent metadata record.
      */
     @Override
@@ -206,81 +149,6 @@
         return Collections.singleton(this);
     }
 
-<<<<<<< HEAD
-    /**
-     * Information about the feature and coverage characteristics.
-     */
-    @Override
-    public Collection<ContentInformation> getContentInfo() {
-        return Collections.emptyList();
-    }
-
-    /**
-     * Information about the distributor of and options for obtaining the resource(s).
-     */
-    @Override
-    public Distribution getDistributionInfo() {
-        return null;
-    }
-
-    /**
-     * Overall assessment of quality of a resource(s).
-     */
-    @Override
-    public Collection<DataQuality> getDataQualityInfo() {
-        return Collections.emptyList();
-    }
-
-    /**
-     * Information about the catalogue of rules defined for the portrayal of a resource(s).
-     */
-    @Override
-    public Collection<PortrayalCatalogueReference> getPortrayalCatalogueInfo() {
-        return Collections.emptyList();
-    }
-
-    /**
-     * Restrictions on the access and use of metadata.
-     */
-    @Override
-    public Collection<Constraints> getMetadataConstraints() {
-        return Collections.emptyList();
-    }
-
-    /**
-     * Information about the conceptual schema of a dataset.
-     */
-    @Override
-    public Collection<ApplicationSchemaInformation> getApplicationSchemaInfo() {
-        return Collections.emptyList();
-    }
-
-    /**
-     * Information about the acquisition of the data.
-     */
-    @Override
-    public Collection<AcquisitionInformation> getAcquisitionInformation() {
-        return Collections.emptyList();
-    }
-
-    /**
-     * Information about the frequency of metadata updates, and the scope of those updates.
-     */
-    @Override
-    public MaintenanceInformation getMetadataMaintenance() {
-        return null;
-    }
-
-    /**
-     * Information about the provenance, sources and/or the production processes applied to the resource.
-     */
-    @Override
-    public Collection<Lineage> getResourceLineages() {
-        return Collections.emptyList();
-    }
-
-=======
->>>>>>> efd75370
 
     /* -------------------------------------------------------------------------------------------------
      * Implementation of the DataIdentification object returned by Metadata.getIdentificationInfo().
@@ -306,45 +174,6 @@
     }
 
     /**
-<<<<<<< HEAD
-     * Summary of the intentions with which the resource was developed.
-     * This is part of the information returned by {@link #getIdentificationInfo()}.
-     */
-    @Override
-    public InternationalString getPurpose() {
-        return null;
-    }
-
-    /**
-     * Recognition of those who contributed to the resource.
-     * This is part of the information returned by {@link #getIdentificationInfo()}.
-     */
-    @Override
-    public Collection<String> getCredits() {
-        return Collections.emptyList();
-    }
-
-    /**
-     * Status of the resource.
-     * This is part of the information returned by {@link #getIdentificationInfo()}.
-     */
-    @Override
-    public Collection<Progress> getStatus() {
-        return Collections.emptySet();              // We use 'Set' because 'Progress' is a CodeList.
-    }
-
-    /**
-     * Identification of, and means of communication with, person(s) and organisations associated with the resource(s).
-     * This is part of the information returned by {@link #getIdentificationInfo()}.
-     */
-    @Override
-    public Collection<ResponsibleParty> getPointOfContacts() {
-        return Collections.emptyList();
-    }
-
-    /**
-=======
->>>>>>> efd75370
      * Methods used to spatially represent geographic information.
      * This is part of the information returned by {@link #getIdentificationInfo()}.
      * Default implementation returns {@link SpatialRepresentationType#VECTOR}.
@@ -390,64 +219,6 @@
     }
 
     /**
-<<<<<<< HEAD
-     * Short names or other language names by which the cited information is known.
-     * This is part of the information returned by {@link #getCitation()}.
-     */
-    @Override
-    public Collection<InternationalString> getAlternateTitles() {
-        return Collections.emptyList();
-    }
-
-    /**
-     * Reference dates for the cited resource.
-     * This is part of the information returned by {@link #getCitation()}.
-     */
-    @Override
-    public Collection<CitationDate> getDates() {
-        return Collections.emptyList();
-    }
-
-    /**
-     * Version of the cited resource.
-     * This is part of the information returned by {@link #getCitation()}.
-     */
-    @Override
-    public InternationalString getEdition() {
-        return null;
-    }
-
-    /**
-     * Date of the edition.
-     * This is part of the information returned by {@link #getCitation()}.
-     */
-    @Override
-    public Date getEditionDate() {
-        return null;
-    }
-
-    /**
-     * Unique identifier for the resource.
-     * This is part of the information returned by {@link #getCitation()}.
-     */
-    @Override
-    public Collection<Identifier> getIdentifiers() {
-        return Collections.emptyList();
-    }
-
-    /**
-     * Role, name, contact and position information for individuals or organisations
-     * that are responsible for the resource.
-     * This is part of the information returned by {@link #getCitation()}.
-     */
-    @Override
-    public Collection<ResponsibleParty> getCitedResponsibleParties() {
-        return Collections.emptyList();
-    }
-
-    /**
-=======
->>>>>>> efd75370
      * Mode in which the resource is represented.
      * This is part of the information returned by {@link #getCitation()}.
      * Default implementation returns {@link PresentationForm#TABLE_DIGITAL}.
@@ -457,70 +228,4 @@
     public Collection<PresentationForm> getPresentationForms() {
         return Collections.singleton(PresentationForm.TABLE_DIGITAL);
     }
-<<<<<<< HEAD
-
-    /**
-     * Information about the series, or aggregate dataset, of which the dataset is a part.
-     * This is part of the information returned by {@link #getCitation()}.
-     */
-    @Override
-    public Series getSeries() {
-        return null;
-    }
-
-    /**
-     * Other information required to complete the citation that is not recorded elsewhere.
-     * This is part of the information returned by {@link #getCitation()}.
-     */
-    @Override
-    public InternationalString getOtherCitationDetails() {
-        return null;
-    }
-
-    /**
-     * @deprecated Removed as of ISO 19115:2014.
-     */
-    @Override
-    @Deprecated
-    public InternationalString getCollectiveTitle() {
-        return null;
-    }
-
-    /**
-     * International Standard Book Number.
-     * This is part of the information returned by {@link #getCitation()}.
-     */
-    @Override
-    public String getISBN() {
-        return null;
-    }
-
-    /**
-     * International Standard Serial Number.
-     * This is part of the information returned by {@link #getCitation()}.
-     */
-    @Override
-    public String getISSN() {
-        return null;
-    }
-
-    /**
-     * Online references to the cited resource.
-     * This is part of the information returned by {@link #getCitation()}.
-     */
-    @Override
-    public Collection<OnlineResource> getOnlineResources() {
-        return Collections.emptyList();
-    }
-
-    /**
-     * Citation graphics or logo for cited party.
-     * This is part of the information returned by {@link #getCitation()}.
-     */
-    @Override
-    public Collection<BrowseGraphic> getGraphics() {
-        return Collections.emptyList();
-    }
-=======
->>>>>>> efd75370
 }