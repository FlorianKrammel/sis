--- conflicted
+++ resolved
@@ -28,14 +28,8 @@
  * the handling of {@code CodeList} in ISO-19139.
  *
  * @author  Cédric Briançon (Geomatys)
-<<<<<<< HEAD
- * @since   0.3 (derived from geotk-2.5)
+ * @since   0.3
  * @version 0.3
-=======
- * @author  Martin Desruisseaux (Geomatys)
- * @since   0.3
- * @version 0.5
->>>>>>> fc7a1326
  * @module
  */
 public final class MD_CharacterSetCode extends CodeListAdapter<MD_CharacterSetCode, CharacterSet> {
