/*
 * Licensed to the Apache Software Foundation (ASF) under one or more
 * contributor license agreements.  See the NOTICE file distributed with
 * this work for additional information regarding copyright ownership.
 * The ASF licenses this file to You under the Apache License, Version 2.0
 * (the "License"); you may not use this file except in compliance with
 * the License.  You may obtain a copy of the License at
 *
 *     http://www.apache.org/licenses/LICENSE-2.0
 *
 * Unless required by applicable law or agreed to in writing, software
 * distributed under the License is distributed on an "AS IS" BASIS,
 * WITHOUT WARRANTIES OR CONDITIONS OF ANY KIND, either express or implied.
 * See the License for the specific language governing permissions and
 * limitations under the License.
 */
package org.apache.sis.metadata.iso.distribution;

import java.util.Collection;
import javax.xml.bind.annotation.XmlType;
import javax.xml.bind.annotation.XmlElement;
import javax.xml.bind.annotation.XmlRootElement;
import org.opengis.metadata.citation.ResponsibleParty;
import org.opengis.metadata.distribution.Format;
import org.opengis.metadata.distribution.Distributor;
import org.opengis.metadata.distribution.StandardOrderProcess;
import org.opengis.metadata.distribution.DigitalTransferOptions;
import org.apache.sis.metadata.iso.ISOMetadata;


/**
 * Information about the distributor.
 * The following properties are mandatory or conditional (i.e. mandatory under some circumstances)
 * in a well-formed metadata according ISO 19115:
 *
 * <div class="preformat">{@code MD_Distributor}
 * {@code   ├─distributorContact………………………………………} Party from whom the resource may be obtained. This list need not be exhaustive.
 * {@code   │   ├─party………………………………………………………………} Information about the parties.
 * {@code   │   │   └─name………………………………………………………} Name of the party.
 * {@code   │   └─role…………………………………………………………………} Function performed by the responsible party.
 * {@code   └─distributorFormat…………………………………………} Information about the format used by the distributor.
 * {@code       └─formatSpecificationCitation……} Citation/URL of the specification format.
 * {@code           ├─title……………………………………………………} Name by which the cited resource is known.
 * {@code           └─date………………………………………………………} Reference date for the cited resource.</div>
 *
 * <p><b>Limitations:</b></p>
 * <ul>
 *   <li>Instances of this class are not synchronized for multi-threading.
 *       Synchronization, if needed, is caller's responsibility.</li>
 *   <li>Serialized objects of this class are not guaranteed to be compatible with future Apache SIS releases.
 *       Serialization support is appropriate for short term storage or RMI between applications running the
 *       same version of Apache SIS. For long term storage, use {@link org.apache.sis.xml.XML} instead.</li>
 * </ul>
 *
 * @author  Martin Desruisseaux (IRD, Geomatys)
 * @author  Touraïvane (IRD)
 * @author  Cédric Briançon (Geomatys)
 * @version 1.0
 * @since   0.3
 * @module
 */
@XmlType(name = "MD_Distributor_Type", propOrder = {
    "distributorContact",
    "distributionOrderProcesses",
    "distributorFormats",
    "distributorTransferOptions"
})
@XmlRootElement(name = "MD_Distributor")
public class DefaultDistributor extends ISOMetadata implements Distributor {
    /**
     * Serial number for inter-operability with different versions.
     */
    private static final long serialVersionUID = 5706757156163948001L;

    /**
     * Party from whom the resource may be obtained. This list need not be exhaustive.
     */
    private ResponsibleParty distributorContact;

    /**
     * Provides information about how the resource may be obtained, and related
     * instructions and fee information.
     */
    private Collection<StandardOrderProcess> distributionOrderProcesses;

    /**
     * Provides information about the format used by the distributor.
     */
    private Collection<Format> distributorFormats;

    /**
     * Provides information about the technical means and media used by the distributor.
     */
    private Collection<DigitalTransferOptions> distributorTransferOptions;

    /**
     * Constructs an initially empty distributor.
     */
    public DefaultDistributor() {
    }

    /**
     * Creates a distributor with the specified contact.
     *
     * @param distributorContact  party from whom the resource may be obtained, or {@code null}.
     */
    public DefaultDistributor(final ResponsibleParty distributorContact) {
        this.distributorContact = distributorContact;
    }

    /**
     * Constructs a new instance initialized with the values from the specified metadata object.
     * This is a <cite>shallow</cite> copy constructor, since the other metadata contained in the
     * given object are not recursively copied.
     *
     * @param  object  the metadata to copy values from, or {@code null} if none.
     *
     * @see #castOrCopy(Distributor)
     */
    public DefaultDistributor(final Distributor object) {
        super(object);
        if (object != null) {
            distributorContact         = object.getDistributorContact();
            distributionOrderProcesses = copyCollection(object.getDistributionOrderProcesses(), StandardOrderProcess.class);
            distributorFormats         = copyCollection(object.getDistributorFormats(), Format.class);
            distributorTransferOptions = copyCollection(object.getDistributorTransferOptions(), DigitalTransferOptions.class);
        }
    }

    /**
     * Returns a SIS metadata implementation with the values of the given arbitrary implementation.
     * This method performs the first applicable action in the following choices:
     *
     * <ul>
     *   <li>If the given object is {@code null}, then this method returns {@code null}.</li>
     *   <li>Otherwise if the given object is already an instance of
     *       {@code DefaultDistributor}, then it is returned unchanged.</li>
     *   <li>Otherwise a new {@code DefaultDistributor} instance is created using the
     *       {@linkplain #DefaultDistributor(Distributor) copy constructor}
     *       and returned. Note that this is a <cite>shallow</cite> copy operation, since the other
     *       metadata contained in the given object are not recursively copied.</li>
     * </ul>
     *
     * @param  object  the object to get as a SIS implementation, or {@code null} if none.
     * @return a SIS implementation containing the values of the given object (may be the
     *         given object itself), or {@code null} if the argument was null.
     */
    public static DefaultDistributor castOrCopy(final Distributor object) {
        if (object == null || object instanceof DefaultDistributor) {
            return (DefaultDistributor) object;
        }
        return new DefaultDistributor(object);
    }

    /**
     * Party from whom the resource may be obtained.
     *
     * <div class="warning"><b>Upcoming API change — generalization</b><br>
     * As of ISO 19115:2014, {@code ResponsibleParty} is replaced by the {@code Responsibility} parent interface.
     * This change may be applied in GeoAPI 4.0.
     * </div>
     *
     * @return party from whom the resource may be obtained, or {@code null}.
     */
    @Override
    @XmlElement(name = "distributorContact", required = true)
    public ResponsibleParty getDistributorContact() {
        return distributorContact;
    }

    /**
     * Sets the party from whom the resource may be obtained.
     *
     * <div class="warning"><b>Upcoming API change — generalization</b><br>
     * As of ISO 19115:2014, {@code ResponsibleParty} is replaced by the {@code Responsibility} parent interface.
     * This change may be applied in GeoAPI 4.0.
     * </div>
     *
     * @param  newValue  the new distributor contact.
     */
<<<<<<< HEAD
    public void setDistributorContact(final ResponsibleParty newValue) {
        checkWritePermission();
=======
    public void setDistributorContact(final Responsibility newValue) {
        checkWritePermission(distributorContact);
>>>>>>> 188f5f5d
        distributorContact = newValue;
    }

    /**
     * Provides information about how the resource may be obtained,
     * and related instructions and fee information.
     *
     * @return information about how the resource may be obtained.
     */
    @Override
    @XmlElement(name = "distributionOrderProcess")
    public Collection<StandardOrderProcess> getDistributionOrderProcesses() {
        return distributionOrderProcesses = nonNullCollection(distributionOrderProcesses, StandardOrderProcess.class);
    }

    /**
     * Sets information about how the resource may be obtained,
     * and related instructions and fee information.
     *
     * @param  newValues  the new distribution order processes.
     */
    public void setDistributionOrderProcesses(final Collection<? extends StandardOrderProcess> newValues) {
        distributionOrderProcesses = writeCollection(newValues, distributionOrderProcesses, StandardOrderProcess.class);
    }

    /**
     * Provides information about the format used by the distributor.
     *
     * @return information about the format used by the distributor.
     */
    @Override
    @XmlElement(name = "distributorFormat")
    public Collection<Format> getDistributorFormats() {
        return distributorFormats = nonNullCollection(distributorFormats, Format.class);
    }

    /**
     * Sets information about the format used by the distributor.
     *
     * @param  newValues  the new distributor formats.
     */
    public void setDistributorFormats(final Collection<? extends Format> newValues) {
        distributorFormats = writeCollection(newValues, distributorFormats, Format.class);
    }

    /**
     * Provides information about the technical means and media used by the distributor.
     *
     * @return information about the technical means and media used by the distributor.
     */
    @Override
    @XmlElement(name = "distributorTransferOptions")
    public Collection<DigitalTransferOptions> getDistributorTransferOptions() {
        return distributorTransferOptions = nonNullCollection(distributorTransferOptions, DigitalTransferOptions.class);
    }

    /**
     * Provides information about the technical means and media used by the distributor.
     *
     * @param  newValues  the new distributor transfer options.
     */
    public void setDistributorTransferOptions(final Collection<? extends DigitalTransferOptions> newValues) {
        distributorTransferOptions = writeCollection(newValues, distributorTransferOptions, DigitalTransferOptions.class);
    }
}<|MERGE_RESOLUTION|>--- conflicted
+++ resolved
@@ -178,13 +178,8 @@
      *
      * @param  newValue  the new distributor contact.
      */
-<<<<<<< HEAD
     public void setDistributorContact(final ResponsibleParty newValue) {
-        checkWritePermission();
-=======
-    public void setDistributorContact(final Responsibility newValue) {
         checkWritePermission(distributorContact);
->>>>>>> 188f5f5d
         distributorContact = newValue;
     }
 
