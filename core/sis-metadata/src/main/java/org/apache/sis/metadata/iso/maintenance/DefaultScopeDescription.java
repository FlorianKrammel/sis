--- conflicted
+++ resolved
@@ -108,17 +108,10 @@
      * The value, as one of the following types:
      *
      * <ul>
-<<<<<<< HEAD
+     *   <li>{@code Set<FeatureType>}   for the {@code features} property</li>
      *   <li>{@code Set<AttributeType>} for the {@code attributes} property</li>
-     *   <li>{@code Set<FeatureType>}   for the {@code features} property</li>
      *   <li>{@code Set<FeatureType>}   for the {@code featureInstances} property</li>
      *   <li>{@code Set<AttributeType>} for the {@code attributeInstances} property</li>
-=======
-     *   <li>{@code Set<CharSequence>} for the {@code features} property</li>
-     *   <li>{@code Set<CharSequence>} for the {@code attributes} property</li>
-     *   <li>{@code Set<CharSequence>} for the {@code featureInstances} property</li>
-     *   <li>{@code Set<CharSequence>} for the {@code attributeInstances} property</li>
->>>>>>> ccbdb336
      *   <li>{@code String} for the {@code dataset} property</li>
      *   <li>{@code String} for the {@code other} property</li>
      * </ul>
@@ -153,28 +146,15 @@
     public DefaultScopeDescription(final ScopeDescription object) {
         super(object);
         if (object != null) {
-<<<<<<< HEAD
-            for (byte i=ATTRIBUTES; i<=OTHER; i++) {
+            for (byte i=DATASET; i<=OTHER; i++) {
                 Object candidate;
                 switch (i) {
+                    case DATASET:             candidate = object.getDataset();            break;
+                    case FEATURES:            candidate = object.getFeatures();           break;
                     case ATTRIBUTES:          candidate = object.getAttributes();         break;
-                    case FEATURES:            candidate = object.getFeatures();           break;
                     case FEATURE_INSTANCES:   candidate = object.getFeatureInstances();   break;
                     case ATTRIBUTE_INSTANCES: candidate = object.getAttributeInstances(); break;
-                    case DATASET:             candidate = object.getDataset();            break;
                     case OTHER:               candidate = object.getOther();              break;
-=======
-            for (byte i=DATASET; i<=OTHER; i++) {
-                Collection<? extends CharSequence> props = null;
-                Object value = null;
-                switch (i) {
-                    case DATASET:             value = object.getDataset();            break;
-                    case FEATURES:            props = object.getFeatures();           break;
-                    case ATTRIBUTES:          props = object.getAttributes();         break;
-                    case FEATURE_INSTANCES:   props = object.getFeatureInstances();   break;
-                    case ATTRIBUTE_INSTANCES: props = object.getAttributeInstances(); break;
-                    case OTHER:               value = object.getOther();              break;
->>>>>>> ccbdb336
                     default: throw new AssertionError(i);
                 }
                 if (candidate != null) {
@@ -290,32 +270,19 @@
     /**
      * Returns the dataset to which the information applies.
      *
-<<<<<<< HEAD
-     * <div class="warning"><b>Upcoming API change:</b>
-     * The type of this property may be changed to {@code Set<CharSequence>} for ISO 19115:2014 conformance.
-     * See <a href="http://jira.codehaus.org/browse/GEO-238">GEO-238</a> for more information.</div>
-     *
-     * @return Attributes to which the information applies.
-=======
      * <div class="note"><b>Example:</b>
      * If a geographic data provider is generating vector mapping for thee administrative areas
      * and if the data were processed in the same way, then the provider could record the bulk
      * of initial data at {@link ScopeCode#DATASET} level with a
      * “<cite>Administrative area A, B &amp; C</cite>” description.
      * </div>
->>>>>>> ccbdb336
      *
      * @return Dataset to which the information applies, or {@code null}.
      */
     @Override
-<<<<<<< HEAD
-    public Set<AttributeType> getAttributes() {
-        return getProperty(AttributeType.class, ATTRIBUTES);
-=======
     @XmlElement(name = "dataset")
     public String getDataset() {
         return (property == DATASET) ? (String) value : null;
->>>>>>> ccbdb336
     }
 
     /**
@@ -325,16 +292,6 @@
      * If and only if the {@code newValue} is non-null, then this method automatically
      * discards all other properties.
      *
-<<<<<<< HEAD
-     * <div class="warning"><b>Upcoming API change:</b>
-     * The type of this property may be changed to {@code Set<CharSequence>} for ISO 19115:2014 conformance.
-     * See <a href="http://jira.codehaus.org/browse/GEO-238">GEO-238</a> for more information.</div>
-     *
-     * @param newValues The new attributes.
-     */
-    public void setAttributes(final Set<? extends AttributeType> newValues) {
-        setProperty(newValues, AttributeType.class, ATTRIBUTES);
-=======
      * @param newValue The new dataset.
      */
     public void setDataset(final String newValue) {
@@ -344,7 +301,6 @@
             property = DATASET;
             value = newValue;
         }
->>>>>>> ccbdb336
     }
 
     /**
@@ -356,19 +312,15 @@
      * “<cite>Administrative area A — Road network</cite>” description.
      * </div>
      *
-<<<<<<< HEAD
-     * <div class="warning"><b>Upcoming API change:</b>
-     * The type of this property may be changed to {@code Set<CharSequence>} for ISO 19115:2014 conformance.
-     * See <a href="http://jira.codehaus.org/browse/GEO-238">GEO-238</a> for more information.</div>
-     *
-     * @return Features to which the information applies.
-=======
-     * @return Feature types to which the information applies.
->>>>>>> ccbdb336
-     *
      * {@section Conditions}
      * This method returns a modifiable collection only if no other property is set.
      * Otherwise, this method returns an unmodifiable empty collection.
+     *
+     * <div class="warning"><b>Upcoming API change:</b>
+     * The type of this property may be changed to {@code Set<CharSequence>} for ISO 19115:2014 conformance.
+     * See <a href="http://jira.codehaus.org/browse/GEO-238">GEO-238</a> for more information.</div>
+     *
+     * @return Feature types to which the information applies.
      */
     @Override
     public Set<FeatureType> getFeatures() {
@@ -382,15 +334,11 @@
      * If and only if the {@code newValue} is non-empty, then this method automatically
      * discards all other properties.
      *
-<<<<<<< HEAD
-     * <div class="warning"><b>Upcoming API change:</b>
-     * The type of this property may be changed to {@code Set<CharSequence>} for ISO 19115:2014 conformance.
-     * See <a href="http://jira.codehaus.org/browse/GEO-238">GEO-238</a> for more information.</div>
-     *
-     * @param newValues The new features.
-=======
+     * <div class="warning"><b>Upcoming API change:</b>
+     * The type of this property may be changed to {@code Set<CharSequence>} for ISO 19115:2014 conformance.
+     * See <a href="http://jira.codehaus.org/browse/GEO-238">GEO-238</a> for more information.</div>
+     *
      * @param newValues The new feature types.
->>>>>>> ccbdb336
      */
     public void setFeatures(final Set<? extends FeatureType> newValues) {
         setProperty(newValues, FeatureType.class, FEATURES);
@@ -405,15 +353,19 @@
      * “<cite>Administrative area A — Overhead clearance</cite>” description.
      * </div>
      *
-     * @return Attribute types to which the information applies.
-     *
      * {@section Conditions}
      * This method returns a modifiable collection only if no other property is set.
      * Otherwise, this method returns an unmodifiable empty collection.
-     */
-    @Override
-    public Set<CharSequence> getAttributes() {
-        return getProperty(ATTRIBUTES);
+     *
+     * <div class="warning"><b>Upcoming API change:</b>
+     * The type of this property may be changed to {@code Set<CharSequence>} for ISO 19115:2014 conformance.
+     * See <a href="http://jira.codehaus.org/browse/GEO-238">GEO-238</a> for more information.</div>
+     *
+     * @return Attribute types to which the information applies.
+     */
+    @Override
+    public Set<AttributeType> getAttributes() {
+        return getProperty(AttributeType.class, ATTRIBUTES);
     }
 
     /**
@@ -423,32 +375,34 @@
      * If and only if the {@code newValue} is non-empty, then this method automatically
      * discards all other properties.
      *
+     * <div class="warning"><b>Upcoming API change:</b>
+     * The type of this property may be changed to {@code Set<CharSequence>} for ISO 19115:2014 conformance.
+     * See <a href="http://jira.codehaus.org/browse/GEO-238">GEO-238</a> for more information.</div>
+     *
      * @param newValues The new attribute types.
      */
-    public void setAttributes(final Set<? extends CharSequence> newValues) {
-        setProperty(newValues, ATTRIBUTES);
+    public void setAttributes(final Set<? extends AttributeType> newValues) {
+        setProperty(newValues, AttributeType.class, ATTRIBUTES);
     }
 
     /**
      * Returns the feature instances to which the information applies.
      *
-<<<<<<< HEAD
-     * <div class="warning"><b>Upcoming API change:</b>
-     * The type of this property may be changed to {@code Set<CharSequence>} for ISO 19115:2014 conformance.
-     * See <a href="http://jira.codehaus.org/browse/GEO-238">GEO-238</a> for more information.</div>
-=======
      * <div class="note"><b>Example:</b>
      * If a new bridge is constructed in a road network,
      * the change can be recorded at {@link ScopeCode#FEATURE} level with a
      * “<cite>Administrative area A — New bridge</cite>” description.
      * </div>
->>>>>>> ccbdb336
-     *
-     * @return Feature instances to which the information applies.
      *
      * {@section Conditions}
      * This method returns a modifiable collection only if no other property is set.
      * Otherwise, this method returns an unmodifiable empty collection.
+     *
+     * <div class="warning"><b>Upcoming API change:</b>
+     * The type of this property may be changed to {@code Set<CharSequence>} for ISO 19115:2014 conformance.
+     * See <a href="http://jira.codehaus.org/browse/GEO-238">GEO-238</a> for more information.</div>
+     *
+     * @return Feature instances to which the information applies.
      */
     @Override
     public Set<FeatureType> getFeatureInstances() {
@@ -475,23 +429,21 @@
     /**
      * Returns the attribute instances to which the information applies.
      *
-<<<<<<< HEAD
-     * <div class="warning"><b>Upcoming API change:</b>
-     * The type of this property may be changed to {@code Set<CharSequence>} for ISO 19115:2014 conformance.
-     * See <a href="http://jira.codehaus.org/browse/GEO-238">GEO-238</a> for more information.</div>
-=======
      * <div class="note"><b>Example:</b>
      * If the overhead clearance of a new bridge was wrongly recorded,
      * the correction can be recorded at {@link ScopeCode#ATTRIBUTE} level with a
      * “<cite>Administrative area A — New bridge — Overhead clearance</cite>” description.
      * </div>
->>>>>>> ccbdb336
-     *
-     * @return Attribute instances to which the information applies.
      *
      * {@section Conditions}
      * This method returns a modifiable collection only if no other property is set.
      * Otherwise, this method returns an unmodifiable empty collection.
+     *
+     * <div class="warning"><b>Upcoming API change:</b>
+     * The type of this property may be changed to {@code Set<CharSequence>} for ISO 19115:2014 conformance.
+     * See <a href="http://jira.codehaus.org/browse/GEO-238">GEO-238</a> for more information.</div>
+     *
+     * @return Attribute instances to which the information applies.
      */
     @Override
     public Set<AttributeType> getAttributeInstances() {
@@ -516,46 +468,6 @@
     }
 
     /**
-<<<<<<< HEAD
-     * Returns the dataset to which the information applies.
-     *
-     * <div class="warning"><b>Upcoming API change:</b>
-     * The type of this property may be changed to {@code Set<CharSequence>} for ISO 19115:2014 conformance.
-     * See <a href="http://jira.codehaus.org/browse/GEO-238">GEO-238</a> for more information.</div>
-     *
-     * @return Dataset to which the information applies, or {@code null}.
-     */
-    @Override
-    @XmlElement(name = "dataset")
-    public String getDataset() {
-        return (property == DATASET) ? (String) value : null;
-    }
-
-    /**
-     * Sets the dataset to which the information applies.
-     *
-     * {@section Effect on other properties}
-     * If and only if the {@code newValue} is non-null, then this method automatically
-     * discards all other properties.
-     *
-     * <div class="warning"><b>Upcoming API change:</b>
-     * The type of this property may be changed to {@code Set<CharSequence>} for ISO 19115:2014 conformance.
-     * See <a href="http://jira.codehaus.org/browse/GEO-238">GEO-238</a> for more information.</div>
-     *
-     * @param newValue The new dataset.
-     */
-    public void setDataset(final String newValue) {
-        checkWritePermission();
-        if (newValue != null || property == DATASET) {
-            warningOnOverwrite(DATASET);
-            property = DATASET;
-            value = newValue;
-        }
-    }
-
-    /**
-=======
->>>>>>> ccbdb336
      * Returns the class of information that does not fall into the other categories to which the information applies.
      *
      * @return Class of information that does not fall into the other categories, or {@code null}.
