/*
 * Licensed to the Apache Software Foundation (ASF) under one or more
 * contributor license agreements.  See the NOTICE file distributed with
 * this work for additional information regarding copyright ownership.
 * The ASF licenses this file to You under the Apache License, Version 2.0
 * (the "License"); you may not use this file except in compliance with
 * the License.  You may obtain a copy of the License at
 *
 *     http://www.apache.org/licenses/LICENSE-2.0
 *
 * Unless required by applicable law or agreed to in writing, software
 * distributed under the License is distributed on an "AS IS" BASIS,
 * WITHOUT WARRANTIES OR CONDITIONS OF ANY KIND, either express or implied.
 * See the License for the specific language governing permissions and
 * limitations under the License.
 */
package org.apache.sis.internal.jaxb.metadata;

import javax.xml.bind.annotation.XmlElementRef;
import org.opengis.metadata.quality.Scope;
import org.apache.sis.metadata.iso.maintenance.DefaultScope;
import org.apache.sis.internal.jaxb.gco.PropertyType;


/**
 * JAXB adapter in order to map implementing class with the GeoAPI interface.
 * See package documentation for more information about JAXB and interface.
 *
 * @author  Guilhem Legal (Geomatys)
 * @author  Martin Desruisseaux (Geomatys)
 * @version 1.0
 * @since   0.3
 * @module
 */
public class MD_Scope extends PropertyType<MD_Scope, Scope> {
    /**
     * Empty constructor for JAXB only.
     */
    public MD_Scope() {
    }

    /**
     * Returns the GeoAPI interface which is bound by this adapter.
     * This method is indirectly invoked by the private constructor
     * below, so it shall not depend on the state of this object.
     *
     * @return {@code Scope.class}
     */
    @Override
    protected final Class<Scope> getBoundType() {
        return Scope.class;
    }

    /**
     * Constructor for the {@link #wrap} method only.
     */
    private MD_Scope(final Scope metadata) {
        super(metadata);
    }

    /**
     * Invoked by {@link PropertyType} at marshalling time for wrapping the given metadata value
<<<<<<< HEAD
     * in a {@code <gmd:MD_Scope>} XML element.
=======
     * in a {@code <mcc:MD_Scope>} XML element.
>>>>>>> f514ce0e
     *
     * @param  metadata  the metadata element to marshall.
     * @return a {@code PropertyType} wrapping the given the metadata element.
     */
    @Override
    protected MD_Scope wrap(final Scope metadata) {
        return new MD_Scope(metadata);
    }

    /**
     * Invoked by JAXB at marshalling time for getting the actual metadata to write
<<<<<<< HEAD
     * inside the {@code <gmd:MD_Scope>} XML element.
=======
     * inside the {@code <mcc:MD_Scope>} XML element.
>>>>>>> f514ce0e
     * This is the value or a copy of the value given in argument to the {@code wrap} method.
     *
     * @return the metadata to be marshalled.
     */
    @XmlElementRef
    public final DefaultScope getElement() {
        return DefaultScope.castOrCopy(metadata);
    }

    /**
     * Invoked by JAXB at unmarshalling time for storing the result temporarily.
     *
     * @param  metadata  the unmarshalled metadata.
     */
    public final void setElement(final DefaultScope metadata) {
        this.metadata = metadata;
    }

    /**
     * Wraps the value only if marshalling an element from the ISO 19115:2003 metadata model.
     * Otherwise (i.e. if marshalling according legacy ISO 19115:2014 model), omits the element.
     */
    public static final class Since2014 extends MD_Scope {
        /** Empty constructor used only by JAXB. */
        public Since2014() {
        }

        /**
         * Wraps the given value in an ISO 19115-3 element, unless we are marshalling an older document.
         *
         * @return a non-null value only if marshalling ISO 19115-3 or newer.
         */
        @Override protected MD_Scope wrap(final Scope value) {
            return accept2014() ? super.wrap(value) : null;
        }
    }
}<|MERGE_RESOLUTION|>--- conflicted
+++ resolved
@@ -60,11 +60,7 @@
 
     /**
      * Invoked by {@link PropertyType} at marshalling time for wrapping the given metadata value
-<<<<<<< HEAD
-     * in a {@code <gmd:MD_Scope>} XML element.
-=======
      * in a {@code <mcc:MD_Scope>} XML element.
->>>>>>> f514ce0e
      *
      * @param  metadata  the metadata element to marshall.
      * @return a {@code PropertyType} wrapping the given the metadata element.
@@ -76,11 +72,7 @@
 
     /**
      * Invoked by JAXB at marshalling time for getting the actual metadata to write
-<<<<<<< HEAD
-     * inside the {@code <gmd:MD_Scope>} XML element.
-=======
      * inside the {@code <mcc:MD_Scope>} XML element.
->>>>>>> f514ce0e
      * This is the value or a copy of the value given in argument to the {@code wrap} method.
      *
      * @return the metadata to be marshalled.
