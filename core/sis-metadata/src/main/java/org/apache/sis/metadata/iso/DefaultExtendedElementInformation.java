--- conflicted
+++ resolved
@@ -563,16 +563,12 @@
     /**
      * Name of the person or organization creating the extended element.
      *
-<<<<<<< HEAD
      * <div class="warning"><b>Upcoming API change — generalization</b><br>
      * As of ISO 19115:2014, {@code ResponsibleParty} is replaced by the {@link Responsibility} parent interface.
      * This change may be applied in GeoAPI 4.0.
      * </div>
      *
-     * @return Name of the person or organization creating the extended element.
-=======
      * @return name of the person or organization creating the extended element.
->>>>>>> c16f4795
      */
     @Override
     @XmlElement(name = "source", required = true)
@@ -583,16 +579,12 @@
     /**
      * Sets the name of the person or organization creating the extended element.
      *
-<<<<<<< HEAD
      * <div class="warning"><b>Upcoming API change — generalization</b><br>
      * As of ISO 19115:2014, {@code ResponsibleParty} is replaced by the {@link Responsibility} parent interface.
      * This change may be applied in GeoAPI 4.0.
      * </div>
      *
-     * @param newValues The new sources.
-=======
      * @param  newValues  the new sources.
->>>>>>> c16f4795
      */
     public void setSources(final Collection<? extends ResponsibleParty> newValues) {
         sources = writeCollection(newValues, sources, ResponsibleParty.class);
