--- conflicted
+++ resolved
@@ -22,13 +22,8 @@
 import org.opengis.metadata.citation.Role;
 import org.opengis.metadata.citation.Citation;
 import org.opengis.metadata.citation.PresentationForm;
-<<<<<<< HEAD
 import org.opengis.metadata.citation.ResponsibleParty;
-import org.apache.sis.internal.simple.SimpleCitation;
-=======
-import org.opengis.metadata.citation.Responsibility;
 import org.apache.sis.internal.simple.CitationConstant;
->>>>>>> e5b14682
 import org.apache.sis.internal.util.Constants;
 import org.apache.sis.internal.util.MetadataServices;
 import org.apache.sis.metadata.iso.ImmutableIdentifier;
@@ -171,30 +166,19 @@
         if (code                  != null) c.setIdentifiers(singleton(new ImmutableIdentifier(null, codeSpace, code, version, null)));
         if (presentationForm      != null) c.setPresentationForms(singleton(presentationForm));
         if (citedResponsibleParty != null) {
-<<<<<<< HEAD
-            final DefaultOrganisation organisation = new DefaultOrganisation();
-            organisation.setName(Types.toInternationalString(citedResponsibleParty));
             final DefaultResponsibleParty r = new DefaultResponsibleParty(Role.PRINCIPAL_INVESTIGATOR);
-            r.setParties(singleton(organisation));
-            final Collection<ResponsibleParty> parties = c.getCitedResponsibleParties();
-            if (parties != null) {
-                parties.add(r);
-            } else {
-                c.setCitedResponsibleParties(singleton(r));
-=======
-            c.setCitedResponsibleParties(singleton(new DefaultResponsibility(Role.PRINCIPAL_INVESTIGATOR, null,
-                    new DefaultOrganisation(citedResponsibleParty, null, null, null))));
+            r.setParties(singleton(new DefaultOrganisation(citedResponsibleParty, null, null, null)));
+            c.setCitedResponsibleParties(singleton(r));
         }
         if (copyFrom != null) {
             for (final Citation other : copyFrom) {
-                final Collection<? extends Responsibility> parties = other.getCitedResponsibleParties();
-                final Collection<Responsibility> current = c.getCitedResponsibleParties();
+                final Collection<? extends ResponsibleParty> parties = other.getCitedResponsibleParties();
+                final Collection<ResponsibleParty> current = c.getCitedResponsibleParties();
                 if (current != null) {
                     current.addAll(parties);
                 } else {
                     c.setCitedResponsibleParties(parties);
                 }
->>>>>>> e5b14682
             }
         }
         if (alternateIdentifiers != null) {
