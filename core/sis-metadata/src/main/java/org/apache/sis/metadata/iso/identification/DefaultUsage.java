--- conflicted
+++ resolved
@@ -21,7 +21,6 @@
 import javax.xml.bind.annotation.XmlType;
 import javax.xml.bind.annotation.XmlElement;
 import javax.xml.bind.annotation.XmlRootElement;
-import org.opengis.annotation.UML;
 import org.opengis.util.InternationalString;
 import org.opengis.metadata.citation.Citation;
 import org.opengis.metadata.citation.ResponsibleParty;
@@ -31,6 +30,8 @@
 import org.apache.sis.metadata.TitleProperty;
 import org.apache.sis.util.iso.Types;
 
+// Branch-specific imports
+import org.opengis.annotation.UML;
 import static org.opengis.annotation.Obligation.OPTIONAL;
 import static org.opengis.annotation.Specification.ISO_19115;
 import static org.apache.sis.internal.metadata.MetadataUtilities.toDate;
@@ -267,15 +268,9 @@
      * @return means of communicating with person(s) and organization(s) using the resource(s).
      */
     @Override
-<<<<<<< HEAD
-    @XmlElement(name = "userContactInfo", required = true)
+    @XmlElement(name = "userContactInfo")
     public Collection<ResponsibleParty> getUserContactInfo() {
         return userContactInfo = nonNullCollection(userContactInfo, ResponsibleParty.class);
-=======
-    @XmlElement(name = "userContactInfo")
-    public Collection<Responsibility> getUserContactInfo() {
-        return userContactInfo = nonNullCollection(userContactInfo, Responsibility.class);
->>>>>>> f514ce0e
     }
 
     /**
@@ -299,15 +294,9 @@
      *
      * @since 0.5
      */
-<<<<<<< HEAD
-/// @XmlElement(name = "response")
+    // @XmlElement at the end of this class.
     @UML(identifier="response", obligation=OPTIONAL, specification=ISO_19115)
-    public Collection<? extends InternationalString> getResponses() {
-=======
-    @Override
-    // @XmlElement at the end of this class.
     public Collection<InternationalString> getResponses() {
->>>>>>> f514ce0e
         return responses = nonNullCollection(responses, InternationalString.class);
     }
 
@@ -329,13 +318,8 @@
      *
      * @since 0.5
      */
-<<<<<<< HEAD
-/// @XmlElement(name = "additionalDocumentation")
+    // @XmlElement at the end of this class.
     @UML(identifier="additionalDocumentation", obligation=OPTIONAL, specification=ISO_19115)
-=======
-    @Override
-    // @XmlElement at the end of this class.
->>>>>>> f514ce0e
     public Collection<Citation> getAdditionalDocumentation() {
         return additionalDocumentation = nonNullCollection(additionalDocumentation, Citation.class);
     }
@@ -359,15 +343,9 @@
      *
      * @since 0.5
      */
-<<<<<<< HEAD
-/// @XmlElement(name = "identifiedIssues")
+    // @XmlElement at the end of this class.
     @UML(identifier="identifiedIssues", obligation=OPTIONAL, specification=ISO_19115)
-    public Collection<? extends Citation> getIdentifiedIssues() {
-=======
-    @Override
-    // @XmlElement at the end of this class.
     public Collection<Citation> getIdentifiedIssues() {
->>>>>>> f514ce0e
         return identifiedIssues = nonNullCollection(identifiedIssues, Citation.class);
     }
 
