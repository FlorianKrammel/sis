--- conflicted
+++ resolved
@@ -233,33 +233,4 @@
      */
     protected void appendStringTo(final StringBuilder buffer) {
     }
-<<<<<<< HEAD
-
-    /**
-     * Returns a pseudo Well Known Text for this identifier.
-     * While this method is not defined in the {@link ReferenceIdentifier} interface, it is often
-     * defined in related interfaces like {@link org.opengis.referencing.IdentifiedObject}.
-     *
-     * @return pseudo Well Known Text for this identifier.
-     */
-    public String toWKT() {
-        final StringBuilder buffer = new StringBuilder(40).append("Id[");   // Consistent with WKTKeywords.Id.
-        append(buffer, Citations.getIdentifier(authority, true));           // Do not invoke getCodeSpace().
-        append(buffer.append(", "), code);
-        return buffer.append(']').toString();
-    }
-
-    /**
-     * Appends the given value in the given buffer between quotes, except if the
-     * given value is null in which case {@code null} is appended without quotes.
-     */
-    private static void append(final StringBuilder buffer, final String value) {
-        if (value == null) {
-            buffer.append("null");
-        } else {
-            buffer.append('"').append(value).append('"');
-        }
-    }
-=======
->>>>>>> b2800705
 }