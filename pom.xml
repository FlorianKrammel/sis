<?xml version="1.0" encoding="UTF-8"?>

<!--
  Licensed to the Apache Software Foundation (ASF) under one
  or more contributor license agreements.  See the NOTICE file
  distributed with this work for additional information
  regarding copyright ownership.  The ASF licenses this file
  to you under the Apache License, Version 2.0 (the
  "License"); you may not use this file except in compliance
  with the License.  You may obtain a copy of the License at

    http://www.apache.org/licenses/LICENSE-2.0

  Unless required by applicable law or agreed to in writing,
  software distributed under the License is distributed on an
  "AS IS" BASIS, WITHOUT WARRANTIES OR CONDITIONS OF ANY
  KIND, either express or implied.  See the License for the
  specific language governing permissions and limitations
  under the License.
-->

<project xmlns              = "http://maven.apache.org/POM/4.0.0"
         xmlns:xsi          = "http://www.w3.org/2001/XMLSchema-instance"
         xsi:schemaLocation = "http://maven.apache.org/POM/4.0.0
                               http://maven.apache.org/xsd/maven-4.0.0.xsd">
  <modelVersion>4.0.0</modelVersion>
  <parent>
    <groupId>org.apache</groupId>
    <artifactId>apache</artifactId>
    <version>18</version>
  </parent>



  <!-- ==============================================================
         Project description. The <organization> and <licenses>
         elements are inherited from the parent Apache pom.xml.
       ============================================================== -->
  <groupId>org.apache.sis</groupId>
  <artifactId>parent</artifactId>
  <version>0.8-SNAPSHOT</version>
  <packaging>pom</packaging>

  <name>Apache SIS</name>
  <url>http://sis.apache.org</url>
  <description>
  <!-- Left alignment because this description will be copied in META-INF/MANIFEST.MF
       The leading space after the first line is necessary for proper formatting. -->
Apache SIS is a free software, Java language library for developing geospatial applications.
 SIS provides data structures for geographic data and associated metadata along with methods
 to manipulate those data structures. The SIS metadata module forms the base of the library
 and enables the creation of metadata objects which comply with the ISO 19115 metadata model
 and which can be read from or written to ISO 19139 compliant XML documents.
 The SIS referencing module will enable the construction of geodetic data structures for
 geospatial referencing based on the ISO 19111 model such as axis, projection and coordinate
 reference system definitions, along with the associated operations which enable the mathematical
 conversion of coordinates between different systems of reference.
 The SIS storage modules will provide a common approach to the reading and writing of grid coverages
 applicable to simple imagery as to many dimensional data structures.
  </description>
  <inceptionYear>2010</inceptionYear>



  <!-- ==============================================================
         Source code repository, issue managements and mailing lists.
       ============================================================== -->
  <scm>
    <connection>
      scm:svn:http://svn.apache.org/repos/asf/sis/trunk
    </connection>
    <developerConnection>
      scm:svn:https://svn.apache.org/repos/asf/sis/trunk
    </developerConnection>
    <url>http://svn.apache.org/viewvc/sis/trunk</url>
  </scm>

  <ciManagement>
    <system>jenkins</system>
    <url>https://builds.apache.org/job/sis-trunk</url>
  </ciManagement>

  <issueManagement>
    <system>JIRA</system>
    <url>https://issues.apache.org/jira/browse/SIS</url>
  </issueManagement>

  <mailingLists>
    <mailingList>
      <name>Development mailing list</name>
      <subscribe>dev-subscribe@sis.apache.org</subscribe>
      <unsubscribe>dev-unsubscribe@sis.apache.org</unsubscribe>
      <post>dev@sis.apache.org</post>
      <archive>http://mail-archives.apache.org/mod_mbox/sis-dev/</archive>
    </mailingList>
    <mailingList>
      <name>Commit mailing list</name>
      <subscribe>commits-subscribe@sis.apache.org</subscribe>
      <unsubscribe>commits-unsubscribe@sis.apache.org</unsubscribe>
      <post>commits@sis.apache.org</post>
      <archive>http://mail-archives.apache.org/mod_mbox/sis-commits/</archive>
    </mailingList>
    <mailingList>
      <name>User mailing list</name>
      <subscribe>user-subscribe@sis.apache.org</subscribe>
      <unsubscribe>user-unsubscribe@sis.apache.org</unsubscribe>
      <post>user@sis.apache.org</post>
      <archive>http://mail-archives.apache.org/mod_mbox/sis-user/</archive>
    </mailingList>
  </mailingLists>



  <!-- ==============================================================
         Developers and Contributors.
       ============================================================== -->
  <developers>
    <developer>
      <name>Adam Estrada</name>
      <id>aestrada</id>
      <roles>
        <role>PMC member</role>
      </roles>
    </developer>
    <developer>
      <name>Andrew Hart</name>
      <id>ahart</id>
      <roles>
        <role>PMC member</role>
      </roles>
    </developer>
    <developer>
      <name>Charitha</name>
      <id>charithcc</id>
      <roles>
        <role>PMC member</role>
      </roles>
    </developer>
    <developer>
      <name>Chris A. Mattmann</name>
      <id>mattmann</id>
      <email>mattmann@apache.org</email>
      <url>http://sunset.usc.edu/~mattmann/</url>
      <organization>NASA Jet Propulsion Laboratory</organization>
      <organizationUrl>http://www.jpl.nasa.gov</organizationUrl>
      <timezone>-8</timezone>
      <roles>
        <role>PMC emeritus</role>
      </roles>
    </developer>
    <developer>
      <name>Gregory D. Reddin</name>
      <id>greddin</id>
      <roles>
        <role>PMC member</role>
        <role>mentor</role>
      </roles>
    </developer>
    <developer>
      <name>Ian Holsman</name>
      <id>ianh</id>
      <roles>
        <role>PMC member</role>
        <role>mentor</role>
      </roles>
    </developer>
    <developer>
      <name>Joe Schaefer</name>
      <id>joes</id>
      <roles>
        <role>PMC emeritus</role>
      </roles>
    </developer>
    <developer>
      <name>Johann Sorel</name>
      <id>jsorel</id>
      <email>johann.sorel@geomatys.com</email>
      <organization>Geomatys</organization>
      <organizationUrl>http://www.geomatys.com</organizationUrl>
      <timezone>+1</timezone>
      <roles>
        <role>committer</role>
      </roles>
    </developer>
    <developer>
      <name>Joseph F. White</name>
      <id>jwhite</id>
      <roles>
        <role>PMC member</role>
      </roles>
    </developer>
    <developer>
      <name>Marc le Bihan</name>
      <roles>
        <role>PMC member</role>
      </roles>
    </developer>
    <developer>
      <name>Martin Desruisseaux</name>
      <id>desruisseaux</id>
      <email>desruisseaux@apache.org</email>
      <organization>Geomatys</organization>
      <organizationUrl>http://www.geomatys.com</organizationUrl>
      <timezone>+1</timezone>
      <roles>
        <role>PMC member</role>
        <role>chair</role>
      </roles>
    </developer>
    <developer>
      <name>Nga Thien Chung</name>
      <id>nchung</id>
      <email>nchung@apache.org</email>
      <organization>NASA Jet Propulsion Laboratory</organization>
      <organizationUrl>http://www.jpl.nasa.gov</organizationUrl>
      <timezone>-8</timezone>
      <roles>
        <role>PMC member</role>
      </roles>
    </developer>
    <developer>
      <name>Patrick O'Leary</name>
      <id>pjaol</id>
      <email>pjaol@apache.org</email>
      <organization>AT&amp;T Interactive</organization>
      <organizationUrl>http://www.attinteractive.com</organizationUrl>
      <timezone>-8</timezone>
      <roles>
        <role>PMC member</role>
      </roles>
    </developer>
    <developer>
      <name>Paul Michael Ramirez</name>
      <id>pramirez</id>
      <email>pramirez@apache.org</email>
      <url>http://people.apache.org/~pramirez/</url>
      <organization>NASA Jet Propulsion Laboratory</organization>
      <organizationUrl>http://www.jpl.nasa.gov</organizationUrl>
      <timezone>-8</timezone>
      <roles>
        <role>PMC member</role>
      </roles>
    </developer>
    <developer>
      <name>Peter Karich</name>
      <id>pk</id>
      <roles>
        <role>PMC member</role>
      </roles>
    </developer>
    <developer>
      <name>Rémi Maréchal</name>
      <id>rmarechal</id>
      <email>remi.marechal@geomatys.com</email>
      <organization>Geomatys</organization>
      <organizationUrl>http://www.geomatys.com</organizationUrl>
      <timezone>+1</timezone>
      <roles>
        <role>committer</role>
      </roles>
    </developer>
    <developer>
      <name>Ross Laidlaw</name>
      <id>rlaidlaw</id>
      <roles>
        <role>PMC member</role>
      </roles>
    </developer>
    <developer>
      <name>Sean William McCleese</name>
      <id>smcclees</id>
      <email>smcclees@apache.org</email>
      <organization>NASA Jet Propulsion Laboratory</organization>
      <organizationUrl>http://www.jpl.nasa.gov</organizationUrl>
      <timezone>-8</timezone>
      <roles>
        <role>PMC member</role>
      </roles>
    </developer>
    <developer>
      <name>Suresh Marru</name>
      <roles>
        <role>PMC member</role>
      </roles>
    </developer>
    <developer>
      <name>Travis L. Pinney</name>
      <id>tlpinney</id>
      <email>travis.pinney@gmail.com</email>
      <roles>
        <role>PMC member</role>
      </roles>
    </developer>
  </developers>

  <contributors>
    <contributor>
      <name>Adrian Custer</name>
      <roles>
        <role>documentation</role>
      </roles>
    </contributor>
    <contributor>
      <name>Antoine Hnawia</name>
      <organization>Institut de Recherche pour le Développement</organization>
      <organizationUrl>http://www.ird.fr</organizationUrl>
      <timezone>+11</timezone>
      <roles>
        <role>developer</role>
      </roles>
    </contributor>
    <contributor>
      <name>Cédric Briançon</name>
      <email>cedric.briancon@geomatys.com</email>
      <organization>Geomatys</organization>
      <organizationUrl>http://www.geomatys.com</organizationUrl>
      <timezone>+1</timezone>
      <roles>
        <role>developer</role>
      </roles>
    </contributor>
    <contributor>
      <name>Christina Hough</name>
      <roles>
        <role>translator</role>
      </roles>
    </contributor>
    <contributor>
      <name>Guilhem Legal</name>
      <email>guilhem.legal@geomatys.com</email>
      <organization>Geomatys</organization>
      <organizationUrl>http://www.geomatys.com</organizationUrl>
      <timezone>+1</timezone>
      <roles>
        <role>developer</role>
      </roles>
    </contributor>
    <contributor>
      <name>Kevan Miller</name>
      <roles>
        <role>mentor</role>
      </roles>
    </contributor>
    <contributor>
      <name>Minh Chinh Vu</name>
      <email>chinhvm.uet.1995@gmail.com</email>
      <organization>VNSC</organization>
      <organizationUrl>http://vnsc.org.vn</organizationUrl>
      <timezone>+7</timezone>
      <roles>
        <role>developer</role>
      </roles>
    </contributor>
    <contributor>
      <name>Thi Phuong Hao Nguyen</name>
      <email>nguyenthiphuonghao243@gmail.com</email>
      <organization>VNSC</organization>
      <organizationUrl>http://vnsc.org.vn</organizationUrl>
      <timezone>+7</timezone>
      <roles>
        <role>developer</role>
      </roles>
    </contributor>
    <contributor>
      <name>Touraïvane</name>
      <organization>Institut de Recherche pour le Développement (IRD)</organization>
      <organizationUrl>http://www.ird.fr</organizationUrl>
      <timezone>+11</timezone>
      <roles>
        <role>developer</role>
      </roles>
    </contributor>
  </contributors>



  <!-- ==============================================================
         Dependency management. If a POM in a child module declares
         one of those dependencies, then it will use the version
         specified here. Otherwise, those dependencies are ignored.

         See http://search.maven.org/ for latest version numbers.
       ============================================================== -->
  <dependencyManagement>
    <dependencies>
      <!-- Import all dependency management used by the GeAPI project.
           This include JUnit and units of measurement. -->
      <dependency>
        <groupId>org.opengis</groupId>
        <artifactId>geoapi-parent</artifactId>
        <version>${geoapi.version}</version>
        <type>pom</type>
        <scope>import</scope>
      </dependency>
      <dependency>
        <groupId>org.opengis</groupId>
        <artifactId>geoapi</artifactId>
        <version>${geoapi.version}</version>
      </dependency>
      <dependency>
        <groupId>org.opengis</groupId>
        <artifactId>geoapi-conformance</artifactId>
        <version>${geoapi.version}</version>
        <scope>test</scope>
      </dependency>

      <!-- Libraries (language, XML, network) -->
      <dependency>
        <groupId>com.esri.geometry</groupId>
        <artifactId>esri-geometry-api</artifactId>
        <version>1.2.1</version>
      </dependency>
      <dependency>
        <groupId>gov.nist.math</groupId>
        <artifactId>jama</artifactId>
        <version>1.0.3</version>
        <scope>test</scope>
      </dependency>
      <dependency>
        <groupId>javax</groupId>
        <artifactId>javaee-api</artifactId>
        <version>7.0</version>
        <scope>provided</scope>
      </dependency>
      <dependency>
        <groupId>org.apache.commons</groupId>
        <artifactId>commons-compress</artifactId>
        <version>1.14</version>
      </dependency>

      <!-- Databases -->
      <dependency>
        <groupId>org.hsqldb</groupId>
        <artifactId>hsqldb</artifactId>
        <version>2.3.5</version>                <!-- Last version compatible with JDK7.-->
        <scope>test</scope>
      </dependency>
      <dependency>
        <groupId>org.postgresql</groupId>
        <artifactId>postgresql</artifactId>
        <version>42.1.1.jre7</version>
        <scope>test</scope>
      </dependency>

      <!-- Optional dependencies -->
      <dependency>
        <groupId>org.osgi</groupId>
        <artifactId>org.osgi.core</artifactId>
        <version>6.0.0</version>
        <scope>provided</scope>
      </dependency>
      <dependency>
        <groupId>edu.ucar</groupId>
        <artifactId>cdm</artifactId>
        <version>${netcdf.version}</version>
        <scope>provided</scope>
      </dependency>
      <dependency>
        <groupId>org.slf4j</groupId>
        <artifactId>slf4j-jdk14</artifactId>
        <version>1.7.7</version>                <!-- Must matches the version used by NetCDF. -->
        <scope>runtime</scope>                  <!-- Should never be needed at compile time.  -->
      </dependency>
    </dependencies>
  </dependencyManagement>



  <!-- ===========================================================
           Dependencies to be inherited by all modules.
       =========================================================== -->
  <dependencies>
    <dependency>
      <groupId>junit</groupId>
      <artifactId>junit</artifactId>
      <scope>test</scope>
    </dependency>
  </dependencies>



  <!-- ===================================================================
         Properties used in dependency management and build configuration.
         The last properties in this list depend on the Apache SIS branch.
       =================================================================== -->
  <properties>
    <netcdf.version>4.6.9</netcdf.version>
    <project.build.sourceEncoding>UTF-8</project.build.sourceEncoding>
    <website.encoding>UTF-8</website.encoding>
    <website.locale>en</website.locale>

    <!-- Following properties are branch-specific -->
    <maven.compile.source>1.7</maven.compile.source>
    <maven.compile.target>1.7</maven.compile.target>
    <sis.plugin.version>${project.version}</sis.plugin.version>
    <geoapi.version>3.0.1-RC1</geoapi.version>
  </properties>

  <profiles>
    <profile>
      <id>apache-release</id>
      <properties>
        <maven.compiler.debug>false</maven.compiler.debug>              <!-- For smaller JAR files size. -->
        <maven.compiler.optimize>true</maven.compiler.optimize>
        <org.apache.sis.test.extensive>true</org.apache.sis.test.extensive>
      </properties>
    </profile>

    <!-- Cross-version compilation (to be removed with JDK9). -->
    <profile>
      <id>jdk8</id>
      <activation>
        <jdk>1.8</jdk>
      </activation>
      <build>
        <plugins>
          <plugin>
            <artifactId>maven-javadoc-plugin</artifactId>
            <configuration>
              <additionalparam>
                -Xdoclint:syntax -Xdoclint:html -Xdoclint:missing -Xdoclint:accessibility
              </additionalparam>
            </configuration>
          </plugin>
        </plugins>
      </build>
    </profile>
    <profile>
      <activation>
        <property>
          <name>bootclasspath</name>
        </property>
      </activation>
      <build>
        <plugins>
          <plugin>
            <artifactId>maven-compiler-plugin</artifactId>
            <configuration>
              <compilerArgs>
                <arg>-bootclasspath</arg>
                <arg>${bootclasspath}</arg>
              </compilerArgs>
            </configuration>
          </plugin>
          <plugin>
            <artifactId>maven-javadoc-plugin</artifactId>
            <configuration>
              <bootclasspath>${bootclasspath}</bootclasspath>
            </configuration>
          </plugin>
        </plugins>
      </build>
    </profile>

    <!-- ===================================================================
           If the user has not set the SIS_DATA environment variable, set a
           default value where we can create a minimalist database.
         =================================================================== -->
    <profile>
      <id>sis-data</id>
      <activation>
        <property>
          <name>!env.SIS_DATA</name>
        </property>
      </activation>
      <build>
        <plugins>
          <plugin>
            <artifactId>maven-surefire-plugin</artifactId>
            <configuration>
              <environmentVariables>
                <SIS_DATA>${session.executionRootDirectory}/target</SIS_DATA>
              </environmentVariables>
            </configuration>
          </plugin>
        </plugins>
      </build>
    </profile>
  </profiles>



  <!-- ==============================================================
         Build configuration.
         See http://maven.apache.org/plugins/ for a plugins list.
       ============================================================== -->
  <build>
    <plugins>

      <!-- Compile -->
      <plugin>
        <artifactId>maven-compiler-plugin</artifactId>
        <version>3.6.1</version>
        <configuration>
          <source>${maven.compile.source}</source>
          <target>${maven.compile.target}</target>
          <encoding>${project.build.sourceEncoding}</encoding>
          <useIncrementalCompilation>false</useIncrementalCompilation> <!-- https://jira.codehaus.org/browse/MCOMPILER-209 -->
          <compilerArgs>
            <arg>-Xlint:all</arg>
          </compilerArgs>
        </configuration>
      </plugin>

      <!-- Execute test suites instead of individual test cases. -->
      <plugin>
        <groupId>org.apache.maven.plugins</groupId>
        <artifactId>maven-surefire-plugin</artifactId>
        <version>2.20</version>
        <configuration>
          <includes>
            <include>**/*TestSuite.java</include>
          </includes>
          <systemProperties>
            <property>
              <name>derby.stream.error.file</name>
              <value>${project.build.directory}/derby.log</value>
            </property>
          </systemProperties>
        </configuration>
      </plugin>

      <!-- JAR packaging
           Note: <index> and <addClasspath> are mutually exclusive: when both are enabled,
           the META-INF/INDEX.LIST file has precedence over the "Class-Path" entry in the
           META-INF/MANIFEST.MF file,  thus causing java.lang.NoClassDefFoundError if the
           INDEX.LIST file is incomplete (which seem to happen in practice). -->
      <plugin>
        <artifactId>maven-jar-plugin</artifactId>
        <version>3.0.2</version>        <!-- For https://issues.apache.org/jira/browse/MJAR-223 bug fix. -->
        <configuration>
          <archive>
            <addMavenDescriptor>false</addMavenDescriptor>
            <index>false</index>
            <manifest>
              <addClasspath>true</addClasspath>
              <classpathLayoutType>simple</classpathLayoutType>
              <addDefaultImplementationEntries>true</addDefaultImplementationEntries>
            </manifest>
            <manifestEntries>
              <Built-On>${maven.build.timestamp}</Built-On>
              <Specification-Title>GeoAPI</Specification-Title>
              <Specification-Version>${geoapi.version}</Specification-Version>
              <Specification-Vendor>Open Geospatial Consortium</Specification-Vendor>
            </manifestEntries>
          </archive>
          <skipIfEmpty>true</skipIfEmpty>
        </configuration>
        <executions>
          <execution>
            <goals>
              <goal>test-jar</goal>
            </goals>
          </execution>
        </executions>
      </plugin>

      <!-- Set "*-source-release.zip" filename prefix to "sis-*" instead of "parent-*" -->
      <plugin>
        <artifactId>maven-assembly-plugin</artifactId>
        <executions>
          <execution>
            <id>source-release-assembly</id>
            <configuration>
              <finalName>sis-${project.version}</finalName>
            </configuration>
          </execution>
        </executions>
      </plugin>

      <!-- Package as OSGi bundle -->
      <plugin>
        <groupId>org.apache.felix</groupId>
        <artifactId>maven-bundle-plugin</artifactId>
        <version>3.3.0</version>
        <extensions>true</extensions>
        <configuration>
          <excludeDependencies>true</excludeDependencies>
          <instructions>
            <Bundle-DocURL>${project.url}</Bundle-DocURL>
          </instructions>
        </configuration>
      </plugin>

      <!-- Checkstype configuration
           Legal note: Checkstyle is under LGPL license, but it is okay to use it only for
           the build if it is downloaded by Maven (not included in Apache SIS distribution).
           See http://www.apache.org/legal/resolved.html#prohibited
      -->
      <plugin>
        <groupId>org.apache.maven.plugins</groupId>
        <artifactId>maven-checkstyle-plugin</artifactId>
        <version>2.17</version>
        <executions>
          <execution>
            <goals>
              <goal>check</goal>
            </goals>
            <configuration>
              <skip>${skipTests}</skip> <!-- When skipping tests, skip also checkstyle verification. -->
              <encoding>${project.build.sourceEncoding}</encoding>
              <consoleOutput>true</consoleOutput>
              <checkstyleRules>
                <module name="Checker">
                  <!--
                    Whether whitespaces should be present before or after various kind of tokens,
                    and where line wraps are allowed or mandated.
                  -->
                  <module name="FileTabCharacter"/>                 <!-- No tab characters in the file. -->
                  <module name="NewlineAtEndOfFile"/>               <!-- Newline at the end of each file. -->
                  <module name="TreeWalker">
                    <module name="RegexpSinglelineJava">
                      <property name="format" value="\s+$"/>
                      <property name="message" value="Trailing spaces not allowed."/>
                    </module>
                    <module name="NoLineWrap"/>                     <!-- Imports and package statements are not line-wrapped. -->
                    <module name="RedundantImport"/>                <!-- No redundant import statements. -->
                    <module name="GenericWhitespace"/>              <!-- Whitespace around the Generic tokens follow typical convention. -->
                    <module name="TypecastParenPad"/>               <!-- No space inside parentheses for typecasts. -->
                    <module name="SeparatorWrap">                   <!-- No line wrapping before comma. -->
                      <property name="tokens" value="COMMA"/>
                    </module>
                    <module name="WhitespaceAfter">                 <!-- Checks that a token is followed by whitespace. -->
                      <property name="tokens" value="TYPECAST"/>
                    </module>
                    <module name="NoWhitespaceAfter">               <!-- No whitespace after "++" in ++x, etc. -->
                      <property name="tokens" value="INC, DEC, BNOT, LNOT"/>
                    </module>
                    <module name="NoWhitespaceBefore">              <!-- No whitespace before "++" in x++, etc. -->
                      <property name="tokens" value="COMMA, POST_INC, POST_DEC"/>
                    </module>
                    <module name="WhitespaceAround">
                      <property name="tokens" value="
                        MINUS_ASSIGN, STAR_ASSIGN, DIV_ASSIGN, MOD_ASSIGN, MOD,
                        SL, SL_ASSIGN, SR, SR_ASSIGN, BSR, BSR_ASSIGN,
                        BAND, BAND_ASSIGN, BOR, BOR_ASSIGN, BXOR, BXOR_ASSIGN,
                        TYPE_EXTENSION_AND, LAND, LOR, QUESTION,
                        COLON, DO_WHILE, LITERAL_DO, LITERAL_WHILE, LITERAL_FOR,
                        LITERAL_ELSE, LITERAL_SWITCH,
                        LITERAL_TRY, LITERAL_CATCH, LITERAL_FINALLY,
                        LITERAL_SYNCHRONIZED"/>
                      <property name="allowEmptyConstructors" value="true"/>
                      <property name="allowEmptyMethods"      value="true"/>
                      <property name="allowEmptyTypes"        value="true"/>
                      <property name="allowEmptyLoops"        value="true"/>
                    </module>
                    <!--
                      Code formatting on other aspects than whitespaces. When there is different ways to express
                      the same thing (e.g. Java-style versus C-style of array declarations), the following rules
                      enforce one specific convention.
                    -->
                    <module name="UpperEll"/>                       <!-- Upper-case 'L' suffix for longs, not 'l'. -->
                    <module name="ArrayTypeStyle"/>                 <!-- Java-style arrays, not C-style. -->
                    <module name="ModifierOrder"/>                  <!-- Order of public, static, etc. keywords. -->
                    <module name="AvoidEscapedUnicodeCharacters">
                      <property name="allowEscapesForControlCharacters" value="true"/>
                      <property name="allowNonPrintableEscapes"         value="true"/>
                      <property name="allowIfAllCharactersEscaped"      value="true"/>
                      <property name="allowByTailComment"               value="true"/>
                    </module>
                    <!--
                      Programming language constructs: number of elements, modifiers, etc.
                    -->
                    <module name="OuterTypeNumber"/>                <!-- Only one outer type per file. -->
                    <module name="OuterTypeFilename"/>              <!-- Outer type name and file name shall match. -->
                    <module name="InterfaceIsType"/>                <!-- Do not allow interface without methods. -->
                    <module name="PackageDeclaration"/>             <!-- All classes shall be in a package. -->
                    <module name="HideUtilityClassConstructor"/>    <!-- No public constructor in utility classes. -->
                    <module name="MissingOverride"/>                <!-- @Override annotation everywhere applicable. -->
                    <module name="PackageAnnotation"/>              <!-- Package annotations shall be used only in package-info files. -->
                    <module name="EmptyCatchBlock"/>                <!-- No empty catch unless there is a comment inside. -->
                    <module name="CovariantEquals"/>                <!-- No equals(Foo), unless equals(Object) also exists. -->
                    <module name="ExplicitInitialization"/>         <!-- No unnecessary initialization to 0 or null. -->
                    <module name="SimplifyBooleanReturn"/>          <!-- No if (boolean) return true; else return false. -->
                    <module name="RedundantModifier">               <!-- No modifiers that were implicit. -->
                      <property name="tokens" value="VARIABLE_DEF, ANNOTATION_FIELD_DEF, INTERFACE_DEF, CLASS_DEF, ENUM_DEF"/>
                    </module>
                  </module>
                  <module name="UniqueProperties"/>                 <!-- No duplicated keys in *.properties files. -->
                </module>
              </checkstyleRules>
            </configuration>
          </execution>
        </executions>
      </plugin>

      <!-- JavaDoc configuration. -->
      <plugin>
        <artifactId>maven-javadoc-plugin</artifactId>
        <version>2.10.4</version>
        <configuration>
          <source>${maven.compile.source}</source>              <!-- Enables javadoc to handle language constructs present in target JDK. -->
          <encoding>${project.build.sourceEncoding}</encoding>  <!-- Encoding of Java source file. -->
          <docencoding>${website.encoding}</docencoding>        <!-- Encoding of the generated HTML files. -->
          <charset>${website.encoding}</charset>                <!-- Encoding to declare in the HTML META tag. -->
          <locale>${website.locale}</locale>                    <!-- Locale for navigation bar, help file contents, etc. -->
          <author>false</author>                                <!-- Excludes the authors text in the generated docs. -->
          <version>false</version>                              <!-- Excludes the version text in the generated docs. -->
          <noqualifier>all</noqualifier>                        <!-- Omit qualifying package name before class names in output. -->
          <quiet>true</quiet>                                   <!-- Shuts off non-error and non-warning messages. -->
          <keywords>true</keywords>                             <!-- Adds HTML meta keyword tags to the generated files. -->
          <breakiterator>true</breakiterator>                   <!-- Better boundary detection when determining the end of the first sentence. -->
          <validateLinks>true</validateLinks>                   <!-- Validates content of package-list resources. -->
          <links>
            <link>http://unitsofmeasurement.github.io/unit-api/site/apidocs</link>
<<<<<<< HEAD
            <link>http://www.geoapi.org/3.0/javadoc</link>
=======
            <link>http://www.geoapi.org/snapshot/pending</link>
            <link>http://www.unidata.ucar.edu/software/thredds/current/netcdf-java/javadoc</link>
>>>>>>> 4edd3015
          </links>

          <!-- Separates packages on the overview page into the groups specified. -->
          <groups>
            <group>
              <title>Testing tools</title> <!-- Exists in test javadoc only. -->
              <packages>org.apache.sis.test*</packages>
            </group>
            <group>
              <title>Applications</title>
              <packages>org.apache.sis.console*:org.apache.sis.services*</packages>
            </group>
            <group>
              <title>Data storage</title>
              <packages>org.apache.sis.storage*:org.apache.sis.index*</packages>
            </group>
            <group>
              <title>Feature and Geometry</title>
              <packages>org.apache.sis.feature*:org.apache.sis.geometry*</packages>
            </group>
            <group>
              <title>Referencing</title>
              <packages>org.apache.sis.referencing*:org.apache.sis.parameter*:org.apache.sis.distance*</packages>
            </group>
            <group>
              <title>Metadata</title>
              <packages>org.apache.sis.metadata*:org.apache.sis.io.wkt</packages>
            </group>
            <group>
              <title>Utilities</title>
              <packages>org.apache.sis.math*:org.apache.sis.measure*:org.apache.sis.util*:org.apache.sis.io*:org.apache.sis.xml*:org.apache.sis.setup*</packages>
            </group>
            <group>
              <title>Profiles</title>
              <packages>org.apache.sis.profile*</packages>
            </group>
          </groups>

          <!-- Internal packages to hide from javadoc. -->
          <excludePackageNames>org.apache.sis.internal:org.apache.sis.util.resources:org.apache.sis.referencing.operation.provider:com:org.opengis</excludePackageNames>

          <!-- Custom taglets, some of them implemented in Java. -->
          <tags>
            <tag><placement>t</placement> <name>goal</name>     <head>Maven goal:</head></tag>
            <tag><placement>t</placement> <name>phase</name>    <head>Maven phase:</head></tag>
            <tag><placement>X</placement> <name>category</name> <head>Category:</head></tag>
            <tag><placement>a</placement> <name>todo</name>     <head>TODO:</head></tag>
          </tags>
          <taglets>
            <taglet><tagletClass>org.apache.sis.internal.taglet.Module</tagletClass></taglet>
            <taglet><tagletClass>org.apache.sis.internal.taglet.Include</tagletClass></taglet>
            <taglet><tagletClass>org.apache.sis.internal.taglet.Preformat</tagletClass></taglet>
          </taglets>
          <doclet>org.apache.sis.internal.doclet.Doclet</doclet>
          <tagletArtifact>
            <groupId>org.apache.sis.core</groupId>
            <artifactId>sis-build-helper</artifactId>
            <version>${sis.plugin.version}</version>
          </tagletArtifact>
          <docletArtifact>
            <groupId>org.apache.sis.core</groupId>
            <artifactId>sis-build-helper</artifactId>
            <version>${sis.plugin.version}</version>
          </docletArtifact>
        </configuration>
      </plugin>

      <!-- Create web site. The Maven generated site is not deployed at the URL
           declared in this pom.xml (namely http://sis.apache.org). Consequently,
           we disable links relativization for avoiding confusing behavior. -->
      <plugin>
        <artifactId>maven-site-plugin</artifactId>
        <configuration>
          <locales>${website.locale}</locales>
          <inputEncoding>${project.build.sourceEncoding}</inputEncoding>
          <outputEncoding>${website.encoding}</outputEncoding>
          <relativizeDecorationLinks>false</relativizeDecorationLinks>
        </configuration>
      </plugin>

      <!-- Dependencies requires for the SIS FindBugs configuration file. -->
      <plugin>
        <groupId>org.codehaus.mojo</groupId>
        <artifactId>findbugs-maven-plugin</artifactId>
        <version>3.0.4</version>
        <dependencies>
          <dependency>
            <groupId>org.apache.sis.core</groupId>
            <artifactId>sis-build-helper</artifactId>
            <version>${sis.plugin.version}</version>
          </dependency>
        </dependencies>
      </plugin>
    </plugins>

    <!-- Following plugins are used only by some specific modules. -->
    <pluginManagement>
      <plugins>
        <plugin>
          <groupId>org.codehaus.mojo</groupId>
          <artifactId>build-helper-maven-plugin</artifactId>
          <version>3.0.0</version>
        </plugin>
        <plugin>
          <groupId>org.eclipse.jetty</groupId>
          <artifactId>jetty-maven-plugin</artifactId>
          <version>9.2.13.v20150730</version>           <!-- Versions 9.3.* require JDK 8 -->
        </plugin>
      </plugins>
    </pluginManagement>
  </build>



  <!-- ==============================================================
         Additional repositories from which to download artifacts.
         The parent pom.xml already declares the apache.snapshots
         repository for library artifacts. But we also need it for
         Maven plugins in order to download sis-build-helper when
         the user did not built it himself.
       ============================================================== -->
  <pluginRepositories>
    <pluginRepository>
      <id>apache.snapshots</id>
      <name>Apache Snapshot Repository</name>
      <url>http://repository.apache.org/snapshots</url>
      <releases>
        <enabled>false</enabled>
      </releases>
    </pluginRepository>
  </pluginRepositories>

  <!-- Temporary repository for GeoAPI 3.0.1-RC1.
       Shall be removed after GeoAPI release. -->
  <repositories>
    <repository>
      <id>geotoolkit</id>
      <name>Geotoolkit.org repository</name>
      <url>http://maven.geotoolkit.org</url>
    </repository>
  </repositories>


  <!-- ==============================================================
         Group of modules to build in approximate dependency order.
       ============================================================== -->
  <modules>
    <module>core</module>
    <module>storage</module>
    <module>application</module>
    <module>profiles</module>
  </modules>

</project><|MERGE_RESOLUTION|>--- conflicted
+++ resolved
@@ -803,12 +803,8 @@
           <validateLinks>true</validateLinks>                   <!-- Validates content of package-list resources. -->
           <links>
             <link>http://unitsofmeasurement.github.io/unit-api/site/apidocs</link>
-<<<<<<< HEAD
             <link>http://www.geoapi.org/3.0/javadoc</link>
-=======
-            <link>http://www.geoapi.org/snapshot/pending</link>
             <link>http://www.unidata.ucar.edu/software/thredds/current/netcdf-java/javadoc</link>
->>>>>>> 4edd3015
           </links>
 
           <!-- Separates packages on the overview page into the groups specified. -->
