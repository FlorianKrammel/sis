--- conflicted
+++ resolved
@@ -543,7 +543,6 @@
       The later won't be needed anymore once all JUnit tests have been upgraded to new JUnit version.
     -->
     <dependency>
-<<<<<<< HEAD
 			<groupId>org.junit.jupiter</groupId>
 			<artifactId>junit-jupiter</artifactId>
 			<version>${junit.jupiter.version}</version>
@@ -555,17 +554,11 @@
 			<version>${junit.jupiter.version}</version>
 			<scope>test</scope>
 		</dependency>
-=======
-      <groupId>junit</groupId>
-      <artifactId>junit</artifactId>
-      <scope>test</scope>
-    </dependency>
     <dependency>   <!-- To be removed after https://issues.apache.org/jira/browse/SIS-469 is done. -->
       <groupId>jakarta.xml.bind</groupId>
       <artifactId>jakarta.xml.bind-api</artifactId>
       <scope>test</scope>
     </dependency>
->>>>>>> adafeb67
   </dependencies>
 
 
@@ -584,15 +577,10 @@
     <maven.compiler.source>8</maven.compiler.source>
     <maven.compiler.target>8</maven.compiler.target>
     <sis.plugin.version>${project.version}</sis.plugin.version>
-<<<<<<< HEAD
-    <sis.non-free.version>1.0-M1</sis.non-free.version>                 <!-- Used only if "non-free" profile is enabled. -->
-    <geoapi.version>4.0-M11</geoapi.version>
-		<junit.jupiter.version>5.5.2</junit.jupiter.version>
-=======
     <sis.non-free.version>1.0</sis.non-free.version>                 <!-- Used only if "non-free" profile is enabled. -->
     <geoapi.version>4.0-SNAPSHOT</geoapi.version>
     <jaxb.version>2.3.2</jaxb.version>
->>>>>>> adafeb67
+		<junit.jupiter.version>5.5.2</junit.jupiter.version>
   </properties>
 
   <profiles>
@@ -705,9 +693,12 @@
           <includes>
             <include>**/*TestSuite.java</include>
           </includes>
-          <systemPropertyVariables>
-            <derby.stream.error.file>${project.build.directory}/derby.log</derby.stream.error.file>
-          </systemPropertyVariables>
+          <systemProperties>
+            <property>
+              <name>derby.stream.error.file</name>
+              <value>${project.build.directory}/derby.log</value>
+            </property>
+          </systemProperties>
         </configuration>
       </plugin>
 
