<?xml version="1.0" encoding="UTF-8"?>

<!--
  Licensed to the Apache Software Foundation (ASF) under one
  or more contributor license agreements.  See the NOTICE file
  distributed with this work for additional information
  regarding copyright ownership.  The ASF licenses this file
  to you under the Apache License, Version 2.0 (the
  "License"); you may not use this file except in compliance
  with the License.  You may obtain a copy of the License at

    http://www.apache.org/licenses/LICENSE-2.0

  Unless required by applicable law or agreed to in writing,
  software distributed under the License is distributed on an
  "AS IS" BASIS, WITHOUT WARRANTIES OR CONDITIONS OF ANY
  KIND, either express or implied.  See the License for the
  specific language governing permissions and limitations
  under the License.
-->

<project xmlns              = "http://maven.apache.org/POM/4.0.0"
         xmlns:xsi          = "http://www.w3.org/2001/XMLSchema-instance"
         xsi:schemaLocation = "http://maven.apache.org/POM/4.0.0
                               http://maven.apache.org/xsd/maven-4.0.0.xsd">
  <modelVersion>4.0.0</modelVersion>
  <prerequisites>
    <maven>3.2.2</maven>
  </prerequisites>

  <parent>
    <groupId>org.apache</groupId>
    <artifactId>apache</artifactId>
    <version>18</version>
  </parent>



  <!-- ==============================================================
         Project description. The <organization> and <licenses>
         elements are inherited from the parent Apache pom.xml.
       ============================================================== -->
  <groupId>org.apache.sis</groupId>
  <artifactId>parent</artifactId>
  <version>0.8-jdk7-SNAPSHOT</version>
  <packaging>pom</packaging>

  <name>Apache SIS</name>
  <url>http://sis.apache.org</url>
  <description>
  <!-- Left alignment because this description will be copied in META-INF/MANIFEST.MF
       The leading space after the first line is necessary for proper formatting. -->
Apache SIS is a free software, Java language library for developing geospatial applications.
 SIS provides data structures for geographic data and associated metadata along with methods
 to manipulate those data structures. The SIS metadata module forms the base of the library
 and enables the creation of metadata objects which comply with the ISO 19115 metadata model
 and which can be read from or written to ISO 19139 compliant XML documents.
 The SIS referencing module will enable the construction of geodetic data structures for
 geospatial referencing based on the ISO 19111 model such as axis, projection and coordinate
 reference system definitions, along with the associated operations which enable the mathematical
 conversion of coordinates between different systems of reference.
 The SIS storage modules will provide a common approach to the reading and writing of grid coverages
 applicable to simple imagery as to many dimensional data structures.
  </description>
  <inceptionYear>2010</inceptionYear>



  <!-- ==============================================================
         Source code repository, issue managements and mailing lists.
       ============================================================== -->
  <scm>
    <connection>
      scm:svn:http://svn.apache.org/repos/asf/sis/trunk
    </connection>
    <developerConnection>
      scm:svn:https://svn.apache.org/repos/asf/sis/trunk
    </developerConnection>
    <url>http://svn.apache.org/viewvc/sis/trunk</url>
  </scm>

  <ciManagement>
    <system>jenkins</system>
<<<<<<< HEAD
    <url>https://builds.apache.org/job/sis-jdk7</url>
=======
    <url>https://builds.apache.org/job/sis-dev</url>
>>>>>>> 404c16f6
  </ciManagement>

  <issueManagement>
    <system>JIRA</system>
    <url>https://issues.apache.org/jira/browse/SIS</url>
  </issueManagement>

  <mailingLists>
    <mailingList>
      <name>Development mailing list</name>
      <subscribe>dev-subscribe@sis.apache.org</subscribe>
      <unsubscribe>dev-unsubscribe@sis.apache.org</unsubscribe>
      <post>dev@sis.apache.org</post>
      <archive>http://mail-archives.apache.org/mod_mbox/sis-dev/</archive>
    </mailingList>
    <mailingList>
      <name>Commit mailing list</name>
      <subscribe>commits-subscribe@sis.apache.org</subscribe>
      <unsubscribe>commits-unsubscribe@sis.apache.org</unsubscribe>
      <post>commits@sis.apache.org</post>
      <archive>http://mail-archives.apache.org/mod_mbox/sis-commits/</archive>
    </mailingList>
    <mailingList>
      <name>User mailing list</name>
      <subscribe>user-subscribe@sis.apache.org</subscribe>
      <unsubscribe>user-unsubscribe@sis.apache.org</unsubscribe>
      <post>user@sis.apache.org</post>
      <archive>http://mail-archives.apache.org/mod_mbox/sis-user/</archive>
    </mailingList>
  </mailingLists>



  <!-- ==============================================================
         Developers and Contributors.
       ============================================================== -->
  <developers>
    <developer>
      <name>Adam Estrada</name>
      <id>aestrada</id>
      <roles>
        <role>PMC member</role>
      </roles>
    </developer>
    <developer>
      <name>Andrew Hart</name>
      <id>ahart</id>
      <roles>
        <role>PMC member</role>
      </roles>
    </developer>
    <developer>
      <name>Charitha</name>
      <id>charithcc</id>
      <roles>
        <role>PMC member</role>
      </roles>
    </developer>
    <developer>
      <name>Chris A. Mattmann</name>
      <id>mattmann</id>
      <email>mattmann@apache.org</email>
      <url>http://sunset.usc.edu/~mattmann/</url>
      <organization>NASA Jet Propulsion Laboratory</organization>
      <organizationUrl>http://www.jpl.nasa.gov</organizationUrl>
      <timezone>-8</timezone>
      <roles>
        <role>PMC emeritus</role>
      </roles>
    </developer>
    <developer>
      <name>Gregory D. Reddin</name>
      <id>greddin</id>
      <roles>
        <role>PMC member</role>
        <role>mentor</role>
      </roles>
    </developer>
    <developer>
      <name>Ian Holsman</name>
      <id>ianh</id>
      <roles>
        <role>PMC member</role>
        <role>mentor</role>
      </roles>
    </developer>
    <developer>
      <name>Joe Schaefer</name>
      <id>joes</id>
      <roles>
        <role>PMC emeritus</role>
      </roles>
    </developer>
    <developer>
      <name>Johann Sorel</name>
      <id>jsorel</id>
      <email>johann.sorel@geomatys.com</email>
      <organization>Geomatys</organization>
      <organizationUrl>http://www.geomatys.com</organizationUrl>
      <timezone>+1</timezone>
      <roles>
        <role>committer</role>
      </roles>
    </developer>
    <developer>
      <name>Joseph F. White</name>
      <id>jwhite</id>
      <roles>
        <role>PMC member</role>
      </roles>
    </developer>
    <developer>
      <name>Marc le Bihan</name>
      <roles>
        <role>PMC member</role>
      </roles>
    </developer>
    <developer>
      <name>Martin Desruisseaux</name>
      <id>desruisseaux</id>
      <email>desruisseaux@apache.org</email>
      <organization>Geomatys</organization>
      <organizationUrl>http://www.geomatys.com</organizationUrl>
      <timezone>+1</timezone>
      <roles>
        <role>PMC member</role>
        <role>chair</role>
      </roles>
    </developer>
    <developer>
      <name>Nga Thien Chung</name>
      <id>nchung</id>
      <email>nchung@apache.org</email>
      <organization>NASA Jet Propulsion Laboratory</organization>
      <organizationUrl>http://www.jpl.nasa.gov</organizationUrl>
      <timezone>-8</timezone>
      <roles>
        <role>PMC member</role>
      </roles>
    </developer>
    <developer>
      <name>Patrick O'Leary</name>
      <id>pjaol</id>
      <email>pjaol@apache.org</email>
      <organization>AT&amp;T Interactive</organization>
      <organizationUrl>http://www.attinteractive.com</organizationUrl>
      <timezone>-8</timezone>
      <roles>
        <role>PMC member</role>
      </roles>
    </developer>
    <developer>
      <name>Paul Michael Ramirez</name>
      <id>pramirez</id>
      <email>pramirez@apache.org</email>
      <url>http://people.apache.org/~pramirez/</url>
      <organization>NASA Jet Propulsion Laboratory</organization>
      <organizationUrl>http://www.jpl.nasa.gov</organizationUrl>
      <timezone>-8</timezone>
      <roles>
        <role>PMC member</role>
      </roles>
    </developer>
    <developer>
      <name>Peter Karich</name>
      <id>pk</id>
      <roles>
        <role>PMC member</role>
      </roles>
    </developer>
    <developer>
      <name>Rémi Maréchal</name>
      <id>rmarechal</id>
      <email>remi.marechal@geomatys.com</email>
      <organization>Geomatys</organization>
      <organizationUrl>http://www.geomatys.com</organizationUrl>
      <timezone>+1</timezone>
      <roles>
        <role>committer</role>
      </roles>
    </developer>
    <developer>
      <name>Ross Laidlaw</name>
      <id>rlaidlaw</id>
      <roles>
        <role>PMC member</role>
      </roles>
    </developer>
    <developer>
      <name>Sean William McCleese</name>
      <id>smcclees</id>
      <email>smcclees@apache.org</email>
      <organization>NASA Jet Propulsion Laboratory</organization>
      <organizationUrl>http://www.jpl.nasa.gov</organizationUrl>
      <timezone>-8</timezone>
      <roles>
        <role>PMC member</role>
      </roles>
    </developer>
    <developer>
      <name>Suresh Marru</name>
      <roles>
        <role>PMC member</role>
      </roles>
    </developer>
    <developer>
      <name>Travis L. Pinney</name>
      <id>tlpinney</id>
      <email>travis.pinney@gmail.com</email>
      <roles>
        <role>PMC member</role>
      </roles>
    </developer>
  </developers>

  <contributors>
    <contributor>
      <name>Adrian Custer</name>
      <roles>
        <role>documentation</role>
      </roles>
    </contributor>
    <contributor>
      <name>Antoine Hnawia</name>
      <organization>Institut de Recherche pour le Développement</organization>
      <organizationUrl>http://www.ird.fr</organizationUrl>
      <timezone>+11</timezone>
      <roles>
        <role>developer</role>
      </roles>
    </contributor>
    <contributor>
      <name>Cédric Briançon</name>
      <email>cedric.briancon@geomatys.com</email>
      <organization>Geomatys</organization>
      <organizationUrl>http://www.geomatys.com</organizationUrl>
      <timezone>+1</timezone>
      <roles>
        <role>developer</role>
      </roles>
    </contributor>
    <contributor>
      <name>Christina Hough</name>
      <roles>
        <role>translator</role>
      </roles>
    </contributor>
    <contributor>
      <name>Guilhem Legal</name>
      <email>guilhem.legal@geomatys.com</email>
      <organization>Geomatys</organization>
      <organizationUrl>http://www.geomatys.com</organizationUrl>
      <timezone>+1</timezone>
      <roles>
        <role>developer</role>
      </roles>
    </contributor>
    <contributor>
      <name>Kevan Miller</name>
      <roles>
        <role>mentor</role>
      </roles>
    </contributor>
    <contributor>
      <name>Minh Chinh Vu</name>
      <email>chinhvm.uet.1995@gmail.com</email>
      <organization>VNSC</organization>
      <organizationUrl>http://vnsc.org.vn</organizationUrl>
      <timezone>+7</timezone>
      <roles>
        <role>developer</role>
      </roles>
    </contributor>
    <contributor>
      <name>Thi Phuong Hao Nguyen</name>
      <email>nguyenthiphuonghao243@gmail.com</email>
      <organization>VNSC</organization>
      <organizationUrl>http://vnsc.org.vn</organizationUrl>
      <timezone>+7</timezone>
      <roles>
        <role>developer</role>
      </roles>
    </contributor>
    <contributor>
      <name>Touraïvane</name>
      <organization>Institut de Recherche pour le Développement (IRD)</organization>
      <organizationUrl>http://www.ird.fr</organizationUrl>
      <timezone>+11</timezone>
      <roles>
        <role>developer</role>
      </roles>
    </contributor>
  </contributors>



  <!-- ==============================================================
         Dependency management. If a POM in a child module declares
         one of those dependencies, then it will use the version
         specified here. Otherwise, those dependencies are ignored.

         See http://search.maven.org/ for latest version numbers.
       ============================================================== -->
  <dependencyManagement>
    <dependencies>
      <!-- Import all dependency management used by the GeAPI project.
           This include JUnit and units of measurement. -->
      <dependency>
        <groupId>org.opengis</groupId>
        <artifactId>geoapi-parent</artifactId>
        <version>${geoapi.version}</version>
        <type>pom</type>
        <scope>import</scope>
      </dependency>
      <dependency>
        <groupId>org.opengis</groupId>
        <artifactId>geoapi-pending</artifactId>
        <version>${geoapi.version}</version>
      </dependency>
      <dependency>
        <groupId>org.opengis</groupId>
        <artifactId>geoapi-conformance</artifactId>
        <version>${geoapi.version}</version>
        <scope>test</scope>
      </dependency>

      <!-- Libraries (language, XML, network) -->
      <dependency>
        <groupId>com.esri.geometry</groupId>
        <artifactId>esri-geometry-api</artifactId>
        <version>1.2.1</version>
      </dependency>
      <dependency>
        <groupId>gov.nist.math</groupId>
        <artifactId>jama</artifactId>
        <version>1.0.3</version>
        <scope>test</scope>
      </dependency>
      <dependency>
        <groupId>javax</groupId>
        <artifactId>javaee-api</artifactId>
        <version>7.0</version>
        <scope>provided</scope>
      </dependency>
      <dependency>
        <groupId>org.apache.commons</groupId>
        <artifactId>commons-compress</artifactId>
        <version>1.12</version>
      </dependency>

      <!-- Databases -->
      <dependency>
        <groupId>org.hsqldb</groupId>
        <artifactId>hsqldb</artifactId>
        <version>2.3.4</version>
        <scope>test</scope>
      </dependency>
      <dependency>
        <groupId>org.postgresql</groupId>
        <artifactId>postgresql</artifactId>
        <version>9.4.1212.jre7</version>
        <scope>test</scope>
      </dependency>

      <!-- Optional dependencies -->
      <dependency>
        <groupId>org.osgi</groupId>
        <artifactId>org.osgi.core</artifactId>
        <version>6.0.0</version>
        <scope>provided</scope>
      </dependency>
      <dependency>
        <groupId>edu.ucar</groupId>
        <artifactId>cdm</artifactId>
        <version>${netcdf.version}</version>
        <scope>provided</scope>
      </dependency>
      <dependency>
        <groupId>org.slf4j</groupId>
        <artifactId>slf4j-jdk14</artifactId>
        <version>1.7.7</version>                <!-- Must matches the version used by NetCDF. -->
        <scope>runtime</scope>                  <!-- Should never be needed at compile time.  -->
      </dependency>
    </dependencies>
  </dependencyManagement>



  <!-- ===========================================================
           Dependencies to be inherited by all modules.
       =========================================================== -->
  <dependencies>
    <dependency>
      <groupId>junit</groupId>
      <artifactId>junit</artifactId>
      <scope>test</scope>
    </dependency>
  </dependencies>



  <!-- ===================================================================
         Properties used in dependency management and build configuration.
         The last properties in this list depend on the Apache SIS branch.
       =================================================================== -->
  <properties>
    <netcdf.version>4.6.6</netcdf.version>
    <project.build.sourceEncoding>UTF-8</project.build.sourceEncoding>
    <website.encoding>UTF-8</website.encoding>
    <website.locale>en</website.locale>

    <!-- Following properties are branch-specific -->
    <maven.compile.source>1.7</maven.compile.source>
    <maven.compile.target>1.7</maven.compile.target>
    <sis.plugin.version>${project.version}</sis.plugin.version>
    <geoapi.version>4.0-SNAPSHOT</geoapi.version>
  </properties>

  <profiles>
    <profile>
      <id>apache-release</id>
      <properties>
        <maven.compiler.debug>false</maven.compiler.debug>              <!-- For smaller JAR files size. -->
        <maven.compiler.optimize>true</maven.compiler.optimize>
        <org.apache.sis.test.extensive>true</org.apache.sis.test.extensive>
      </properties>
    </profile>

    <!-- Cross-version compilation (to be removed with JDK9). -->
    <profile>
      <id>jdk8</id>
      <activation>
        <jdk>1.8</jdk>
      </activation>
      <build>
        <plugins>
          <plugin>
            <artifactId>maven-javadoc-plugin</artifactId>
            <configuration>
              <additionalparam>
                -Xdoclint:syntax -Xdoclint:html -Xdoclint:missing -Xdoclint:accessibility
              </additionalparam>
            </configuration>
          </plugin>
        </plugins>
      </build>
    </profile>
    <profile>
      <activation>
        <property>
          <name>bootclasspath</name>
        </property>
      </activation>
      <build>
        <plugins>
          <plugin>
            <artifactId>maven-compiler-plugin</artifactId>
            <configuration>
              <compilerArgs>
                <arg>-bootclasspath</arg>
                <arg>${bootclasspath}</arg>
              </compilerArgs>
            </configuration>
          </plugin>
          <plugin>
            <artifactId>maven-javadoc-plugin</artifactId>
            <configuration>
              <bootclasspath>${bootclasspath}</bootclasspath>
            </configuration>
          </plugin>
        </plugins>
      </build>
    </profile>

    <!-- ===================================================================
           If the user has not set the SIS_DATA environment variable, set a
           default value where we can create a minimalist database.
         =================================================================== -->
    <profile>
      <id>sis-data</id>
      <activation>
        <property>
          <name>!env.SIS_DATA</name>
        </property>
      </activation>
      <build>
        <plugins>
          <plugin>
            <artifactId>maven-surefire-plugin</artifactId>
            <configuration>
              <environmentVariables>
                <SIS_DATA>${session.executionRootDirectory}/target</SIS_DATA>
              </environmentVariables>
            </configuration>
          </plugin>
        </plugins>
      </build>
    </profile>
  </profiles>



  <!-- ==============================================================
         Build configuration.
         See http://maven.apache.org/plugins/ for a plugins list.
       ============================================================== -->
  <build>
    <plugins>

      <!-- Compile -->
      <plugin>
        <artifactId>maven-compiler-plugin</artifactId>
        <configuration>
          <source>${maven.compile.source}</source>
          <target>${maven.compile.target}</target>
          <encoding>${project.build.sourceEncoding}</encoding>
          <useIncrementalCompilation>false</useIncrementalCompilation> <!-- https://jira.codehaus.org/browse/MCOMPILER-209 -->
          <compilerArgs>
            <arg>-Xlint:all</arg>
          </compilerArgs>
        </configuration>
      </plugin>

      <!-- Execute test suites instead of individual test cases. -->
      <plugin>
        <groupId>org.apache.maven.plugins</groupId>
        <artifactId>maven-surefire-plugin</artifactId>
        <configuration>
          <includes>
            <include>**/*TestSuite.java</include>
          </includes>
          <systemProperties>
            <property>
              <name>derby.stream.error.file</name>
              <value>${project.build.directory}/derby.log</value>
            </property>
          </systemProperties>
        </configuration>
      </plugin>

      <!-- JAR packaging
           Note: <index> and <addClasspath> are mutually exclusive: when both are enabled,
           the META-INF/INDEX.LIST file has precedence over the "Class-Path" entry in the
           META-INF/MANIFEST.MF file,  thus causing java.lang.NoClassDefFoundError if the
           INDEX.LIST file is incomplete (which seem to happen in practice). -->
      <plugin>
        <artifactId>maven-jar-plugin</artifactId>
        <version>3.0.2</version>        <!-- For https://issues.apache.org/jira/browse/MJAR-223 bug fix. -->
        <configuration>
          <archive>
            <addMavenDescriptor>false</addMavenDescriptor>
            <index>false</index>
            <manifest>
              <addClasspath>true</addClasspath>
              <classpathLayoutType>simple</classpathLayoutType>
              <addDefaultImplementationEntries>true</addDefaultImplementationEntries>
            </manifest>
            <manifestEntries>
              <Built-On>${maven.build.timestamp}</Built-On>
              <Specification-Title>GeoAPI</Specification-Title>
              <Specification-Version>${geoapi.version}</Specification-Version>
              <Specification-Vendor>Open Geospatial Consortium</Specification-Vendor>
            </manifestEntries>
          </archive>
          <skipIfEmpty>true</skipIfEmpty>
        </configuration>
        <executions>
          <execution>
            <goals>
              <goal>test-jar</goal>
            </goals>
          </execution>
        </executions>
      </plugin>

      <!-- Set "*-source-release.zip" filename prefix to "sis-*" instead of "parent-*" -->
      <plugin>
        <artifactId>maven-assembly-plugin</artifactId>
        <executions>
          <execution>
            <id>source-release-assembly</id>
            <configuration>
              <finalName>sis-${project.version}</finalName>
            </configuration>
          </execution>
        </executions>
      </plugin>

      <!-- Package as OSGi bundle -->
      <plugin>
        <groupId>org.apache.felix</groupId>
        <artifactId>maven-bundle-plugin</artifactId>
        <version>3.2.0</version>
        <extensions>true</extensions>
        <configuration>
          <excludeDependencies>true</excludeDependencies>
          <instructions>
            <Bundle-DocURL>${project.url}</Bundle-DocURL>
          </instructions>
        </configuration>
      </plugin>

      <!-- Checkstype configuration
           Legal note: Checkstyle is under LGPL license, but it is okay to use it only for
           the build if it is downloaded by Maven (not included in Apache SIS distribution).
           See http://www.apache.org/legal/resolved.html#prohibited
      -->
      <plugin>
        <groupId>org.apache.maven.plugins</groupId>
        <artifactId>maven-checkstyle-plugin</artifactId>
        <version>2.17</version>
        <executions>
          <execution>
            <goals>
              <goal>check</goal>
            </goals>
            <configuration>
              <skip>${skipTests}</skip> <!-- When skipping tests, skip also checkstyle verification. -->
              <encoding>${project.build.sourceEncoding}</encoding>
              <consoleOutput>true</consoleOutput>
              <checkstyleRules>
                <module name="Checker">
                  <module name="FileTabCharacter"/>     <!-- Checks that there are no tab characters in the file. -->
                  <module name="NewlineAtEndOfFile"/>   <!-- Checks that there is a newline at the end of each file. -->
                  <module name="TreeWalker">
                    <module name="RedundantImport"/>    <!-- Checks for redundant import statements. -->
                    <module name="GenericWhitespace"/>  <!-- Checks that the whitespace around the Generic tokens follow the typical convention. -->
                  </module>
                </module>
              </checkstyleRules>
            </configuration>
          </execution>
        </executions>
      </plugin>

      <!-- JavaDoc configuration. -->
      <plugin>
        <artifactId>maven-javadoc-plugin</artifactId>
        <configuration>
          <source>${maven.compile.source}</source>              <!-- Enables javadoc to handle language constructs present in target JDK. -->
          <encoding>${project.build.sourceEncoding}</encoding>  <!-- Encoding of Java source file. -->
          <docencoding>${website.encoding}</docencoding>        <!-- Encoding of the generated HTML files. -->
          <charset>${website.encoding}</charset>                <!-- Encoding to declare in the HTML META tag. -->
          <locale>${website.locale}</locale>                    <!-- Locale for navigation bar, help file contents, etc. -->
          <author>false</author>                                <!-- Excludes the authors text in the generated docs. -->
          <version>false</version>                              <!-- Excludes the version text in the generated docs. -->
          <noqualifier>all</noqualifier>                        <!-- Omit qualifying package name before class names in output. -->
          <quiet>true</quiet>                                   <!-- Shuts off non-error and non-warning messages. -->
          <keywords>true</keywords>                             <!-- Adds HTML meta keyword tags to the generated files. -->
          <breakiterator>true</breakiterator>                   <!-- Better boundary detection when determining the end of the first sentence. -->
          <validateLinks>true</validateLinks>                   <!-- Validates content of package-list resources. -->
          <links>
            <link>http://static.javadoc.io/javax.measure/unit-api/1.0</link>
            <link>http://www.geoapi.org/snapshot/pending</link>
          </links>

          <additionalparam>
          </additionalparam>

          <!-- Separates packages on the overview page into the groups specified. -->
          <groups>
            <group>
              <title>Testing tools</title> <!-- Exists in test javadoc only. -->
              <packages>org.apache.sis.test*</packages>
            </group>
            <group>
              <title>Applications</title>
              <packages>org.apache.sis.console*:org.apache.sis.services*</packages>
            </group>
            <group>
              <title>Data storage</title>
              <packages>org.apache.sis.storage*:org.apache.sis.index*</packages>
            </group>
            <group>
              <title>Feature and Geometry</title>
              <packages>org.apache.sis.feature*:org.apache.sis.geometry*</packages>
            </group>
            <group>
              <title>Referencing</title>
              <packages>org.apache.sis.referencing*:org.apache.sis.parameter*:org.apache.sis.distance*</packages>
            </group>
            <group>
              <title>Metadata</title>
              <packages>org.apache.sis.metadata*:org.apache.sis.io.wkt</packages>
            </group>
            <group>
              <title>Utilities</title>
              <packages>org.apache.sis.math*:org.apache.sis.measure*:org.apache.sis.util*:org.apache.sis.io*:org.apache.sis.xml*:org.apache.sis.setup*</packages>
            </group>
            <group>
              <title>Profiles</title>
              <packages>org.apache.sis.profile*</packages>
            </group>
          </groups>

          <!-- Internal packages to hide from javadoc. -->
          <excludePackageNames>org.apache.sis.internal:org.apache.sis.util.resources:org.apache.sis.referencing.operation.provider:com</excludePackageNames>

          <!-- Custom taglets, some of them implemented in Java. -->
          <tags>
            <tag><placement>t</placement> <name>goal</name>     <head>Maven goal:</head></tag>
            <tag><placement>t</placement> <name>phase</name>    <head>Maven phase:</head></tag>
            <tag><placement>X</placement> <name>category</name> <head>Category:</head></tag>
            <tag><placement>a</placement> <name>todo</name>     <head>TODO:</head></tag>
          </tags>
          <taglets>
            <taglet><tagletClass>org.apache.sis.internal.taglet.Module</tagletClass></taglet>
            <taglet><tagletClass>org.apache.sis.internal.taglet.Include</tagletClass></taglet>
            <taglet><tagletClass>org.apache.sis.internal.taglet.Preformat</tagletClass></taglet>
          </taglets>
          <doclet>org.apache.sis.internal.doclet.Doclet</doclet>
          <tagletArtifact>
            <groupId>org.apache.sis.core</groupId>
            <artifactId>sis-build-helper</artifactId>
            <version>${sis.plugin.version}</version>
          </tagletArtifact>
          <docletArtifact>
            <groupId>org.apache.sis.core</groupId>
            <artifactId>sis-build-helper</artifactId>
            <version>${sis.plugin.version}</version>
          </docletArtifact>
        </configuration>
      </plugin>

      <!-- Create web site. The Maven generated site is not deployed at the URL
           declared in this pom.xml (namely http://sis.apache.org). Consequently,
           we disable links relativization for avoiding confusing behavior. -->
      <plugin>
        <artifactId>maven-site-plugin</artifactId>
        <configuration>
          <locales>${website.locale}</locales>
          <inputEncoding>${project.build.sourceEncoding}</inputEncoding>
          <outputEncoding>${website.encoding}</outputEncoding>
          <relativizeDecorationLinks>false</relativizeDecorationLinks>
        </configuration>
      </plugin>

      <!-- Dependencies requires for the SIS FindBugs configuration file. -->
      <plugin>
        <groupId>org.codehaus.mojo</groupId>
        <artifactId>findbugs-maven-plugin</artifactId>
        <version>3.0.4</version>
        <dependencies>
          <dependency>
            <groupId>org.apache.sis.core</groupId>
            <artifactId>sis-build-helper</artifactId>
            <version>${sis.plugin.version}</version>
          </dependency>
        </dependencies>
      </plugin>
    </plugins>

    <!-- Following plugins are used only by some specific modules. -->
    <pluginManagement>
      <plugins>
        <plugin>
          <groupId>org.codehaus.mojo</groupId>
          <artifactId>build-helper-maven-plugin</artifactId>
          <version>1.12</version>
        </plugin>
        <plugin>
          <groupId>org.eclipse.jetty</groupId>
          <artifactId>jetty-maven-plugin</artifactId>
          <version>9.2.13.v20150730</version>           <!-- Versions 9.3.* require JDK 8 -->
        </plugin>
      </plugins>
    </pluginManagement>
  </build>



  <!-- ==============================================================
         Additional repositories from which to download artifacts.
         The parent pom.xml already declares the apache.snapshots
         repository for library artifacts. But we also need it for
         Maven plugins in order to download sis-build-helper when
         the user did not built it himself.
       ============================================================== -->
  <pluginRepositories>
    <pluginRepository>
      <id>apache.snapshots</id>
      <name>Apache Snapshot Repository</name>
      <url>http://repository.apache.org/snapshots</url>
      <releases>
        <enabled>false</enabled>
      </releases>
    </pluginRepository>
  </pluginRepositories>

  <!-- Used for GeoAPI snapshots only.
       Shall be removed on SIS trunk. -->
  <repositories>
    <repository>
      <id>geotoolkit</id>
      <name>Geotoolkit.org repository</name>
      <url>http://maven.geotoolkit.org</url>
    </repository>
  </repositories>



  <!-- ==============================================================
         Group of modules to build in approximate dependency order.
       ============================================================== -->
  <modules>
    <module>core</module>
    <module>storage</module>
    <module>application</module>
    <module>profiles</module>
  </modules>

</project><|MERGE_RESOLUTION|>--- conflicted
+++ resolved
@@ -81,11 +81,7 @@
 
   <ciManagement>
     <system>jenkins</system>
-<<<<<<< HEAD
-    <url>https://builds.apache.org/job/sis-jdk7</url>
-=======
     <url>https://builds.apache.org/job/sis-dev</url>
->>>>>>> 404c16f6
   </ciManagement>
 
   <issueManagement>
