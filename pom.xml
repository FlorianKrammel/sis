<?xml version="1.0" encoding="UTF-8"?>

<!--
  Licensed to the Apache Software Foundation (ASF) under one
  or more contributor license agreements.  See the NOTICE file
  distributed with this work for additional information
  regarding copyright ownership.  The ASF licenses this file
  to you under the Apache License, Version 2.0 (the
  "License"); you may not use this file except in compliance
  with the License.  You may obtain a copy of the License at

    http://www.apache.org/licenses/LICENSE-2.0

  Unless required by applicable law or agreed to in writing,
  software distributed under the License is distributed on an
  "AS IS" BASIS, WITHOUT WARRANTIES OR CONDITIONS OF ANY
  KIND, either express or implied.  See the License for the
  specific language governing permissions and limitations
  under the License.
-->

<project xmlns              = "http://maven.apache.org/POM/4.0.0"
         xmlns:xsi          = "http://www.w3.org/2001/XMLSchema-instance"
         xsi:schemaLocation = "http://maven.apache.org/POM/4.0.0
                               http://maven.apache.org/xsd/maven-4.0.0.xsd">
  <modelVersion>4.0.0</modelVersion>
  <parent>
    <groupId>org.apache</groupId>
    <artifactId>apache</artifactId>
    <version>18</version>
  </parent>



  <!-- ==============================================================
         Project description. The <organization> and <licenses>
         elements are inherited from the parent Apache pom.xml.
       ============================================================== -->
  <groupId>org.apache.sis</groupId>
  <artifactId>parent</artifactId>
  <version>1.0-SNAPSHOT</version>
  <packaging>pom</packaging>

  <name>Apache SIS</name>
  <url>http://sis.apache.org</url>
  <description>
  <!-- Left alignment because this description will be copied in META-INF/MANIFEST.MF
       The leading space after the first line is necessary for proper formatting. -->
Apache SIS is a free software, Java language library for developing geospatial applications.
 SIS provides data structures for geographic data and associated metadata along with methods
 to manipulate those data structures. The SIS metadata module forms the base of the library
 and enables the creation of metadata objects which comply with the ISO 19115 metadata model
 and which can be read from or written to ISO 19139 compliant XML documents.
 The SIS referencing module will enable the construction of geodetic data structures for
 geospatial referencing based on the ISO 19111 model such as axis, projection and coordinate
 reference system definitions, along with the associated operations which enable the mathematical
 conversion of coordinates between different systems of reference.
 The SIS storage modules will provide a common approach to the reading and writing of grid coverages
 applicable to simple imagery as to many dimensional data structures.
  </description>
  <inceptionYear>2010</inceptionYear>



  <!-- ==============================================================
         Source code repository, issue managements and mailing lists.
       ============================================================== -->
  <scm>
    <connection>
      scm:svn:http://svn.apache.org/repos/asf/sis/trunk
    </connection>
    <developerConnection>
      scm:svn:https://svn.apache.org/repos/asf/sis/trunk
    </developerConnection>
    <url>http://svn.apache.org/viewvc/sis/trunk</url>
  </scm>

  <ciManagement>
    <system>jenkins</system>
    <url>https://builds.apache.org/job/sis-trunk</url>
  </ciManagement>

  <issueManagement>
    <system>JIRA</system>
    <url>https://issues.apache.org/jira/browse/SIS</url>
  </issueManagement>

  <mailingLists>
    <mailingList>
      <name>User mailing list</name>
      <subscribe>user-subscribe@sis.apache.org</subscribe>
      <unsubscribe>user-unsubscribe@sis.apache.org</unsubscribe>
      <post>user@sis.apache.org</post>
      <archive>https://lists.apache.org/list.html?user@sis.apache.org</archive>
    </mailingList>
    <mailingList>
      <name>Development mailing list</name>
      <subscribe>dev-subscribe@sis.apache.org</subscribe>
      <unsubscribe>dev-unsubscribe@sis.apache.org</unsubscribe>
      <post>dev@sis.apache.org</post>
      <archive>https://lists.apache.org/list.html?dev@sis.apache.org</archive>
    </mailingList>
    <mailingList>
      <name>Commit mailing list</name>
      <subscribe>commits-subscribe@sis.apache.org</subscribe>
      <unsubscribe>commits-unsubscribe@sis.apache.org</unsubscribe>
      <post>commits@sis.apache.org</post>
      <archive>https://lists.apache.org/list.html?commits@sis.apache.org</archive>
    </mailingList>
  </mailingLists>



  <!-- ==============================================================
         Developers and Contributors.
       ============================================================== -->
  <developers>
    <developer>
      <name>Adam Estrada</name>
      <id>aestrada</id>
      <roles>
        <role>PMC member</role>
      </roles>
    </developer>
    <developer>
      <name>Andrew Hart</name>
      <id>ahart</id>
      <roles>
        <role>PMC member</role>
      </roles>
    </developer>
    <developer>
      <name>Charitha</name>
      <id>charithcc</id>
      <roles>
        <role>PMC member</role>
      </roles>
    </developer>
    <developer>
      <name>Chris A. Mattmann</name>
      <id>mattmann</id>
      <email>mattmann@apache.org</email>
      <url>http://sunset.usc.edu/~mattmann/</url>
      <organization>NASA Jet Propulsion Laboratory</organization>
      <organizationUrl>http://www.jpl.nasa.gov</organizationUrl>
      <timezone>-8</timezone>
      <roles>
        <role>PMC emeritus</role>
      </roles>
    </developer>
    <developer>
      <name>Gregory D. Reddin</name>
      <id>greddin</id>
      <roles>
        <role>PMC member</role>
        <role>mentor</role>
      </roles>
    </developer>
    <developer>
      <name>Ian Holsman</name>
      <id>ianh</id>
      <roles>
        <role>PMC member</role>
        <role>mentor</role>
      </roles>
    </developer>
    <developer>
      <name>Joe Schaefer</name>
      <id>joes</id>
      <roles>
        <role>PMC emeritus</role>
      </roles>
    </developer>
    <developer>
      <name>Johann Sorel</name>
      <id>jsorel</id>
      <email>johann.sorel@geomatys.com</email>
      <organization>Geomatys</organization>
      <organizationUrl>http://www.geomatys.com</organizationUrl>
      <timezone>+1</timezone>
      <roles>
        <role>committer</role>
      </roles>
    </developer>
    <developer>
      <name>Joseph F. White</name>
      <id>jwhite</id>
      <roles>
        <role>PMC member</role>
      </roles>
    </developer>
    <developer>
      <name>Marc le Bihan</name>
      <roles>
        <role>PMC member</role>
      </roles>
    </developer>
    <developer>
      <name>Martin Desruisseaux</name>
      <id>desruisseaux</id>
      <email>desruisseaux@apache.org</email>
      <organization>Geomatys</organization>
      <organizationUrl>http://www.geomatys.com</organizationUrl>
      <timezone>+1</timezone>
      <roles>
        <role>PMC member</role>
        <role>chair</role>
      </roles>
    </developer>
    <developer>
      <name>Nga Thien Chung</name>
      <id>nchung</id>
      <email>nchung@apache.org</email>
      <organization>NASA Jet Propulsion Laboratory</organization>
      <organizationUrl>http://www.jpl.nasa.gov</organizationUrl>
      <timezone>-8</timezone>
      <roles>
        <role>PMC member</role>
      </roles>
    </developer>
    <developer>
      <name>Patrick O'Leary</name>
      <id>pjaol</id>
      <email>pjaol@apache.org</email>
      <organization>AT&amp;T Interactive</organization>
      <organizationUrl>http://www.attinteractive.com</organizationUrl>
      <timezone>-8</timezone>
      <roles>
        <role>PMC member</role>
      </roles>
    </developer>
    <developer>
      <name>Paul Michael Ramirez</name>
      <id>pramirez</id>
      <email>pramirez@apache.org</email>
      <url>http://people.apache.org/~pramirez/</url>
      <organization>NASA Jet Propulsion Laboratory</organization>
      <organizationUrl>http://www.jpl.nasa.gov</organizationUrl>
      <timezone>-8</timezone>
      <roles>
        <role>PMC member</role>
      </roles>
    </developer>
    <developer>
      <name>Peter Karich</name>
      <id>pk</id>
      <roles>
        <role>PMC member</role>
      </roles>
    </developer>
    <developer>
      <name>Rémi Maréchal</name>
      <id>rmarechal</id>
      <email>remi.marechal@geomatys.com</email>
      <organization>Geomatys</organization>
      <organizationUrl>http://www.geomatys.com</organizationUrl>
      <timezone>+1</timezone>
      <roles>
        <role>committer</role>
      </roles>
    </developer>
    <developer>
      <name>Ross Laidlaw</name>
      <id>rlaidlaw</id>
      <roles>
        <role>PMC member</role>
      </roles>
    </developer>
    <developer>
      <name>Sean William McCleese</name>
      <id>smcclees</id>
      <email>smcclees@apache.org</email>
      <organization>NASA Jet Propulsion Laboratory</organization>
      <organizationUrl>http://www.jpl.nasa.gov</organizationUrl>
      <timezone>-8</timezone>
      <roles>
        <role>PMC member</role>
      </roles>
    </developer>
    <developer>
      <name>Suresh Marru</name>
      <roles>
        <role>PMC member</role>
      </roles>
    </developer>
    <developer>
      <name>Travis L. Pinney</name>
      <id>tlpinney</id>
      <email>travis.pinney@gmail.com</email>
      <roles>
        <role>PMC member</role>
      </roles>
    </developer>
  </developers>

  <contributors>
    <contributor>
      <name>Adrian Custer</name>
      <roles>
        <role>documentation</role>
      </roles>
    </contributor>
    <contributor>
      <name>Antoine Hnawia</name>
      <organization>Institut de Recherche pour le Développement</organization>
      <organizationUrl>http://www.ird.fr</organizationUrl>
      <timezone>+11</timezone>
      <roles>
        <role>developer</role>
      </roles>
    </contributor>
    <contributor>
      <name>Cédric Briançon</name>
      <email>cedric.briancon@geomatys.com</email>
      <organization>Geomatys</organization>
      <organizationUrl>http://www.geomatys.com</organizationUrl>
      <timezone>+1</timezone>
      <roles>
        <role>developer</role>
      </roles>
    </contributor>
    <contributor>
      <name>Christina Hough</name>
      <roles>
        <role>translator</role>
      </roles>
    </contributor>
    <contributor>
      <name>Guilhem Legal</name>
      <email>guilhem.legal@geomatys.com</email>
      <organization>Geomatys</organization>
      <organizationUrl>http://www.geomatys.com</organizationUrl>
      <timezone>+1</timezone>
      <roles>
        <role>developer</role>
      </roles>
    </contributor>
    <contributor>
      <name>Kevan Miller</name>
      <roles>
        <role>mentor</role>
      </roles>
    </contributor>
    <contributor>
      <name>Minh Chinh Vu</name>
      <email>chinhvm.uet.1995@gmail.com</email>
      <organization>VNSC</organization>
      <organizationUrl>http://vnsc.org.vn</organizationUrl>
      <timezone>+7</timezone>
      <roles>
        <role>developer</role>
      </roles>
    </contributor>
    <contributor>
      <name>Thi Phuong Hao Nguyen</name>
      <email>nguyenthiphuonghao243@gmail.com</email>
      <organization>VNSC</organization>
      <organizationUrl>http://vnsc.org.vn</organizationUrl>
      <timezone>+7</timezone>
      <roles>
        <role>developer</role>
      </roles>
    </contributor>
    <contributor>
      <name>Touraïvane</name>
      <organization>Institut de Recherche pour le Développement (IRD)</organization>
      <organizationUrl>http://www.ird.fr</organizationUrl>
      <timezone>+11</timezone>
      <roles>
        <role>developer</role>
      </roles>
    </contributor>
  </contributors>



  <!-- ==============================================================
         Dependency management. If a POM in a child module declares
         one of those dependencies, then it will use the version
         specified here. Otherwise, those dependencies are ignored.

         See http://search.maven.org/ for latest version numbers.
       ============================================================== -->
  <dependencyManagement>
    <dependencies>
      <!-- Import all dependency management used by the GeAPI project.
           This include JUnit and units of measurement. -->
      <dependency>
        <groupId>org.opengis</groupId>
        <artifactId>geoapi-parent</artifactId>
        <version>${geoapi.version}</version>
        <type>pom</type>
        <scope>import</scope>
      </dependency>
      <dependency>
        <groupId>org.opengis</groupId>
        <artifactId>geoapi</artifactId>
        <version>${geoapi.version}</version>
      </dependency>
      <dependency>
        <groupId>org.opengis</groupId>
        <artifactId>geoapi-conformance</artifactId>
        <version>${geoapi.version}</version>
        <scope>test</scope>
      </dependency>

      <!-- Libraries (language, XML, network) -->
      <dependency>
        <groupId>com.esri.geometry</groupId>
        <artifactId>esri-geometry-api</artifactId>
        <version>2.0.0</version>
        <optional>true</optional>
      </dependency>
      <dependency>
        <groupId>gov.nist.math</groupId>
        <artifactId>jama</artifactId>
        <version>1.0.3</version>
        <scope>test</scope>
      </dependency>
      <dependency>
        <groupId>javax</groupId>
        <artifactId>javaee-api</artifactId>
        <version>7.0</version>
        <scope>provided</scope>
      </dependency>
      <dependency>
        <groupId>org.apache.commons</groupId>
        <artifactId>commons-compress</artifactId>
        <version>1.14</version>
      </dependency>

      <!-- Databases -->
      <dependency>
        <groupId>org.apache.derby</groupId>
        <artifactId>derby</artifactId>
        <version>10.12.1.1</version>            <!-- Last version compatible with JDK7.-->
      </dependency>
      <dependency>
        <groupId>org.hsqldb</groupId>
        <artifactId>hsqldb</artifactId>
        <version>2.3.5</version>                <!-- Last version compatible with JDK7.-->
        <scope>test</scope>
      </dependency>
      <dependency>
        <groupId>org.postgresql</groupId>
        <artifactId>postgresql</artifactId>
        <version>42.1.4.jre7</version>
        <scope>test</scope>
      </dependency>

      <!-- Optional dependencies -->
      <dependency>
        <groupId>org.osgi</groupId>
        <artifactId>org.osgi.core</artifactId>
        <version>6.0.0</version>
        <scope>provided</scope>
      </dependency>
      <dependency>
        <groupId>edu.ucar</groupId>
        <artifactId>cdm</artifactId>
        <version>${netcdf.version}</version>
        <scope>provided</scope>
      </dependency>
      <dependency>
        <groupId>org.slf4j</groupId>
        <artifactId>slf4j-jdk14</artifactId>
        <version>1.7.22</version>               <!-- Must matches the version used by netCDF. -->
        <scope>runtime</scope>                  <!-- Should never be needed at compile time.  -->
      </dependency>
    </dependencies>
  </dependencyManagement>



  <!-- ===========================================================
           Dependencies to be inherited by all modules.
       =========================================================== -->
  <dependencies>
    <dependency>
      <groupId>junit</groupId>
      <artifactId>junit</artifactId>
      <scope>test</scope>
    </dependency>
  </dependencies>



  <!-- ===================================================================
         Properties used in dependency management and build configuration.
         The last properties in this list depend on the Apache SIS branch.
       =================================================================== -->
  <properties>
    <netcdf.version>4.6.10</netcdf.version>
    <project.build.sourceEncoding>UTF-8</project.build.sourceEncoding>
    <website.encoding>UTF-8</website.encoding>
    <website.locale>en</website.locale>

    <!-- Following properties are branch-specific -->
    <maven.compile.source>1.7</maven.compile.source>
    <maven.compile.target>1.7</maven.compile.target>
    <sis.plugin.version>${project.version}</sis.plugin.version>
<<<<<<< HEAD
    <geoapi.version>3.0.1</geoapi.version>
=======
    <sis.non-free.version>0.8</sis.non-free.version>
    <geoapi.version>4.0-SNAPSHOT</geoapi.version>
>>>>>>> a38c844a
  </properties>

  <profiles>
    <profile>
      <id>apache-release</id>
      <properties>
        <maven.compiler.debug>false</maven.compiler.debug>              <!-- For smaller JAR files size. -->
        <maven.compiler.optimize>true</maven.compiler.optimize>
        <org.apache.sis.test.extensive>true</org.apache.sis.test.extensive>
      </properties>
    </profile>

    <!-- Cross-version compilation (to be removed with JDK9). -->
    <profile>
      <id>jdk8</id>
      <activation>
        <jdk>1.8</jdk>
      </activation>
      <build>
        <plugins>
          <plugin>
            <artifactId>maven-javadoc-plugin</artifactId>
            <configuration>
              <additionalparam>
                -Xdoclint:syntax -Xdoclint:html -Xdoclint:missing -Xdoclint:accessibility
              </additionalparam>
            </configuration>
          </plugin>
        </plugins>
      </build>
    </profile>
    <profile>
      <activation>
        <property>
          <name>bootclasspath</name>
        </property>
      </activation>
      <build>
        <plugins>
          <plugin>
            <artifactId>maven-compiler-plugin</artifactId>
            <configuration>
              <compilerArgs>
                <arg>-bootclasspath</arg>
                <arg>${bootclasspath}</arg>
              </compilerArgs>
            </configuration>
          </plugin>
          <plugin>
            <artifactId>maven-javadoc-plugin</artifactId>
            <configuration>
              <bootclasspath>${bootclasspath}</bootclasspath>
            </configuration>
          </plugin>
        </plugins>
      </build>
    </profile>

    <!-- ===================================================================
           If the user has not set the SIS_DATA environment variable, set a
           default value where we can create a minimalist database.
         =================================================================== -->
    <profile>
      <id>sis-data</id>
      <activation>
        <property>
          <name>!env.SIS_DATA</name>
        </property>
      </activation>
      <build>
        <plugins>
          <plugin>
            <artifactId>maven-surefire-plugin</artifactId>
            <configuration>
              <environmentVariables>
                <SIS_DATA>${session.executionRootDirectory}/target</SIS_DATA>
              </environmentVariables>
            </configuration>
          </plugin>
        </plugins>
      </build>
    </profile>
  </profiles>



  <!-- ==============================================================
         Build configuration.
         See http://maven.apache.org/plugins/ for a plugins list.
       ============================================================== -->
  <build>
    <plugins>

      <!-- Compile -->
      <plugin>
        <artifactId>maven-compiler-plugin</artifactId>
        <version>3.7.0</version>
        <configuration>
          <source>${maven.compile.source}</source>
          <target>${maven.compile.target}</target>
          <encoding>${project.build.sourceEncoding}</encoding>
          <useIncrementalCompilation>false</useIncrementalCompilation> <!-- https://jira.codehaus.org/browse/MCOMPILER-209 -->
          <compilerArgs>
            <arg>-Xlint:all</arg>
          </compilerArgs>
        </configuration>
      </plugin>

      <!-- Execute test suites instead of individual test cases. -->
      <plugin>
        <groupId>org.apache.maven.plugins</groupId>
        <artifactId>maven-surefire-plugin</artifactId>
        <version>2.20.1</version>
        <configuration>
          <includes>
            <include>**/*TestSuite.java</include>
          </includes>
          <systemProperties>
            <property>
              <name>derby.stream.error.file</name>
              <value>${project.build.directory}/derby.log</value>
            </property>
          </systemProperties>
        </configuration>
      </plugin>

      <!-- JAR packaging
           Note: <index> and <addClasspath> are mutually exclusive: when both are enabled,
           the META-INF/INDEX.LIST file has precedence over the "Class-Path" entry in the
           META-INF/MANIFEST.MF file,  thus causing java.lang.NoClassDefFoundError if the
           INDEX.LIST file is incomplete (which seem to happen in practice). -->
      <plugin>
        <artifactId>maven-jar-plugin</artifactId>
        <version>3.0.2</version>        <!-- For https://issues.apache.org/jira/browse/MJAR-223 bug fix. -->
        <configuration>
          <archive>
            <addMavenDescriptor>false</addMavenDescriptor>
            <index>false</index>
            <manifest>
              <addClasspath>true</addClasspath>
              <classpathLayoutType>simple</classpathLayoutType>
              <addDefaultImplementationEntries>true</addDefaultImplementationEntries>
            </manifest>
            <manifestEntries>
              <Built-On>${maven.build.timestamp}</Built-On>
              <Specification-Title>GeoAPI</Specification-Title>
              <Specification-Version>${geoapi.version}</Specification-Version>
              <Specification-Vendor>Open Geospatial Consortium</Specification-Vendor>
            </manifestEntries>
          </archive>
          <skipIfEmpty>true</skipIfEmpty>
        </configuration>
        <executions>
          <execution>
            <goals>
              <goal>test-jar</goal>
            </goals>
          </execution>
        </executions>
      </plugin>

      <!-- Set "*-source-release.zip" filename prefix to "sis-*" instead of "parent-*" -->
      <plugin>
        <artifactId>maven-assembly-plugin</artifactId>
        <executions>
          <execution>
            <id>source-release-assembly</id>
            <configuration>
              <finalName>sis-${project.version}</finalName>
            </configuration>
          </execution>
        </executions>
      </plugin>

      <!-- Package as OSGi bundle -->
      <plugin>
        <groupId>org.apache.felix</groupId>
        <artifactId>maven-bundle-plugin</artifactId>
        <version>3.3.0</version>
        <extensions>true</extensions>
        <configuration>
          <excludeDependencies>true</excludeDependencies>
          <instructions>
            <Bundle-DocURL>${project.url}</Bundle-DocURL>
          </instructions>
        </configuration>
      </plugin>

      <!-- Checkstype configuration
           Legal note: Checkstyle is under LGPL license, but it is okay to use it only for
           the build if it is downloaded by Maven (not included in Apache SIS distribution).
           See http://www.apache.org/legal/resolved.html#prohibited
      -->
      <plugin>
        <groupId>org.apache.maven.plugins</groupId>
        <artifactId>maven-checkstyle-plugin</artifactId>
        <version>2.17</version>
        <executions>
          <execution>
            <goals>
              <goal>check</goal>
            </goals>
            <configuration>
              <skip>${skipTests}</skip> <!-- When skipping tests, skip also checkstyle verification. -->
              <encoding>${project.build.sourceEncoding}</encoding>
              <consoleOutput>true</consoleOutput>
              <checkstyleRules>
                <module name="Checker">
                  <!--
                    Whether whitespaces should be present before or after various kind of tokens,
                    and where line wraps are allowed or mandated.
                  -->
                  <module name="FileTabCharacter"/>                 <!-- No tab characters in the file. -->
                  <module name="NewlineAtEndOfFile"/>               <!-- Newline at the end of each file. -->
                  <module name="TreeWalker">
                    <module name="RegexpSinglelineJava">
                      <property name="format" value="\s+$"/>
                      <property name="message" value="Trailing spaces not allowed."/>
                    </module>
                    <module name="NoLineWrap"/>                     <!-- Imports and package statements are not line-wrapped. -->
                    <module name="RedundantImport"/>                <!-- No redundant import statements. -->
                    <module name="GenericWhitespace"/>              <!-- Whitespace around the Generic tokens follow typical convention. -->
                    <module name="TypecastParenPad"/>               <!-- No space inside parentheses for typecasts. -->
                    <module name="SeparatorWrap">                   <!-- No line wrapping before comma. -->
                      <property name="tokens" value="COMMA"/>
                    </module>
                    <module name="WhitespaceAfter">                 <!-- Checks that a token is followed by whitespace. -->
                      <property name="tokens" value="TYPECAST"/>
                    </module>
                    <module name="NoWhitespaceAfter">               <!-- No whitespace after "++" in ++x, etc. -->
                      <property name="tokens" value="INC, DEC, BNOT, LNOT"/>
                    </module>
                    <module name="NoWhitespaceBefore">              <!-- No whitespace before "++" in x++, etc. -->
                      <property name="tokens" value="COMMA, POST_INC, POST_DEC"/>
                    </module>
                    <module name="WhitespaceAround">
                      <property name="tokens" value="
                        MINUS_ASSIGN, STAR_ASSIGN, DIV_ASSIGN, MOD_ASSIGN, MOD,
                        SL, SL_ASSIGN, SR, SR_ASSIGN, BSR, BSR_ASSIGN,
                        BAND, BAND_ASSIGN, BOR, BOR_ASSIGN, BXOR, BXOR_ASSIGN,
                        TYPE_EXTENSION_AND, LAND, LOR, QUESTION,
                        COLON, DO_WHILE, LITERAL_DO, LITERAL_WHILE, LITERAL_FOR,
                        LITERAL_ELSE, LITERAL_SWITCH,
                        LITERAL_TRY, LITERAL_CATCH, LITERAL_FINALLY,
                        LITERAL_SYNCHRONIZED"/>
                      <property name="allowEmptyConstructors" value="true"/>
                      <property name="allowEmptyMethods"      value="true"/>
                      <property name="allowEmptyTypes"        value="true"/>
                      <property name="allowEmptyLoops"        value="true"/>
                    </module>
                    <!--
                      Code formatting on other aspects than whitespaces. When there is different ways to express
                      the same thing (e.g. Java-style versus C-style of array declarations), the following rules
                      enforce one specific convention.
                    -->
                    <module name="UpperEll"/>                       <!-- Upper-case 'L' suffix for longs, not 'l'. -->
                    <module name="ArrayTypeStyle"/>                 <!-- Java-style arrays, not C-style. -->
                    <module name="ModifierOrder"/>                  <!-- Order of public, static, etc. keywords. -->
                    <module name="AvoidEscapedUnicodeCharacters">
                      <property name="allowEscapesForControlCharacters" value="true"/>
                      <property name="allowNonPrintableEscapes"         value="true"/>
                      <property name="allowIfAllCharactersEscaped"      value="true"/>
                      <property name="allowByTailComment"               value="true"/>
                    </module>
                    <!--
                      Programming language constructs: number of elements, modifiers, etc.
                    -->
                    <module name="OuterTypeNumber"/>                <!-- Only one outer type per file. -->
                    <module name="OuterTypeFilename"/>              <!-- Outer type name and file name shall match. -->
                    <module name="InterfaceIsType"/>                <!-- Do not allow interface without methods. -->
                    <module name="PackageDeclaration"/>             <!-- All classes shall be in a package. -->
                    <module name="HideUtilityClassConstructor"/>    <!-- No public constructor in utility classes. -->
                    <module name="MissingOverride"/>                <!-- @Override annotation everywhere applicable. -->
                    <module name="PackageAnnotation"/>              <!-- Package annotations shall be used only in package-info files. -->
                    <module name="EmptyCatchBlock"/>                <!-- No empty catch unless there is a comment inside. -->
                    <module name="CovariantEquals"/>                <!-- No equals(Foo), unless equals(Object) also exists. -->
                    <module name="ExplicitInitialization"/>         <!-- No unnecessary initialization to 0 or null. -->
                    <module name="SimplifyBooleanReturn"/>          <!-- No if (boolean) return true; else return false. -->
                    <module name="RedundantModifier">               <!-- No modifiers that were implicit. -->
                      <property name="tokens" value="VARIABLE_DEF, ANNOTATION_FIELD_DEF, INTERFACE_DEF, CLASS_DEF, ENUM_DEF"/>
                    </module>
                  </module>
                  <module name="UniqueProperties"/>                 <!-- No duplicated keys in *.properties files. -->
                </module>
              </checkstyleRules>
            </configuration>
          </execution>
        </executions>
      </plugin>

      <!-- JavaDoc configuration. -->
      <plugin>
        <artifactId>maven-javadoc-plugin</artifactId>
        <version>2.10.4</version> <!-- 3.0.0-M1 is required for JDK9, but contains a regression that prevent javadoc:aggregate to work. -->
        <configuration>
          <source>${maven.compile.source}</source>              <!-- Enables javadoc to handle language constructs present in target JDK. -->
          <encoding>${project.build.sourceEncoding}</encoding>  <!-- Encoding of Java source file. -->
          <docencoding>${website.encoding}</docencoding>        <!-- Encoding of the generated HTML files. -->
          <charset>${website.encoding}</charset>                <!-- Encoding to declare in the HTML META tag. -->
          <locale>${website.locale}</locale>                    <!-- Locale for navigation bar, help file contents, etc. -->
          <author>false</author>                                <!-- Excludes the authors text in the generated docs. -->
          <version>false</version>                              <!-- Excludes the version text in the generated docs. -->
          <noqualifier>all</noqualifier>                        <!-- Omit qualifying package name before class names in output. -->
          <quiet>true</quiet>                                   <!-- Shuts off non-error and non-warning messages. -->
          <keywords>true</keywords>                             <!-- Adds HTML meta keyword tags to the generated files. -->
          <breakiterator>true</breakiterator>                   <!-- Better boundary detection when determining the end of the first sentence. -->
          <validateLinks>true</validateLinks>                   <!-- Validates content of package-list resources. -->
          <links>
            <link>http://unitsofmeasurement.github.io/unit-api/site/apidocs</link>
            <link>http://www.geoapi.org/3.0/javadoc</link>
            <link>http://www.unidata.ucar.edu/software/thredds/current/netcdf-java/javadoc</link>
          </links>

          <!-- Separates packages on the overview page into the groups specified. -->
          <groups>
            <group>
              <title>Testing tools</title> <!-- Exists in test javadoc only. -->
              <packages>org.apache.sis.test*</packages>
            </group>
            <group>
              <title>Applications</title>
              <packages>org.apache.sis.console*:org.apache.sis.services*</packages>
            </group>
            <group>
              <title>Data storage</title>
              <packages>org.apache.sis.storage*:org.apache.sis.index*</packages>
            </group>
            <group>
              <title>Coverage and raster</title>
              <packages>org.apache.sis.coverage*:org.apache.sis.image*</packages>
            </group>
            <group>
              <title>Feature and Geometry</title>
              <packages>org.apache.sis.feature*:org.apache.sis.geometry*</packages>
            </group>
            <group>
              <title>Referencing</title>
              <packages>org.apache.sis.referencing*:org.apache.sis.parameter*:org.apache.sis.distance*</packages>
            </group>
            <group>
              <title>Metadata</title>
              <packages>org.apache.sis.metadata*:org.apache.sis.io.wkt</packages>
            </group>
            <group>
              <title>Utilities</title>
              <packages>org.apache.sis.math*:org.apache.sis.measure*:org.apache.sis.util*:org.apache.sis.io*:org.apache.sis.xml*:org.apache.sis.setup*</packages>
            </group>
            <group>
              <title>Profiles</title>
              <packages>org.apache.sis.profile*</packages>
            </group>
          </groups>

          <!-- Internal packages to hide from javadoc. -->
          <excludePackageNames>org.apache.sis.internal:org.apache.sis.util.resources:org.apache.sis.referencing.operation.provider:com:org.opengis</excludePackageNames>

          <!-- Custom taglets, some of them implemented in Java. -->
          <tags>
            <tag><placement>t</placement> <name>goal</name>     <head>Maven goal:</head></tag>
            <tag><placement>t</placement> <name>phase</name>    <head>Maven phase:</head></tag>
            <tag><placement>X</placement> <name>category</name> <head>Category:</head></tag>
            <tag><placement>a</placement> <name>todo</name>     <head>TODO:</head></tag>
          </tags>
          <taglets>
            <taglet><tagletClass>org.apache.sis.internal.taglet.Module</tagletClass></taglet>
            <taglet><tagletClass>org.apache.sis.internal.taglet.Include</tagletClass></taglet>
            <taglet><tagletClass>org.apache.sis.internal.taglet.Preformat</tagletClass></taglet>
          </taglets>
          <doclet>org.apache.sis.internal.doclet.Doclet</doclet>
          <tagletArtifact>
            <groupId>org.apache.sis.core</groupId>
            <artifactId>sis-build-helper</artifactId>
            <version>${sis.plugin.version}</version>
          </tagletArtifact>
          <docletArtifact>
            <groupId>org.apache.sis.core</groupId>
            <artifactId>sis-build-helper</artifactId>
            <version>${sis.plugin.version}</version>
          </docletArtifact>
        </configuration>
      </plugin>

      <!-- Create web site. The Maven generated site is not deployed at the URL
           declared in this pom.xml (namely http://sis.apache.org). Consequently,
           we disable links relativization for avoiding confusing behavior. -->
      <plugin>
        <artifactId>maven-site-plugin</artifactId>
        <configuration>
          <locales>${website.locale}</locales>
          <inputEncoding>${project.build.sourceEncoding}</inputEncoding>
          <outputEncoding>${website.encoding}</outputEncoding>
          <relativizeDecorationLinks>false</relativizeDecorationLinks>
        </configuration>
      </plugin>

      <!-- Dependencies requires for the SIS FindBugs configuration file. -->
      <plugin>
        <groupId>org.codehaus.mojo</groupId>
        <artifactId>findbugs-maven-plugin</artifactId>
        <version>3.0.5</version>
        <dependencies>
          <dependency>
            <groupId>org.apache.sis.core</groupId>
            <artifactId>sis-build-helper</artifactId>
            <version>${sis.plugin.version}</version>
          </dependency>
        </dependencies>
      </plugin>
    </plugins>

    <!-- Following plugins are used only by some specific modules. -->
    <pluginManagement>
      <plugins>
        <plugin>
          <groupId>org.codehaus.mojo</groupId>
          <artifactId>build-helper-maven-plugin</artifactId>
          <version>3.0.0</version>
        </plugin>
        <plugin>
          <groupId>org.eclipse.jetty</groupId>
          <artifactId>jetty-maven-plugin</artifactId>
          <version>9.2.13.v20150730</version>           <!-- Versions 9.3.* require JDK 8 -->
        </plugin>
      </plugins>
    </pluginManagement>
  </build>



  <!-- ==============================================================
         Additional repositories from which to download artifacts.
         The parent pom.xml already declares the apache.snapshots
         repository for library artifacts. But we also need it for
         Maven plugins in order to download sis-build-helper when
         the user did not built it himself.
       ============================================================== -->
  <pluginRepositories>
    <pluginRepository>
      <id>apache.snapshots</id>
      <name>Apache Snapshot Repository</name>
      <url>http://repository.apache.org/snapshots</url>
      <releases>
        <enabled>false</enabled>
      </releases>
    </pluginRepository>
  </pluginRepositories>


  <!-- ==============================================================
         Group of modules to build in approximate dependency order.
       ============================================================== -->
  <modules>
    <module>core</module>
    <module>storage</module>
    <module>application</module>
    <module>profiles</module>
  </modules>

</project><|MERGE_RESOLUTION|>--- conflicted
+++ resolved
@@ -499,12 +499,8 @@
     <maven.compile.source>1.7</maven.compile.source>
     <maven.compile.target>1.7</maven.compile.target>
     <sis.plugin.version>${project.version}</sis.plugin.version>
-<<<<<<< HEAD
+    <sis.non-free.version>0.8</sis.non-free.version>
     <geoapi.version>3.0.1</geoapi.version>
-=======
-    <sis.non-free.version>0.8</sis.non-free.version>
-    <geoapi.version>4.0-SNAPSHOT</geoapi.version>
->>>>>>> a38c844a
   </properties>
 
   <profiles>
