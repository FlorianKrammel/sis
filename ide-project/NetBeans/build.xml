<?xml version="1.0" encoding="UTF-8"?>

<!--
  Licensed to the Apache Software Foundation (ASF) under one
  or more contributor license agreements.  See the NOTICE file
  distributed with this work for additional information
  regarding copyright ownership.  The ASF licenses this file
  to you under the Apache License, Version 2.0 (the
  "License"); you may not use this file except in compliance
  with the License.  You may obtain a copy of the License at

    http://www.apache.org/licenses/LICENSE-2.0

  Unless required by applicable law or agreed to in writing,
  software distributed under the License is distributed on an
  "AS IS" BASIS, WITHOUT WARRANTIES OR CONDITIONS OF ANY
  KIND, either express or implied.  See the License for the
  specific language governing permissions and limitations
  under the License.
-->

<!--
  Customization of Apache SIS build from NetBeans IDE.
-->
<project name="Apache_SIS" default="default" basedir=".">
  <description>Builds, tests, and runs the project Apache SIS.</description>
  <import file="nbproject/build-impl.xml"/>

  <!--
    Called after compilation. Copies the "*.utf" resources files created by Maven.
    Note that the Apache SIS project must have been build by Maven at least once
    before it can be built by the NetBeans IDE.
  -->
  <target name="-post-compile">
    <copy todir="${build.classes.dir}/org/apache/sis/util/resources">
      <fileset dir="${project.root}/core/sis-utility/target/generated-resources/org/apache/sis/util/resources">
        <include name="*.utf"/>
      </fileset>
    </copy>
    <!-- Pending discussion about how to handle resources in the Shapefile module.
    <copy todir="${build.classes.dir}/org/apache/sis/internal/shapefile/jdbc">
      <fileset dir="${project.root}/storage/sis-shapefile/target/generated-resources/org/apache/sis/internal/shapefile/jdbc">
        <include name="*.utf"/>
      </fileset>
    </copy>
    -->

    <!-- Resources (properties files, SQL scripts). -->
    <copy todir="${build.classes.dir}">
      <fileset dir="${project.root}/core/sis-utility/src/main/resources">
        <include name="**/*.properties"/>
      </fileset>
      <fileset dir="${project.root}/core/sis-referencing/src/main/resources">
        <include name="**/*.sql"/>
      </fileset>
      <fileset dir="${project.root}/application/sis-console/src/main/resources">
        <include name="**/*.properties"/>
      </fileset>
    </copy>



    <!-- ==== Standard JAVA service providers ====================================================================== -->

    <!-- FileTypeDetector implementations to be loaded by ServiceLoader. -->
    <concat destfile="${build.classes.dir}/META-INF/services/java.nio.file.spi.FileTypeDetector" encoding="UTF-8" fixlastline="yes">
      <fileset dir="${project.root}">
        <include name="*/*/src/main/resources/META-INF/services/java.nio.file.spi.FileTypeDetector"/>
      </fileset>
    </concat>



    <!-- ==== GeoAPI service providers ============================================================================= -->

    <!-- NameFactory implementations to be loaded by ServiceLoader. -->
    <concat destfile="${build.classes.dir}/META-INF/services/org.opengis.util.NameFactory" encoding="UTF-8" fixlastline="yes">
      <fileset dir="${project.root}">
        <include name="*/*/src/main/resources/META-INF/services/org.opengis.util.NameFactory"/>
      </fileset>
    </concat>

    <!-- CRSAuthorityFactory implementations to be loaded by ServiceLoader. -->
    <concat destfile="${build.classes.dir}/META-INF/services/org.opengis.referencing.crs.CRSAuthorityFactory" encoding="UTF-8" fixlastline="yes">
      <fileset dir="${project.root}">
        <include name="*/*/src/main/resources/META-INF/services/org.opengis.referencing.crs.CRSAuthorityFactory"/>
      </fileset>
    </concat>

    <!-- CRSFactory implementations to be loaded by ServiceLoader. -->
    <concat destfile="${build.classes.dir}/META-INF/services/org.opengis.referencing.crs.CRSFactory" encoding="UTF-8" fixlastline="yes">
      <fileset dir="${project.root}">
        <include name="*/*/src/main/resources/META-INF/services/org.opengis.referencing.crs.CRSFactory"/>
      </fileset>
    </concat>

    <!-- CSFactory implementations to be loaded by ServiceLoader. -->
    <concat destfile="${build.classes.dir}/META-INF/services/org.opengis.referencing.cs.CSFactory" encoding="UTF-8" fixlastline="yes">
      <fileset dir="${project.root}">
        <include name="*/*/src/main/resources/META-INF/services/org.opengis.referencing.cs.CSFactory"/>
      </fileset>
    </concat>

    <!-- DatumFactory implementations to be loaded by ServiceLoader. -->
    <concat destfile="${build.classes.dir}/META-INF/services/org.opengis.referencing.datum.DatumFactory" encoding="UTF-8" fixlastline="yes">
      <fileset dir="${project.root}">
        <include name="*/*/src/main/resources/META-INF/services/org.opengis.referencing.datum.DatumFactory"/>
      </fileset>
    </concat>

    <!-- MathTransformFactory implementations to be loaded by ServiceLoader. -->
    <concat destfile="${build.classes.dir}/META-INF/services/org.opengis.referencing.operation.MathTransformFactory" encoding="UTF-8" fixlastline="yes">
      <fileset dir="${project.root}">
        <include name="*/*/src/main/resources/META-INF/services/org.opengis.referencing.operation.MathTransformFactory"/>
      </fileset>
    </concat>

    <!-- OperationMethod implementations to be loaded by ServiceLoader. -->
    <concat destfile="${build.classes.dir}/META-INF/services/org.opengis.referencing.operation.OperationMethod" encoding="UTF-8" fixlastline="yes">
      <fileset dir="${project.root}">
        <include name="*/*/src/main/resources/META-INF/services/org.opengis.referencing.operation.OperationMethod"/>
        <include name="*/*/src/test/resources/META-INF/services/org.opengis.referencing.operation.OperationMethod"/>
      </fileset>
    </concat>

    <!-- CoordinateOperationFactory implementations to be loaded by ServiceLoader. -->
    <concat destfile="${build.classes.dir}/META-INF/services/org.opengis.referencing.operation.CoordinateOperationFactory" encoding="UTF-8" fixlastline="yes">
      <fileset dir="${project.root}">
        <include name="*/*/src/main/resources/META-INF/services/org.opengis.referencing.operation.CoordinateOperationFactory"/>
      </fileset>
    </concat>



    <!-- ==== Apache SIS service providers ========================================================================= -->

    <!-- ObjectConverter implementations to be loaded by ServiceLoader. -->
    <concat destfile="${build.classes.dir}/META-INF/services/org.apache.sis.util.ObjectConverter" encoding="UTF-8" fixlastline="yes">
      <fileset dir="${project.root}">
        <include name="*/*/src/main/resources/META-INF/services/org.apache.sis.util.ObjectConverter"/>
      </fileset>
    </concat>

    <!-- TypeRegistration implementations to be loaded by ServiceLoader. -->
    <concat destfile="${build.classes.dir}/META-INF/services/org.apache.sis.internal.jaxb.TypeRegistration" encoding="UTF-8" fixlastline="yes">
      <fileset dir="${project.root}">
        <include name="*/*/src/main/resources/META-INF/services/org.apache.sis.internal.jaxb.TypeRegistration"/>
      </fileset>
    </concat>

    <!-- AdapterReplacement implementations to be loaded by ServiceLoader. -->
    <concat destfile="${build.classes.dir}/META-INF/services/org.apache.sis.internal.jaxb.AdapterReplacement" encoding="UTF-8" fixlastline="yes">
      <fileset dir="${project.root}">
        <include name="*/*/src/main/resources/META-INF/services/org.apache.sis.internal.jaxb.AdapterReplacement"/>
      </fileset>
    </concat>

    <!-- Initializer implementations to be loaded by ServiceLoader. -->
    <concat destfile="${build.classes.dir}/META-INF/services/org.apache.sis.internal.metadata.sql.Initializer" encoding="UTF-8" fixlastline="yes">
      <fileset dir="${project.root}">
        <include name="*/*/src/main/resources/META-INF/services/org.apache.sis.internal.metadata.sql.Initializer"/>
      </fileset>
    </concat>

    <!-- DataStoreProvider implementations to be loaded by ServiceLoader. -->
    <concat destfile="${build.classes.dir}/META-INF/services/org.apache.sis.storage.DataStoreProvider" encoding="UTF-8" fixlastline="yes">
      <fileset dir="${project.root}">
        <include name="*/*/src/main/resources/META-INF/services/org.apache.sis.storage.DataStoreProvider"/>
      </fileset>
    </concat>
  </target>

  <!--
    Called after compilation of test classes in order to copy test files.
  -->
  <target name="-post-compile-test">
    <copy todir="${build.test.classes.dir}">
      <fileset dir="${project.root}/core/sis-metadata/src/test/resources">
        <include name="**/*.properties"/>
        <include name="**/*.xml"/>
      </fileset>
      <fileset dir="${project.root}/core/sis-referencing/src/test/resources">
        <include name="**/*.xml"/>
        <include name="**/*.txt"/>
        <include name="**/*.gsb"/>
        <include name="**/*.laa"/>
        <include name="**/*.loa"/>
      </fileset>
<<<<<<< HEAD
    </copy>
    <copy todir="${build.test.classes.dir}">
=======
      <fileset dir="${project.root}/storage/sis-xmlstore/src/test/resources">
        <include name="**/*.gpx"/>
        <include name="**/*.xml"/>
      </fileset>
>>>>>>> 5a868902
      <fileset dir="${project.root}/storage/sis-shapefile/src/test/resources">
        <include name="**/*.dbf"/>
        <include name="**/*.prj"/>
        <include name="**/*.shp"/>
        <include name="**/*.shx"/>
      </fileset>
      <fileset dir="${project.root}/profiles/sis-french-profile/src/test/resources">
        <include name="**/*.xml"/>
      </fileset>
    </copy>
  </target>
</project><|MERGE_RESOLUTION|>--- conflicted
+++ resolved
@@ -186,15 +186,6 @@
         <include name="**/*.laa"/>
         <include name="**/*.loa"/>
       </fileset>
-<<<<<<< HEAD
-    </copy>
-    <copy todir="${build.test.classes.dir}">
-=======
-      <fileset dir="${project.root}/storage/sis-xmlstore/src/test/resources">
-        <include name="**/*.gpx"/>
-        <include name="**/*.xml"/>
-      </fileset>
->>>>>>> 5a868902
       <fileset dir="${project.root}/storage/sis-shapefile/src/test/resources">
         <include name="**/*.dbf"/>
         <include name="**/*.prj"/>
