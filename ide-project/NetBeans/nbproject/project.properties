#
# Licensed to the Apache Software Foundation (ASF) under one or more
# contributor license agreements.  See the NOTICE file distributed with
# this work for additional information regarding copyright ownership.
# The ASF licenses this file to You under the Apache License, Version 2.0
# (the "License"); you may not use this file except in compliance with
# the License.  You may obtain a copy of the License at
#
#     http://www.apache.org/licenses/LICENSE-2.0
#
# Unless required by applicable law or agreed to in writing, software
# distributed under the License is distributed on an "AS IS" BASIS,
# WITHOUT WARRANTIES OR CONDITIONS OF ANY KIND, either express or implied.
# See the License for the specific language governing permissions and
# limitations under the License.
#

#
# SIS project file for NetBeans.
# This can used as an alternative to Maven projects for development and testing purpose only.
#
application.title    = Spatial Information System (SIS)
application.vendor   = Apache
application.homepage = http://sis.apache.org/
application.desc     = Apache SIS is a free software, Java language library for developing geospatial applications.

#
# Some global configuration.
#
includes             = **
excludes             =
main.class           =
manifest.file        = manifest.mf
project.license      = apache20
project.licensePath  = ../../ide-project/LicenseHeader.txt
no.dependencies      = true
source.encoding      = UTF-8
javac.source         = 1.7
javac.target         = 1.7
platform.active      = default_platform
run.jvmargs          = -ea -Dorg.apache.sis.test.verbose=true -Dorg.apache.sis.test.extensive=true
junit.forkmode       = once

#
# Source directories.
#
project.root         = ../..
src.local-src.dir    = ../local-src
src.webapp.dir       = ${project.root}/application/sis-webapp/src/main/java
test.webapp.dir      = ${project.root}/application/sis-webapp/src/test/java
src.console.dir      = ${project.root}/application/sis-console/src/main/java
test.console.dir     = ${project.root}/application/sis-console/src/test/java
src.earth-obs.dir    = ${project.root}/storage/sis-earth-observation/src/main/java
test.earth-obs.dir   = ${project.root}/storage/sis-earth-observation/src/test/java
src.geotiff.dir      = ${project.root}/storage/sis-geotiff/src/main/java
test.geotiff.dir     = ${project.root}/storage/sis-geotiff/src/test/java
src.netcdf.dir       = ${project.root}/storage/sis-netcdf/src/main/java
test.netcdf.dir      = ${project.root}/storage/sis-netcdf/src/test/java
src.shapefile.dir    = ${project.root}/storage/sis-shapefile/src/main/java
test.shapefile.dir   = ${project.root}/storage/sis-shapefile/src/test/java
src.xmlstore.dir     = ${project.root}/storage/sis-xmlstore/src/main/java
test.xmlstore.dir    = ${project.root}/storage/sis-xmlstore/src/test/java
src.storage.dir      = ${project.root}/storage/sis-storage/src/main/java
test.storage.dir     = ${project.root}/storage/sis-storage/src/test/java
src.feature.dir      = ${project.root}/core/sis-feature/src/main/java
test.feature.dir     = ${project.root}/core/sis-feature/src/test/java
src.referencing.dir  = ${project.root}/core/sis-referencing/src/main/java
test.referencing.dir = ${project.root}/core/sis-referencing/src/test/java
src.ref-by-id.dir    = ${project.root}/core/sis-referencing-by-identifiers/src/main/java
test.ref-by-id.dir   = ${project.root}/core/sis-referencing-by-identifiers/src/test/java
src.metadata.dir     = ${project.root}/core/sis-metadata/src/main/java
test.metadata.dir    = ${project.root}/core/sis-metadata/src/test/java
src.utility.dir      = ${project.root}/core/sis-utility/src/main/java
test.utility.dir     = ${project.root}/core/sis-utility/src/test/java
src.fra-profile.dir  = ${project.root}/profiles/sis-french-profile/src/main/java
test.fra-profile.dir = ${project.root}/profiles/sis-french-profile/src/test/java

#
# Dependencies on other NetBeans projects. The path is relative to the "NetBeans" parent directory.
# If a different path is desired, copy that line in the "private/private.properties" file and edit
# its value there.
#
project.GeoAPI       = ../../../../GeoAPI/master/ide-project/NetBeans

#
# Version numbers for all dependencies.
# Those dependencies must exist in the local Maven repository.
# Those numbers should match the ones declared in the pom.xml files.
#
jsr363.version       = 1.0
jama.version         = 1.0.3
geometry.version     = 1.2.1
georss.version       = 0.9.8
rome.version         = 0.9
jdom1.version        = 1.0
jdom2.version        = 2.0.4
jee.version          = 7.0
osgi.version         = 6.0.0
netcdf.version       = 4.6.9
joda-time.version    = 2.8.1
httpclient.version   = 4.5.1
httpcore.version     = 4.4.4
cm-logging.version   = 1.2
slf4j.version        = 1.7.7
junit.version        = 4.12
hamcrest.version     = 1.3
jaxb-ns-mapper       = 2.2.4
<<<<<<< HEAD
hsqldb.version       = 2.3.4
postgresql.version   = 42.0.0.jre7
=======
hsqldb.version       = 2.4.0
postgresql.version   = 42.1.1
>>>>>>> 1e781782

#
# Classpaths for compilation, execution and tests.
# The dependencies are read directy from the local Maven directory.
#
maven.repository   = ${user.home}/.m2/repository
endorsed.classpath=
javac.classpath=\
    ${project.GeoAPI}/dist/geoapi.jar:\
    ${maven.repository}/javax/measure/unit-api/${jsr363.version}/unit-api-${jsr363.version}.jar:\
    ${maven.repository}/com/esri/geometry/esri-geometry-api/${geometry.version}/esri-geometry-api-${geometry.version}.jar:\
    ${maven.repository}/org/geonames/georss-rome/${georss.version}/georss-rome-${georss.version}.jar:\
    ${maven.repository}/rome/rome/${rome.version}/rome-${rome.version}.jar:\
    ${maven.repository}/jdom/jdom/${jdom1.version}/jdom-${jdom1.version}.jar:\
    ${maven.repository}/javax/javaee-api/${jee.version}/javaee-api-${jee.version}.jar:\
    ${maven.repository}/edu/ucar/cdm/${netcdf.version}/cdm-${netcdf.version}.jar:\
    ${maven.repository}/org/osgi/org.osgi.core/${osgi.version}/org.osgi.core-${osgi.version}.jar:\
    ${maven.repository}/com/googlecode/jaxb-namespaceprefixmapper-interfaces/JAXBNamespacePrefixMapper/${jaxb-ns-mapper}/JAXBNamespacePrefixMapper-${jaxb-ns-mapper}.jar
javac.processorpath=\
    ${javac.classpath}
javac.test.classpath=\
    ${javac.classpath}:\
    ${maven.repository}/junit/junit/${junit.version}/junit-${junit.version}.jar:\
    ${maven.repository}/org/hamcrest/hamcrest-core/${hamcrest.version}/hamcrest-core-${hamcrest.version}.jar:\
    ${maven.repository}/org/postgresql/postgresql/${postgresql.version}/postgresql-${postgresql.version}.jar:\
    ${maven.repository}/org/hsqldb/hsqldb/${hsqldb.version}/hsqldb-${hsqldb.version}.jar:\
    ${maven.repository}/gov/nist/math/jama/${jama.version}/jama-${jama.version}.jar:\
    ${project.GeoAPI}/dist/geoapi-tests.jar:\
    ${build.classes.dir}
javac.test.processorpath=\
    ${javac.test.classpath}
run.classpath=\
    ${javac.classpath}:\
    ${build.classes.dir}
run.test.classpath=\
    ${javac.test.classpath}:\
    ${build.test.classes.dir}:\
    ${maven.repository}/org/jdom/jdom2/${jdom2.version}/jdom2-${jdom2.version}.jar:\
    ${maven.repository}/edu/ucar/udunits/${netcdf.version}/udunits-${netcdf.version}.jar:\
    ${maven.repository}/edu/ucar/httpservices/${netcdf.version}/httpservices-${netcdf.version}.jar:\
    ${maven.repository}/joda-time/joda-time/${joda-time.version}/joda-time-${joda-time.version}.jar:\
    ${maven.repository}/commons-logging/commons-logging/${cm-logging.version}/commons-logging-${cm-logging.version}.jar:\
    ${maven.repository}/org/apache/httpcomponents/httpcore/${httpcore.version}/httpcore-${httpcore.version}.jar:\
    ${maven.repository}/org/apache/httpcomponents/httpclient/${httpclient.version}/httpclient-${httpclient.version}.jar:\
    ${maven.repository}/org/slf4j/slf4j-api/${slf4j.version}/slf4j-api-${slf4j.version}.jar:\
    ${maven.repository}/org/slf4j/slf4j-jdk14/${slf4j.version}/slf4j-jdk14-${slf4j.version}.jar
debug.classpath=\
    ${run.classpath}
debug.test.classpath=\
    ${run.test.classpath}

#
# Build configuration and destination directories.
#
javac.compilerargs                       = -Xdoclint:syntax,html,reference,missing/protected,accessibility/protected
javac.deprecation                        = true
javac.external.vm                        = false
javadoc.windowtitle                      = Apache SIS
javadoc.encoding                         = ${source.encoding}
javadoc.author                           = true
javadoc.version                          = true
javadoc.use                              = true
javadoc.noindex                          = false
javadoc.nonavbar                         = false
javadoc.notree                           = false
javadoc.private                          = false
javadoc.splitindex                       = false
javadoc.additionalparam                  =
annotation.processing.enabled            = true
annotation.processing.enabled.in.editor  = false
annotation.processing.processors.list    =
annotation.processing.run.all.processors = true
annotation.processing.source.output      = ${build.generated.sources.dir}/ap-source-output
jnlp.enabled                             = false
jnlp.codebase.type                       = no.codebase
jnlp.descriptor                          = application
jnlp.mixed.code                          = default
jnlp.offline-allowed                     = false
jnlp.signed                              = false
jnlp.signing                             =
jnlp.signing.alias                       =
jnlp.signing.keystore                    =
jar.compress                             = true
jar.index                                = ${jnlp.enabled}
jar.archive.disabled                     = ${jnlp.enabled}
meta.inf.dir                             = ${src.dir}/META-INF
build.dir                                = build
build.classes.dir                        = ${build.dir}/classes
build.generated.dir                      = ${build.dir}/generated
build.generated.sources.dir              = ${build.dir}/generated-sources
build.test.classes.dir                   = ${build.dir}/test/classes
build.test.results.dir                   = ${build.dir}/test/results
build.classes.excludes                   = **/*.java,**/*.form,**/*.txt,**/*.xml,**/*.html,**/*.png,**/*.bak,**/resources/*.properties
build.sysclasspath                       = ignore
dist.dir                                 = dist
dist.jar                                 = ${dist.dir}/SIS.jar
dist.javadoc.dir                         = ${dist.dir}/javadoc
mkdist.disabled                          = true

#
# Editor
#
auxiliary.org-netbeans-spi-editor-hints-projects.perProjectHintSettingsEnabled=true
auxiliary.org-netbeans-spi-editor-hints-projects.perProjectHintSettingsFile=nbproject/cfg_hints.xml<|MERGE_RESOLUTION|>--- conflicted
+++ resolved
@@ -105,13 +105,8 @@
 junit.version        = 4.12
 hamcrest.version     = 1.3
 jaxb-ns-mapper       = 2.2.4
-<<<<<<< HEAD
-hsqldb.version       = 2.3.4
-postgresql.version   = 42.0.0.jre7
-=======
-hsqldb.version       = 2.4.0
-postgresql.version   = 42.1.1
->>>>>>> 1e781782
+hsqldb.version       = 2.3.5
+postgresql.version   = 42.1.1.jre7
 
 #
 # Classpaths for compilation, execution and tests.
