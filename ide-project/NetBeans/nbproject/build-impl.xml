--- conflicted
+++ resolved
@@ -19,11 +19,7 @@
   - cleanup
 
         -->
-<<<<<<< HEAD
-<project xmlns:j2seproject1="http://www.netbeans.org/ns/j2se-project/1" xmlns:j2seproject3="http://www.netbeans.org/ns/j2se-project/3" xmlns:jaxrpc="http://www.netbeans.org/ns/j2se-project/jax-rpc" basedir=".." default="default" name="Apache_SIS_on_GeoAPI_3.1-impl">
-=======
-<project xmlns:if="ant:if" xmlns:j2seproject1="http://www.netbeans.org/ns/j2se-project/1" xmlns:j2seproject3="http://www.netbeans.org/ns/j2se-project/3" xmlns:jaxrpc="http://www.netbeans.org/ns/j2se-project/jax-rpc" xmlns:unless="ant:unless" basedir=".." default="default" name="Apache_SIS_on_GeoAPI_4.0-impl">
->>>>>>> 6931fddf
+<project xmlns:if="ant:if" xmlns:j2seproject1="http://www.netbeans.org/ns/j2se-project/1" xmlns:j2seproject3="http://www.netbeans.org/ns/j2se-project/3" xmlns:jaxrpc="http://www.netbeans.org/ns/j2se-project/jax-rpc" xmlns:unless="ant:unless" basedir=".." default="default" name="Apache_SIS_on_GeoAPI_3.1-impl">
     <fail message="Please build using Ant 1.8.0 or higher.">
         <condition>
             <not>
@@ -1267,18 +1263,6 @@
         <propertyfile file="${built-jar.properties}">
             <entry key="${basedir}" value=""/>
         </propertyfile>
-<<<<<<< HEAD
-=======
-        <antcall target="-maybe-call-dep">
-            <param name="call.built.properties" value="${built-jar.properties}"/>
-            <param location="${project.GeoAPI}" name="call.subproject"/>
-            <param location="${project.GeoAPI}/build.xml" name="call.script"/>
-            <param name="call.target" value="jar"/>
-            <param name="transfer.built-jar.properties" value="${built-jar.properties}"/>
-            <param name="transfer.not.archive.disabled" value="true"/>
-            <param name="transfer.do.jlink" value="false"/>
-        </antcall>
->>>>>>> 6931fddf
     </target>
     <target depends="init,-check-automatic-build,-clean-after-automatic-build" name="-verify-automatic-build"/>
     <target depends="init" name="-check-automatic-build">
@@ -2111,18 +2095,6 @@
         <propertyfile file="${built-clean.properties}">
             <entry key="${basedir}" value=""/>
         </propertyfile>
-<<<<<<< HEAD
-=======
-        <antcall target="-maybe-call-dep">
-            <param name="call.built.properties" value="${built-clean.properties}"/>
-            <param location="${project.GeoAPI}" name="call.subproject"/>
-            <param location="${project.GeoAPI}/build.xml" name="call.script"/>
-            <param name="call.target" value="clean"/>
-            <param name="transfer.built-clean.properties" value="${built-clean.properties}"/>
-            <param name="transfer.not.archive.disabled" value="true"/>
-            <param name="transfer.do.jlink" value="false"/>
-        </antcall>
->>>>>>> 6931fddf
     </target>
     <target depends="init" name="-do-clean">
         <delete dir="${build.dir}"/>
