--- conflicted
+++ resolved
@@ -61,6 +61,9 @@
 import org.apache.sis.util.Classes;
 import org.apache.sis.measure.Units;
 
+// Branch-dependent imports
+import org.apache.sis.internal.jdk8.Predicate;
+
 
 /**
  * A factory for Coordinate Reference Systems created from {@literal Proj.4} definitions.
@@ -184,7 +187,7 @@
      * @param properties  common properties for the objects to create, or {@code null} if none.
      */
     public Proj4Factory(Map<String,?> properties) {
-        properties   = new HashMap<>(properties != null ? properties : Collections.emptyMap());
+        properties   = new HashMap(properties != null ? properties : Collections.emptyMap());
         crsFactory   = factory(CRSFactory.class,           properties, ReferencingServices.CRS_FACTORY);
         csFactory    = factory(CSFactory.class,            properties, ReferencingServices.CS_FACTORY);
         datumFactory = factory(DatumFactory.class,         properties, ReferencingServices.DATUM_FACTORY);
@@ -216,7 +219,7 @@
     final DefaultCoordinateOperationFactory opFactory() {
         DefaultCoordinateOperationFactory factory = opFactory;
         if (factory == null) {
-            final Map<String,Object> properties = new HashMap<>(defaultProperties);
+            final Map<String,Object> properties = new HashMap<String,Object>(defaultProperties);
             properties.put(ReferencingServices.CRS_FACTORY,   crsFactory);
             properties.put(ReferencingServices.CS_FACTORY,    csFactory);
             properties.put(ReferencingServices.DATUM_FACTORY, datumFactory);
@@ -314,7 +317,11 @@
      * @see org.apache.sis.referencing.operation.transform.DefaultMathTransformFactory#getAvailableMethods(Class)
      */
     public Set<OperationMethod> getAvailableMethods(final Class<? extends SingleOperation> type) {
-        return new LazySet<>(CollectionsExt.filter(mtFactory.getAvailableMethods(type).iterator(), Proj4Factory::isSupported));
+        return new LazySet<>(CollectionsExt.filter(mtFactory.getAvailableMethods(type).iterator(), new Predicate<IdentifiedObject>() {
+            @Override public boolean test(final IdentifiedObject method) {
+                return isSupported(method);
+            }
+        }));
     }
 
     /**
@@ -525,31 +532,19 @@
     /**
      * Returns the identifier for the given code in {@literal Proj.4} namespace.
      */
-<<<<<<< HEAD
-    private Map<String,Identifier> identifier(final String code) {
+    private Map<String,Object> identifier(final String code) {
         Identifier id = identifiers.get(code);
         if (id == null) {
             short i18n = 0;
-            if (code.equalsIgnoreCase("Unnamed")) i18n = Vocabulary.Keys.Unnamed;
+            if (code.equalsIgnoreCase( UNNAMED )) i18n = Vocabulary.Keys.Unnamed;
             if (code.equalsIgnoreCase("Unknown")) i18n = Vocabulary.Keys.Unknown;
             id = new ImmutableIdentifier(Citations.PROJ4, Constants.PROJ4, code, null,
                     (i18n != 0) ? Vocabulary.formatInternational(i18n) : null);
             identifiers.put(code, id);
         }
-        return Collections.singletonMap(IdentifiedObject.NAME_KEY, id);
-=======
-    private Map<String,Object> identifier(final String code) {
-        Identifier id = identifiers.computeIfAbsent(code, (k) -> {
-            short i18n = 0;
-            if (k.equalsIgnoreCase( UNNAMED )) i18n = Vocabulary.Keys.Unnamed;
-            if (k.equalsIgnoreCase("Unknown")) i18n = Vocabulary.Keys.Unknown;
-            return new ImmutableIdentifier(Citations.PROJ4, Constants.PROJ4, k, null,
-                    (i18n != 0) ? Vocabulary.formatInternational(i18n) : null);
-        });
-        final Map<String,Object> properties = new HashMap<>(defaultProperties);
+        final Map<String,Object> properties = new HashMap<String,Object>(defaultProperties);
         properties.put(IdentifiedObject.NAME_KEY, id);
         return properties;
->>>>>>> 9aa569ae
     }
 
     /**
