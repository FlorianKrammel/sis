--- conflicted
+++ resolved
@@ -28,11 +28,7 @@
   <parent>
     <groupId>org.apache.sis</groupId>
     <artifactId>storage</artifactId>
-<<<<<<< HEAD
-    <version>0.3-SNAPSHOT</version>
-=======
-    <version>0.4-jdk6-SNAPSHOT</version>
->>>>>>> f2985f4d
+    <version>0.4-SNAPSHOT</version>
   </parent>
 
 
