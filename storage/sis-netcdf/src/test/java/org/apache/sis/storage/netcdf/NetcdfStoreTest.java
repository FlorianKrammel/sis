--- conflicted
+++ resolved
@@ -46,11 +46,7 @@
      * @throws DataStoreException if an error occurred while reading the NetCDF file.
      */
     private static NetcdfStore create(final String dataset) throws DataStoreException {
-<<<<<<< HEAD
-        return new NetcdfStore(new StorageConnector(IOTestCase.getResource(dataset)));
-=======
-        return new NetcdfStore(null, new StorageConnector(IOTestCase.class.getResource(dataset)));
->>>>>>> 835db776
+        return new NetcdfStore(null, new StorageConnector(IOTestCase.getResource(dataset)));
     }
 
     /**
