--- conflicted
+++ resolved
@@ -288,13 +288,6 @@
     }
 
     /**
-<<<<<<< HEAD
-     * Returns the given string as an {@code InternationalString} if non-null, or {@code null} otherwise.
-     * This method does not trim leading or trailing spaces, since this is often already done by the caller.
-     */
-    private static InternationalString toInternationalString(final String value) {
-        return (value != null) ? new SimpleInternationalString(value) : null;
-=======
      * Reads the numeric value for the given value, or returns {@code NaN} if none.
      */
     private double numericValue(final String name) {
@@ -312,7 +305,6 @@
             warning(Errors.Keys.UnknownEnumValue_2, enumType, name, null);
         }
         return code;
->>>>>>> 585bdddc
     }
 
     /**
@@ -637,20 +629,11 @@
                 addCitedResponsibleParty(contributor, null);
             }
             final ResponsibleParty r = createResponsibleParty(PUBLISHER, false);
-            if (r != null) {
+            if (r instanceof DefaultResponsibility) {
                 addDistributor(r);
-<<<<<<< HEAD
-                /*
-                 * TODO: There is some transfert option, etc. that we could set there.
-                 * See UnidataDD2MI.xsl for options for OPeNDAP, THREDDS, etc.
-                 */
-                publisher = addIfNonNull(publisher, r.getOrganisationName());
-                publisher = addIfNonNull(publisher, toInternationalString(r.getIndividualName()));
-=======
-                for (final Party party : r.getParties()) {
+                for (final AbstractParty party : ((DefaultResponsibility) r).getParties()) {
                     publisher = addIfNonNull(publisher, party.getName());
                 }
->>>>>>> 585bdddc
             }
         }
         decoder.setSearchPath(searchPath);
@@ -964,13 +947,8 @@
         final String units = variable.getUnitsString();
         if (units != null) try {
             setSampleUnits(Units.valueOf(units));
-<<<<<<< HEAD
-        } catch (ClassCastException | ParserException e) {
-            decoder.listeners.warning(errors().getString(Errors.Keys.CanNotAssignUnitToDimension_2, name, units), e);
-=======
         } catch (ParserException e) {
             warning(Errors.Keys.CanNotAssignUnitToVariable_2, name, units, e);
->>>>>>> 585bdddc
         }
         double scale  = Double.NaN;
         double offset = Double.NaN;
