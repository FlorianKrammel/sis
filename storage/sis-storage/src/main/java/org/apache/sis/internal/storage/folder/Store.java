--- conflicted
+++ resolved
@@ -263,12 +263,7 @@
     public synchronized Metadata getMetadata() {
         if (metadata == null) {
             final MetadataBuilder mb = new MetadataBuilder();
-<<<<<<< HEAD
-            final String name = getDisplayName();
-            mb.addResourceScope(ScopeCode.valueOf("COLLECTION"), Resources.formatInternational(Resources.Keys.DirectoryContent_1, name));
-=======
-            mb.addResourceScope(ScopeCode.COLLECTION, Resources.formatInternational(Resources.Keys.DirectoryContent_1, getDisplayName()));
->>>>>>> eaaec692
+            mb.addResourceScope(ScopeCode.valueOf("COLLECTION"), Resources.formatInternational(Resources.Keys.DirectoryContent_1, getDisplayName()));
             mb.addLanguage(locale,   MetadataBuilder.Scope.RESOURCE);
             mb.addEncoding(encoding, MetadataBuilder.Scope.RESOURCE);
             mb.addTitleOrIdentifier(identifier.toString(), MetadataBuilder.Scope.RESOURCE);
