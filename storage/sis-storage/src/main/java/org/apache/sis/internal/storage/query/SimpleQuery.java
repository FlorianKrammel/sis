--- conflicted
+++ resolved
@@ -21,22 +21,8 @@
 import java.util.List;
 import java.util.LinkedHashMap;
 import java.util.Objects;
-<<<<<<< HEAD
-import java.util.StringJoiner;
-
-import org.opengis.feature.AttributeType;
-import org.opengis.feature.FeatureAssociationRole;
-import org.opengis.feature.FeatureType;
-import org.opengis.feature.PropertyType;
-import org.opengis.filter.Filter;
-import org.opengis.filter.expression.Expression;
-import org.opengis.filter.sort.SortBy;
-import org.opengis.util.GenericName;
-
-=======
 import org.opengis.util.GenericName;
 import org.apache.sis.filter.InvalidExpressionException;
->>>>>>> adafeb67
 import org.apache.sis.feature.builder.FeatureTypeBuilder;
 import org.apache.sis.feature.builder.PropertyTypeBuilder;
 import org.apache.sis.internal.feature.FeatureExpression;
@@ -48,16 +34,12 @@
 import org.apache.sis.util.Classes;
 import org.apache.sis.util.collection.Containers;
 import org.apache.sis.util.iso.Names;
-<<<<<<< HEAD
-import org.apache.sis.util.resources.Errors;
-=======
 
 // Branch-dependent imports
 import org.opengis.feature.FeatureType;
 import org.opengis.filter.Filter;
 import org.opengis.filter.expression.Expression;
 import org.opengis.filter.sort.SortBy;
->>>>>>> adafeb67
 
 
 /**
@@ -141,17 +123,9 @@
      */
     @SuppressWarnings("AssignmentToCollectionOrArrayFieldFromParameter")
     public void setColumns(Column... columns) {
-<<<<<<< HEAD
         if (columns == null || columns.length < 1) {
             this.columns = null;
         } else {
-            columns = columns.clone();
-            for (int i = 0; i < columns.length; i++) {
-                ArgumentChecks.ensureNonNullElement("columns", i, columns[i]);
-            }
-            this.columns = columns;
-=======
-        if (columns != null) {
             columns = columns.clone();
             final Map<Object,Integer> uniques = new LinkedHashMap<>(Containers.hashMapCapacity(columns.length));
             for (int i=0; i<columns.length; i++) {
@@ -163,7 +137,6 @@
                     throw new IllegalArgumentException(Resources.format(Resources.Keys.DuplicatedQueryProperty_3, key, p, i));
                 }
             }
->>>>>>> adafeb67
         }
     }
 
