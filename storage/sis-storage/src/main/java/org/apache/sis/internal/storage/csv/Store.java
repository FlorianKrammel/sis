--- conflicted
+++ resolved
@@ -547,11 +547,7 @@
     /**
      * Implementation of the iterator returned by {@link #getFeatures()}.
      */
-<<<<<<< HEAD
-    private final class Iter extends Spliterator<AbstractFeature> {
-=======
-    private final class Iter implements Spliterator<Feature> {
->>>>>>> 74f5c0cb
+    private final class Iter implements Spliterator<AbstractFeature> {
         /**
          * Converters from string representations to the values to store in the {@link #values} array.
          */
