/*
 * Licensed to the Apache Software Foundation (ASF) under one or more
 * contributor license agreements.  See the NOTICE file distributed with
 * this work for additional information regarding copyright ownership.
 * The ASF licenses this file to You under the Apache License, Version 2.0
 * (the "License"); you may not use this file except in compliance with
 * the License.  You may obtain a copy of the License at
 *
 *     http://www.apache.org/licenses/LICENSE-2.0
 *
 * Unless required by applicable law or agreed to in writing, software
 * distributed under the License is distributed on an "AS IS" BASIS,
 * WITHOUT WARRANTIES OR CONDITIONS OF ANY KIND, either express or implied.
 * See the License for the specific language governing permissions and
 * limitations under the License.
 */
package org.apache.sis.internal.storage;

import java.util.Locale;
import org.opengis.util.GenericName;
import org.opengis.metadata.Metadata;
import org.opengis.geometry.Envelope;
import org.opengis.referencing.operation.TransformException;
import org.apache.sis.util.Localized;
import org.apache.sis.util.logging.WarningListeners;
import org.apache.sis.storage.Resource;
import org.apache.sis.storage.DataStore;
import org.apache.sis.storage.DataStoreException;
import org.apache.sis.storage.event.ChangeEvent;
import org.apache.sis.storage.event.ChangeListener;

// Branch-dependent imports
import org.opengis.referencing.ReferenceIdentifier;
import org.opengis.metadata.identification.DataIdentification;


/**
 * Base implementation of resources contained in data stores. This class provides a {@link #getMetadata()}
 * which extracts information from other methods. Subclasses shall or should override the following methods:
 *
 * <ul>
 *   <li>{@link #getIdentifier()} (mandatory)</li>
 *   <li>{@link #getEnvelope()} (recommended)</li>
 *   <li>{@link #createMetadata(MetadataBuilder)} (optional)</li>
 * </ul>
 *
 * {@section Thread safety}
 * Default methods of this abstract class are thread-safe.
 * Synchronization, when needed, uses {@code this} lock.
 *
 * @author  Martin Desruisseaux (Geomatys)
 * @version 1.0
 * @since   0.8
 * @module
 */
public abstract class AbstractResource implements Resource, Localized {
    /**
     * A description of this resource as an unmodifiable metadata, or {@code null} if not yet computed.
     * If non-null, this metadata shall contain at least the resource {@linkplain #getIdentifier() identifier}.
     * Those metadata are created by {@link #getMetadata()} when first needed.
     */
    private Metadata metadata;

    /**
     * The set of registered warning listeners for the data store, or {@code null} if none.
     */
    private final WarningListeners<DataStore> listeners;

    /**
     * Creates a new resource.
     *
     * @param listeners  the set of registered warning listeners for the data store, or {@code null} if none.
     */
    protected AbstractResource(final WarningListeners<DataStore> listeners) {
        this.listeners = listeners;
    }

    /**
     * Creates a new resource with the same warning listeners than the given resource,
     * or {@code null} if the listeners are unknown.
     *
     * @param resource  the resources from which to get the listeners, or {@code null} if none.
     */
    protected AbstractResource(final Resource resource) {
        listeners = (resource instanceof AbstractResource) ? ((AbstractResource) resource).listeners : null;
    }

    /**
     * Returns the locale for error messages or warnings.
     * Returns {@code null} if no locale is explicitly defined.
     *
     * @return the locale, or {@code null} if not explicitly defined.
     */
    @Override
    public final Locale getLocale() {
        return (listeners != null) ? listeners.getLocale() : null;
    }

    /**
     * Returns the display name of the data store, or {@code null} if none.
     * This is a convenience method for formatting error messages in subclasses.
     *
     * @return the data store display name, or {@code null}.
     *
     * @see DataStore#getDisplayName()
     */
    protected final String getStoreName() {
        return (listeners != null) ? listeners.getSource().getDisplayName() : null;
    }

    /**
     * Returns the spatio-temporal envelope of this resource. This information is part of API only in some kind of resources
     * like {@link org.apache.sis.storage.FeatureSet}. But the method is provided in this base class for convenience and for
     * allowing {@link #getMetadata()} to use this information if available. The default implementation returns {@code null}.
     *
     * @return the spatio-temporal resource extent, or {@code null} if none.
     * @throws DataStoreException if an error occurred while reading or computing the envelope.
     */
<<<<<<< HEAD
    public static GenericName identifier(final Metadata metadata) {
        if (metadata != null) {
            Citation citation = null;
            for (final Identification id : metadata.getIdentificationInfo()) {
                final Citation c = id.getCitation();
                if (c != null) {
                    if (citation != null && citation != c) return null;                 // Ambiguity.
                    citation = c;
                }
            }
            if (citation != null) {
                ReferenceIdentifier first = null;
                for (final Identifier c : citation.getIdentifiers()) {
                    if (c instanceof GenericName) {
                        return (GenericName) c;
                    } else if (first == null && c instanceof ReferenceIdentifier) {
                        first = (ReferenceIdentifier) c;
                    }
                }
                if (first != null) {
                    return new NamedIdentifier(first);
                }
            }
        }
=======
    public Envelope getEnvelope() throws DataStoreException {
>>>>>>> 2caa9ba2
        return null;
    }

    /**
     * Returns a description of this resource. This method invokes {@link #createMetadata(MetadataBuilder)}
     * the first time it is invoked, then cache the result.
     *
     * @return information about this resource (never {@code null} in this implementation).
     * @throws DataStoreException if an error occurred while reading or computing the envelope.
     */
    @Override
    public final synchronized Metadata getMetadata() throws DataStoreException {
        if (metadata == null) {
            final MetadataBuilder builder = new MetadataBuilder();
            createMetadata(builder);
            metadata = builder.build(true);
        }
        return metadata;
    }

    /**
     * Invoked the first time that {@link #getMetadata()} is invoked. The default implementation populates
     * metadata based on information provided by {@link #getIdentifier()} and {@link #getEnvelope()}.
     * Subclasses should override if they can provide more information.
     *
     * @param  metadata  the builder where to set metadata properties.
     * @throws DataStoreException if an error occurred while reading metadata from the data store.
     */
<<<<<<< HEAD
    public static Envelope envelope(final Metadata metadata) {
        GeneralEnvelope bounds = null;
        if (metadata != null) {
            for (final Identification identification : metadata.getIdentificationInfo()) {
                if (identification instanceof DataIdentification) {
                    for (final Extent extent : ((DataIdentification) identification).getExtents()) {
                        for (final GeographicExtent ge : extent.getGeographicElements()) {
                            if (ge instanceof GeographicBoundingBox) {
                                final GeneralEnvelope env = new GeneralEnvelope((GeographicBoundingBox) ge);
                                if (bounds == null) {
                                    bounds = env;
                                } else {
                                    bounds.add(env);
                                }
                            }
                        }
                    }
                }
            }
=======
    protected void createMetadata(final MetadataBuilder metadata) throws DataStoreException {
        final GenericName name = getIdentifier();
        if (name != null) {
            metadata.addTitle(name.toInternationalString());
        }
        try {
            metadata.addExtent(getEnvelope());
        } catch (TransformException | UnsupportedOperationException e) {
            listeners.warning(null, e);
>>>>>>> 2caa9ba2
        }
    }

    /**
     * Ignored in current implementation, on the assumption that most resources produce no events.
     *
     * @param  <T>        {@inheritDoc}
     * @param  listener   {@inheritDoc}
     * @param  eventType  {@inheritDoc}
     */
    @Override
    public <T extends ChangeEvent> void addListener(ChangeListener<? super T> listener, Class<T> eventType) {
    }

    /**
     * Ignored in current implementation, on the assumption that most resources produce no events.
     *
     * @param  <T>        {@inheritDoc}
     * @param  listener   {@inheritDoc}
     * @param  eventType  {@inheritDoc}
     */
    @Override
    public <T extends ChangeEvent> void removeListener(ChangeListener<? super T> listener, Class<T> eventType) {
    }
}<|MERGE_RESOLUTION|>--- conflicted
+++ resolved
@@ -28,10 +28,6 @@
 import org.apache.sis.storage.DataStoreException;
 import org.apache.sis.storage.event.ChangeEvent;
 import org.apache.sis.storage.event.ChangeListener;
-
-// Branch-dependent imports
-import org.opengis.referencing.ReferenceIdentifier;
-import org.opengis.metadata.identification.DataIdentification;
 
 
 /**
@@ -116,34 +112,7 @@
      * @return the spatio-temporal resource extent, or {@code null} if none.
      * @throws DataStoreException if an error occurred while reading or computing the envelope.
      */
-<<<<<<< HEAD
-    public static GenericName identifier(final Metadata metadata) {
-        if (metadata != null) {
-            Citation citation = null;
-            for (final Identification id : metadata.getIdentificationInfo()) {
-                final Citation c = id.getCitation();
-                if (c != null) {
-                    if (citation != null && citation != c) return null;                 // Ambiguity.
-                    citation = c;
-                }
-            }
-            if (citation != null) {
-                ReferenceIdentifier first = null;
-                for (final Identifier c : citation.getIdentifiers()) {
-                    if (c instanceof GenericName) {
-                        return (GenericName) c;
-                    } else if (first == null && c instanceof ReferenceIdentifier) {
-                        first = (ReferenceIdentifier) c;
-                    }
-                }
-                if (first != null) {
-                    return new NamedIdentifier(first);
-                }
-            }
-        }
-=======
     public Envelope getEnvelope() throws DataStoreException {
->>>>>>> 2caa9ba2
         return null;
     }
 
@@ -172,27 +141,6 @@
      * @param  metadata  the builder where to set metadata properties.
      * @throws DataStoreException if an error occurred while reading metadata from the data store.
      */
-<<<<<<< HEAD
-    public static Envelope envelope(final Metadata metadata) {
-        GeneralEnvelope bounds = null;
-        if (metadata != null) {
-            for (final Identification identification : metadata.getIdentificationInfo()) {
-                if (identification instanceof DataIdentification) {
-                    for (final Extent extent : ((DataIdentification) identification).getExtents()) {
-                        for (final GeographicExtent ge : extent.getGeographicElements()) {
-                            if (ge instanceof GeographicBoundingBox) {
-                                final GeneralEnvelope env = new GeneralEnvelope((GeographicBoundingBox) ge);
-                                if (bounds == null) {
-                                    bounds = env;
-                                } else {
-                                    bounds.add(env);
-                                }
-                            }
-                        }
-                    }
-                }
-            }
-=======
     protected void createMetadata(final MetadataBuilder metadata) throws DataStoreException {
         final GenericName name = getIdentifier();
         if (name != null) {
@@ -202,7 +150,6 @@
             metadata.addExtent(getEnvelope());
         } catch (TransformException | UnsupportedOperationException e) {
             listeners.warning(null, e);
->>>>>>> 2caa9ba2
         }
     }
 
