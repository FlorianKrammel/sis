/*
 * Licensed to the Apache Software Foundation (ASF) under one or more
 * contributor license agreements.  See the NOTICE file distributed with
 * this work for additional information regarding copyright ownership.
 * The ASF licenses this file to You under the Apache License, Version 2.0
 * (the "License"); you may not use this file except in compliance with
 * the License.  You may obtain a copy of the License at
 *
 *     http://www.apache.org/licenses/LICENSE-2.0
 *
 * Unless required by applicable law or agreed to in writing, software
 * distributed under the License is distributed on an "AS IS" BASIS,
 * WITHOUT WARRANTIES OR CONDITIONS OF ANY KIND, either express or implied.
 * See the License for the specific language governing permissions and
 * limitations under the License.
 */
package org.apache.sis.internal.storage.gpx;

import java.net.URI;
import java.util.Arrays;
import java.util.Collection;
import java.util.Collections;
import java.util.Date;
import java.util.Locale;
import java.util.Objects;
import javax.xml.bind.annotation.XmlAttribute;
import javax.xml.bind.annotation.XmlElement;
import org.opengis.metadata.citation.Citation;
import org.opengis.metadata.citation.CitationDate;
import org.opengis.metadata.citation.DateType;
import org.opengis.metadata.citation.OnlineResource;
import org.opengis.metadata.citation.PresentationForm;
import org.opengis.metadata.citation.Role;
import org.opengis.metadata.constraint.LegalConstraints;
import org.opengis.metadata.constraint.Restriction;
import org.opengis.metadata.identification.BrowseGraphic;
import org.opengis.util.InternationalString;
import org.apache.sis.util.iso.SimpleInternationalString;
import org.apache.sis.util.iso.Types;

// Branch-dependent imports
import org.opengis.metadata.citation.Party;
import org.opengis.metadata.citation.Responsibility;
<<<<<<< HEAD
import org.opengis.metadata.citation.ResponsibleParty;
import org.opengis.metadata.constraint.Releasability;
import org.opengis.metadata.maintenance.Scope;
=======
>>>>>>> efd75370


/**
 * Information about the copyright holder and any license governing use of a GPX file.
 * Information in this element allow to place data into the public domain or grant additional usage rights.
 * This element provides 3 properties:
 *
 * <ul>
 *   <li>The {@linkplain #author}, which is the only mandatory property.</li>
 *   <li>The copyright {@linkplain #year} (optional).</li>
 *   <li>An URI to the {@linkplain #license} (optional).</li>
 * </ul>
 *
 * Those properties can be read or modified directly. All methods defined in this class are bridges to
 * the ISO 19115 metadata model and can be ignored if the user only wants to manipulate the GPX model.
 *
 * @author  Johann Sorel (Geomatys)
 * @author  Martin Desruisseaux (Geomatys)
 * @version 0.8
 * @since   0.8
 * @module
 */
public final class Copyright implements LegalConstraints, Responsibility, Party, Citation, CitationDate {
    /**
     * The copyright holder.
     * This field is mandatory in principle, but {@code Copyright} implementation is robust to null value.
     * This field is mapped to the {@linkplain #getName() responsible party name} in ISO 19115 metadata.
     *
     * @see #getResponsibleParties()
     * @see #getParties()
     * @see #getName()
     */
    @XmlAttribute(name = Attributes.AUTHOR, required = true)
    public String author;

    /**
     * The copyright year, or {@code null} if unspecified.
     * This field is mapped to the {@linkplain #getDate() citation date} in ISO 19115 metadata.
     *
     * @see #getDate()
     */
    @XmlElement(name = Tags.YEAR)
    public Integer year;

    /**
     * Link to an external file containing the license text, or {@code null} if none.
     * This field is mapped to the {@linkplain #getOnlineResources() online resources} in ISO 19115 metadata.
     *
     * @see #getOnlineResources()
     */
    @XmlElement(name = Tags.LICENSE)
    public URI license;

    /**
     * Creates an initially empty instance.
     * Callers should set at least the {@link #author} field after construction.
     */
    public Copyright() {
    }

    /**
     * Copies properties from the given ISO 19115 metadata.
     */
    private Copyright(final LegalConstraints c, final Locale locale) {
resp:   for (final Responsibility r : c.getResponsibleParties()) {
            for (final Party p : r.getParties()) {
                author = Types.toString(p.getName(), locale);
                if (author != null) break resp;
            }
        }
        for (final Citation ci : c.getReferences()) {
            for (final CitationDate d : ci.getDates()) {
                final Date date = d.getDate();
                if (date != null) {
                    year = date.getYear() + 1900;
                    break;
                }
            }
            for (final OnlineResource r : ci.getOnlineResources()) {
                license = r.getLinkage();
                if (license != null) break;
            }
        }
    }

    /**
     * Returns the given ISO 19115 metadata as a {@code Copyright} instance.
     * This method copies the data only if needed.
     *
     * @param  c       the ISO 19115 metadata, or {@code null}.
     * @param  locale  the locale to use for localized strings.
     * @return the GPX metadata, or {@code null}.
     */
    public static Copyright castOrCopy(final LegalConstraints c, final Locale locale) {
        return (c == null || c instanceof Copyright) ? (Copyright) c : new Copyright(c, locale);
    }

    /**
     * ISO 19115 metadata property fixed to {@link Restriction#COPYRIGHT}.
     *
     * @return restrictions or limitations on obtaining the data.
     */
    @Override
    public Collection<Restriction> getAccessConstraints() {
        return Collections.singleton(Restriction.COPYRIGHT);
    }

    /**
     * ISO 19115 metadata property determined by the {@link #license} field.
     *
     * @return restrictions or limitations or warnings on using the data.
     *
     * @see #getReferences()
     */
    @Override
    public Collection<Restriction> getUseConstraints() {
        if (license != null) {
            return Arrays.asList(Restriction.COPYRIGHT, Restriction.LICENCE);
        } else {
            return Collections.singleton(Restriction.COPYRIGHT);
        }
    }

    /**
     * ISO 19115 metadata property not specified by GPX.
     *
     * @return other restrictions and legal prerequisites for accessing and using the resource.
     */
    @Override
    public Collection<InternationalString> getOtherConstraints() {
        return Collections.emptySet();
    }

    /**
     * ISO 19115 metadata property not specified by GPX.
     *
     * @return graphics or symbols indicating the constraint.
     */
    @Override
    public Collection<BrowseGraphic> getGraphics() {
        return Collections.emptySet();
    }

    /**
     * ISO 19115 metadata property determined by the {@link #year} and {@link #license} fields.
     * Invoking this method is one of the steps in the path from the {@code LegalConstraints} root
     * to the {@link #getDate()} and {@link #getOnlineResources()} methods.
     *
     * @return citations for the limitation of constraint.
     *
     * @see #getTitle()
     * @see #getDates()
     * @see #getPresentationForms()
     * @see #getOnlineResources()
     */
    @Override
    public Collection<? extends Citation> getReferences() {
        return thisOrEmpty(year != null || license != null);
    }

    /**
     * ISO 19115 metadata property determined by the {@link #author} field.
     * Invoking this method is one of the steps in the path from the {@code LegalConstraints} root
     * to the {@link #getName()} method.
     *
     * @return parties responsible for the resource constraints.
     *
     * @see #getRole()
     * @see #getParties()
     * @see #getCitedResponsibleParties()
     */
    @Override
    public Collection<? extends Responsibility> getResponsibleParties() {
        return thisOrEmpty(author != null);
    }


    /* -------------------------------------------------------------------------------------------------
     * Implementation of the Responsibility object returned by LegalConstraints.getResponsibleParties().
     * Contains information about 'author' only (not 'year' or 'license').
     * ------------------------------------------------------------------------------------------------- */

    /**
     * ISO 19115 metadata property fixed to {@link Role#OWNER}.
     * This is part of the properties returned by {@link #getResponsibleParties()}.
     *
     * @return function performed by the responsible party.
     */
    @Override
    public Role getRole() {
        return Role.OWNER;
    }

    /**
     * ISO 19115 metadata property determined by the {@link #author} field.
     * This is part of the properties returned by {@link #getResponsibleParties()}.
     * Invoking this method is one of the steps in the path from the {@code LegalConstraints} root
     * to the {@link #getName()} method.
     *
     * @return information about the parties.
     *
     * @see #getName()
     */
    @Override
    public Collection<? extends Party> getParties() {
        return thisOrEmpty(author != null);
    }

    /**
     * ISO 19115 metadata property determined by the {@link #author} field.
     * This is part of the properties returned by {@link #getParties()}.
     *
     * @return name of the party, or {@code null} if none.
     */
    @Override
    public InternationalString getName() {
        return (author != null) ? new SimpleInternationalString(author) : null;
    }


    /* -----------------------------------------------------------------------------------
     * Implementation of the Citation object returned by LegalConstraints.getReferences().
     * Contains information about 'year' or 'license' only (not 'author').
     * ----------------------------------------------------------------------------------- */

    /**
     * ISO 19115 metadata property not specified by GPX.
     * This is part of the properties returned by {@link #getReferences()}.
     * It would be the license title if that information was provided.
     *
     * @return the license name.
     */
    @Override
    public InternationalString getTitle() {
        return null;
    }

    /**
     * ISO 19115 metadata property determined by the {@link #year} field.
     * This is part of the properties returned by {@link #getReferences()}.
     * Invoking this method is one of the steps in the path from the {@code LegalConstraints} root
     * to the {@link #getDate()} method.
     *
     * @return reference date for the cited resource.
     *
     * @see #getDate()
     * @see #getDateType()
     */
    @Override
    public Collection<? extends CitationDate> getDates() {
        return thisOrEmpty(year != null);
    }

    /**
     * ISO 19115 metadata property determined by the {@link #year} field.
     * This is part of the properties returned by {@link #getDates()}.
     *
     * @return reference date for the cited resource.
     */
    @Override
    public Date getDate() {
        if (year != null) {
            return new Date(year - 1900, 0, 1);
        }
        return null;
    }

    /**
     * ISO 19115 metadata property fixed to {@link DateType#IN_FORCE}.
     * This is part of the properties returned by {@link #getDates()}.
     *
     * @return event used for reference date.
     */
    @Override
    public DateType getDateType() {
        return DateType.IN_FORCE;
    }

    /**
<<<<<<< HEAD
     * ISO 19115 metadata property not specified by GPX.
     * This is part of the properties returned by {@link #getReferences()}.
     *
     * @return the license version, or {@code null} if none.
     */
    @Override
    public InternationalString getEdition() {
        return null;
    }

    /**
     * ISO 19115 metadata property not specified by GPX.
     * This is part of the properties returned by {@link #getReferences()}.
     *
     * @return the license edition date, or {@code null} if none.
     */
    @Override
    public Date getEditionDate() {
        return null;
    }

    /**
     * ISO 19115 metadata property not specified by GPX.
     * This is part of the properties returned by {@link #getReferences()}.
     *
     * @return the identifiers of the license.
     */
    @Override
    public Collection<Identifier> getIdentifiers() {
        return Collections.emptySet();
    }

    /**
     * ISO 19115 metadata property not specified by GPX.
     * This is part of the properties returned by {@link #getReferences()}.
     * It would be the license author if that information was provided.
     *
     * @return the information for individuals or organisations that are responsible for the license.
     *
     * @see #getResponsibleParties()
     */
    @Override
    public Collection<ResponsibleParty> getCitedResponsibleParties() {
        return Collections.emptySet();
    }

    /**
=======
>>>>>>> efd75370
     * ISO 19115 metadata property fixed to {@link PresentationForm#DOCUMENT_DIGITAL}.
     * This is part of the properties returned by {@link #getReferences()}.
     *
     * @return the presentation mode of the license.
     */
    @Override
    public Collection<PresentationForm> getPresentationForms() {
        return Collections.singleton(PresentationForm.DOCUMENT_DIGITAL);
    }

    /**
<<<<<<< HEAD
     * ISO 19115 metadata property not specified by GPX.
     * This is part of the properties returned by {@link #getReferences()}.
     *
     * @return the series or aggregate dataset of which the dataset is a part.
     */
    @Override
    public Series getSeries() {
        return null;
    }

    /**
     * ISO 19115 metadata property not specified by GPX.
     * This is part of the properties returned by {@link #getReferences()}.
     *
     * @return other details.
     */
    @Override
    public InternationalString getOtherCitationDetails() {
        return null;
    }

    /**
     * ISO 19115 metadata property not specified by GPX.
     * This is part of the properties returned by {@link #getReferences()}.
     *
     * @return the common title.
     */
    @Override
    @Deprecated
    public InternationalString getCollectiveTitle() {
        return null;
    }

    /**
     * ISO 19115 metadata property not specified by GPX.
     * This is part of the properties returned by {@link #getReferences()}.
     *
     * @return the International Standard Book Number.
     */
    @Override
    public String getISBN() {
        return null;
    }

    /**
     * ISO 19115 metadata property not specified by GPX.
     * This is part of the properties returned by {@link #getReferences()}.
     *
     * @return the International Standard Serial Number.
     */
    @Override
    public String getISSN() {
        return null;
    }

    /**
=======
>>>>>>> efd75370
     * ISO 19115 metadata property determined by the {@link #license} field.
     * This is part of the properties returned by {@link #getReferences()}.
     *
     * @return online references to the cited resource.
     */
    @Override
    public Collection<OnlineResource> getOnlineResources() {
        return (license != null) ? Collections.singleton(new Link(license)) : Collections.emptySet();
    }

    /**
     * Returns this object as a singleton if the given condition is {@code true},
     * or an empty set if the given condition is {@code false}.
     */
    private Collection<Copyright> thisOrEmpty(final boolean condition) {
        return condition ? Collections.singleton(this) : Collections.emptySet();
    }

    /**
     * Compares this {@code Copyright} with the given object for equality.
     *
     * @param  obj  the object to compare with this {@code Copyright}.
     * @return {@code true} if both objects are equal.
     */
    @Override
    public boolean equals(Object obj) {
        if (obj instanceof Copyright) {
            final Copyright that = (Copyright) obj;
            return Objects.equals(this.author,  that.author) &&
                   Objects.equals(this.year,    that.year) &&
                   Objects.equals(this.license, that.license);
        }
        return false;
    }

    /**
     * Returns a hash code value for this {@code Copyright}.
     *
     * @return a hash code value.
     */
    @Override
    public int hashCode() {
        return Objects.hash(author, year, license);
    }

    /**
     * Returns a string representation of the copyright statement.
     * The statement is formatted in a way similar to the copyright statements found in file header.
     * Example:
     *
     * <blockquote>
     * Copyright 2016 John Smith
     * http://john.smith.com
     * </blockquote>
     *
     * @return a string representation of the copyright statement.
     */
    @Override
    public String toString() {
        final StringBuilder sb = new StringBuilder("Copyright");
        if (year    != null) sb.append(' ').append(year);
        if (author  != null) sb.append(' ').append(author);
        if (license != null) {
            sb.append(System.lineSeparator()).append(license);
        }
        return sb.toString();
    }
}<|MERGE_RESOLUTION|>--- conflicted
+++ resolved
@@ -41,12 +41,6 @@
 // Branch-dependent imports
 import org.opengis.metadata.citation.Party;
 import org.opengis.metadata.citation.Responsibility;
-<<<<<<< HEAD
-import org.opengis.metadata.citation.ResponsibleParty;
-import org.opengis.metadata.constraint.Releasability;
-import org.opengis.metadata.maintenance.Scope;
-=======
->>>>>>> efd75370
 
 
 /**
@@ -326,56 +320,6 @@
     }
 
     /**
-<<<<<<< HEAD
-     * ISO 19115 metadata property not specified by GPX.
-     * This is part of the properties returned by {@link #getReferences()}.
-     *
-     * @return the license version, or {@code null} if none.
-     */
-    @Override
-    public InternationalString getEdition() {
-        return null;
-    }
-
-    /**
-     * ISO 19115 metadata property not specified by GPX.
-     * This is part of the properties returned by {@link #getReferences()}.
-     *
-     * @return the license edition date, or {@code null} if none.
-     */
-    @Override
-    public Date getEditionDate() {
-        return null;
-    }
-
-    /**
-     * ISO 19115 metadata property not specified by GPX.
-     * This is part of the properties returned by {@link #getReferences()}.
-     *
-     * @return the identifiers of the license.
-     */
-    @Override
-    public Collection<Identifier> getIdentifiers() {
-        return Collections.emptySet();
-    }
-
-    /**
-     * ISO 19115 metadata property not specified by GPX.
-     * This is part of the properties returned by {@link #getReferences()}.
-     * It would be the license author if that information was provided.
-     *
-     * @return the information for individuals or organisations that are responsible for the license.
-     *
-     * @see #getResponsibleParties()
-     */
-    @Override
-    public Collection<ResponsibleParty> getCitedResponsibleParties() {
-        return Collections.emptySet();
-    }
-
-    /**
-=======
->>>>>>> efd75370
      * ISO 19115 metadata property fixed to {@link PresentationForm#DOCUMENT_DIGITAL}.
      * This is part of the properties returned by {@link #getReferences()}.
      *
@@ -387,65 +331,6 @@
     }
 
     /**
-<<<<<<< HEAD
-     * ISO 19115 metadata property not specified by GPX.
-     * This is part of the properties returned by {@link #getReferences()}.
-     *
-     * @return the series or aggregate dataset of which the dataset is a part.
-     */
-    @Override
-    public Series getSeries() {
-        return null;
-    }
-
-    /**
-     * ISO 19115 metadata property not specified by GPX.
-     * This is part of the properties returned by {@link #getReferences()}.
-     *
-     * @return other details.
-     */
-    @Override
-    public InternationalString getOtherCitationDetails() {
-        return null;
-    }
-
-    /**
-     * ISO 19115 metadata property not specified by GPX.
-     * This is part of the properties returned by {@link #getReferences()}.
-     *
-     * @return the common title.
-     */
-    @Override
-    @Deprecated
-    public InternationalString getCollectiveTitle() {
-        return null;
-    }
-
-    /**
-     * ISO 19115 metadata property not specified by GPX.
-     * This is part of the properties returned by {@link #getReferences()}.
-     *
-     * @return the International Standard Book Number.
-     */
-    @Override
-    public String getISBN() {
-        return null;
-    }
-
-    /**
-     * ISO 19115 metadata property not specified by GPX.
-     * This is part of the properties returned by {@link #getReferences()}.
-     *
-     * @return the International Standard Serial Number.
-     */
-    @Override
-    public String getISSN() {
-        return null;
-    }
-
-    /**
-=======
->>>>>>> efd75370
      * ISO 19115 metadata property determined by the {@link #license} field.
      * This is part of the properties returned by {@link #getReferences()}.
      *
